<<<<<<< HEAD
# List of authors for Multi-Variant Stockfish, updated just after version 9
=======
# List of authors for Stockfish, updated for version 10
>>>>>>> 9b276a65

Tord Romstad (romstad)
Marco Costalba (mcostalba)
Joona Kiiski (zamar)
Gary Linscott (glinscott)
Daniel Dugovic (ddugovic)
Fabian Fichter (ianfab)
Niklas Fiekas (niklasf)

Aditya (absimaldata)
Ajith Chandy Jose (ajithcj)
Alain Savard (Rocky640)
Alexander Kure
Ali AlZhrani (Cooffe)
Andrew Grant (AndyGrant)
Andrey Neporada (nepal)
Andy Duplain
Aram Tumanian (atumanian)
Arjun Temurnikar
Auguste Pop
Balint Pfliegel
Ben Koshy (BKSpurgeon)
Bill Henry (VoyagerOne)
braich
Brian Sheppard (SapphireBrand)
Bryan Cross (crossbr)
Bujun Guo (noobpwnftw)
Chris Cain (ceebo)
Dan Schmidt
Dariusz Orzechowski
David Zar
Daylen Yang (daylen)
DiscanX
Eelco de Groot
ElbertoOne
erbsenzaehler
Ernesto Gatti
Fabian Beuke (madnight)
fanon
Fauzi Akram Dabat (FauziAkram)
Felix Wittmann
gamander
gguliash
Gian-Carlo Pascutto (gcp)
Gontran Lemaire (gonlem)
Goodkov Vasiliy Aleksandrovich (goodkov)
Gregor Cramer
GuardianRM
Günther Demetz (pb00067, pb00068)
Guy Vreuls (gvreuls)
Henri Wiechers
Hiraoka Takuya (HiraokaTakuya)
homoSapiensSapiens
Hongzhi Cheng
Ivan Ivec (IIvec)
Jacques B. (Timshel)
Jan Ondruš (hxim)
Jared Kish (Kurtbusch)
Jarrod Torriero (DU-jdto)
Jean-Francois Romang (jromang)
Jerry Donald Watson (jerrydonaldwatson)
Jonathan Calovski (Mysseno)
Jonathan D. (SFisGOD)
Joost VandeVondele (vondele)
Jörg Oster (joergoster)
Joseph Ellis (jhellis3)
Joseph R. Prostko
jundery
Justin Blanchard
Kelly Wilson
Ken Takusagawa
kinderchocolate
Kiran Panditrao (Krgp)
Kojirion
Leonardo Ljubičić (ICCF World Champion)
Leonid Pechenik (lp--)
Linus Arver
loco-loco
Luca Brivio (lucabrivio)
Lucas Braesch (lucasart)
Lyudmil Antonov (lantonov)
Matthew Lai (matthewlai)
Matthew Sullivan
Mark Tenzer (31m059)
Michael Byrne (MichaelB7)
Michael Stembera (mstembera)
Michael Chaly (Vizvezdenec)
Michel Van den Bergh (vdbergh)
Miguel Lahoz (miguel-l)
Mikael Bäckman (mbootsector)
Mike Whiteley (protonspring)
Miroslav Fontán (Hexik)
Moez Jellouli (MJZ1977)
Mohammed Li (tthsqe12)
Nathan Rugg (nmrugg)
Nicklas Persson (NicklasPersson)
Ondrej Mosnáček (WOnder93)
Oskar Werkelin Ahlin
Pablo Vazquez
Pascal Romaret
Pasquale Pigazzini (ppigazzini)
Patrick Jansen (mibere)
pellanda
Peter Zsifkovits (CoffeeOne)
Ralph Stößer (Ralph Stoesser)
Raminder Singh
renouve
Reuven Peleg
Richard Lloyd
Rodrigo Exterckötter Tjäder
Ron Britvich (Britvich)
Ronald de Man (syzygy1)
Ryan Schmitt
Ryan Takker
Sebastian Buchwald (UniQP)
Sergei Antonov (saproj)
sf-x
shane31
Steinar Gunderson (sesse)
Stefan Geschwentner (locutus2)
Stefano Cardanobile (Stefano80)
Stéphane Nicolet (snicolet)
Thanar2
thaspel
Tom Vijlbrief (tomtor)
Torsten Franz (torfranz)
Uri Blass (uriblass)
Vince Negri<|MERGE_RESOLUTION|>--- conflicted
+++ resolved
@@ -1,8 +1,4 @@
-<<<<<<< HEAD
-# List of authors for Multi-Variant Stockfish, updated just after version 9
-=======
-# List of authors for Stockfish, updated for version 10
->>>>>>> 9b276a65
+# List of authors for Multi-Variant Stockfish, updated for version 10
 
 Tord Romstad (romstad)
 Marco Costalba (mcostalba)
