/*
  Stockfish, a UCI chess playing engine derived from Glaurung 2.1
  Copyright (C) 2004-2008 Tord Romstad (Glaurung author)
  Copyright (C) 2008-2015 Marco Costalba, Joona Kiiski, Tord Romstad
  Copyright (C) 2015-2018 Marco Costalba, Joona Kiiski, Gary Linscott, Tord Romstad

  Stockfish is free software: you can redistribute it and/or modify
  it under the terms of the GNU General Public License as published by
  the Free Software Foundation, either version 3 of the License, or
  (at your option) any later version.

  Stockfish is distributed in the hope that it will be useful,
  but WITHOUT ANY WARRANTY; without even the implied warranty of
  MERCHANTABILITY or FITNESS FOR A PARTICULAR PURPOSE.  See the
  GNU General Public License for more details.

  You should have received a copy of the GNU General Public License
  along with this program.  If not, see <http://www.gnu.org/licenses/>.
*/

#ifndef TYPES_H_INCLUDED
#define TYPES_H_INCLUDED

/// When compiling with provided Makefile (e.g. for Linux and OSX), configuration
/// is done automatically. To get started type 'make help'.
///
/// When Makefile is not used (e.g. with Microsoft Visual Studio) some switches
/// need to be set manually:
///
/// -DNDEBUG      | Disable debugging mode. Always use this for release.
///
/// -DNO_PREFETCH | Disable use of prefetch asm-instruction. You may need this to
///               | run on some very old machines.
///
/// -DUSE_POPCNT  | Add runtime support for use of popcnt asm-instruction. Works
///               | only in 64-bit mode and requires hardware with popcnt support.
///
/// -DUSE_PEXT    | Add runtime support for use of pext asm-instruction. Works
///               | only in 64-bit mode and requires hardware with pext support.

#include <cassert>
#include <cctype>
#include <climits>
#include <cstdint>
#include <cstdlib>
#include <string>
#include <vector>

#if defined(_MSC_VER)
// Disable some silly and noisy warning from MSVC compiler
#pragma warning(disable: 4127) // Conditional expression is constant
#pragma warning(disable: 4146) // Unary minus operator applied to unsigned type
#pragma warning(disable: 4800) // Forcing value to bool 'true' or 'false'
#endif

/// Predefined macros hell:
///
/// __GNUC__           Compiler is gcc, Clang or Intel on Linux
/// __INTEL_COMPILER   Compiler is Intel
/// _MSC_VER           Compiler is MSVC or Intel on Windows
/// _WIN32             Building on Windows (any)
/// _WIN64             Building on Windows 64 bit

#if defined(_WIN64) && defined(_MSC_VER) // No Makefile used
#  include <intrin.h> // Microsoft header for _BitScanForward64()
#  define IS_64BIT
#endif

#if defined(USE_POPCNT) && (defined(__INTEL_COMPILER) || defined(_MSC_VER))
#  include <nmmintrin.h> // Intel and Microsoft header for _mm_popcnt_u64()
#endif

#if !defined(NO_PREFETCH) && (defined(__INTEL_COMPILER) || defined(_MSC_VER))
#  include <xmmintrin.h> // Intel and Microsoft header for _mm_prefetch()
#endif

#if defined(USE_PEXT)
#  include <immintrin.h> // Header for _pext_u64() intrinsic
#  define pext(b, m) _pext_u64(b, m)
#else
#  define pext(b, m) 0
#endif

#ifdef USE_POPCNT
constexpr bool HasPopCnt = true;
#else
constexpr bool HasPopCnt = false;
#endif

#ifdef USE_PEXT
constexpr bool HasPext = true;
#else
constexpr bool HasPext = false;
#endif

#ifdef IS_64BIT
constexpr bool Is64Bit = true;
#else
constexpr bool Is64Bit = false;
#endif

typedef uint64_t Key;
typedef uint64_t Bitboard;

#if defined(CRAZYHOUSE) || defined(HORDE)
constexpr int MAX_MOVES = 512;
#else
constexpr int MAX_MOVES = 256;
#endif
constexpr int MAX_PLY   = 128;

enum Variant {
  //main variants
  CHESS_VARIANT,
#ifdef ANTI
  ANTI_VARIANT,
#endif
#ifdef ATOMIC
  ATOMIC_VARIANT,
#endif
#ifdef CRAZYHOUSE
  CRAZYHOUSE_VARIANT,
#endif
#ifdef EXTINCTION
  EXTINCTION_VARIANT,
#endif
#ifdef GRID
  GRID_VARIANT,
#endif
#ifdef HORDE
  HORDE_VARIANT,
#endif
#ifdef KOTH
  KOTH_VARIANT,
#endif
#ifdef LOSERS
  LOSERS_VARIANT,
#endif
#ifdef RACE
  RACE_VARIANT,
#endif
#ifdef THREECHECK
  THREECHECK_VARIANT,
#endif
#ifdef TWOKINGS
  TWOKINGS_VARIANT,
#endif
  VARIANT_NB,
  LAST_VARIANT = VARIANT_NB - 1,
  //subvariants
#ifdef SUICIDE
  SUICIDE_VARIANT,
#endif
#ifdef BUGHOUSE
  BUGHOUSE_VARIANT,
#endif
#ifdef DISPLACEDGRID
  DISPLACEDGRID_VARIANT,
#endif
#ifdef LOOP
  LOOP_VARIANT,
#endif
#ifdef PLACEMENT
  PLACEMENT_VARIANT,
#endif
#ifdef SLIPPEDGRID
  SLIPPEDGRID_VARIANT,
#endif
#ifdef TWOKINGSSYMMETRIC
  TWOKINGSSYMMETRIC_VARIANT,
#endif
  SUBVARIANT_NB,
};

//static const constexpr char* variants[] doesn't play nicely with uci.h
static std::vector<std::string> variants = {
//main variants
"chess",
#ifdef ANTI
"giveaway",
#endif
#ifdef ATOMIC
"atomic",
#endif
#ifdef CRAZYHOUSE
"crazyhouse",
#endif
#ifdef EXTINCTION
"extinction",
#endif
#ifdef GRID
"grid",
#endif
#ifdef HORDE
"horde",
#endif
#ifdef KOTH
"kingofthehill",
#endif
#ifdef LOSERS
"losers",
#endif
#ifdef RACE
"racingkings",
#endif
#ifdef THREECHECK
"3check",
#endif
#ifdef TWOKINGS
"twokings",
#endif
//subvariants
#ifdef SUICIDE
"suicide",
#endif
#ifdef BUGHOUSE
"bughouse",
#endif
#ifdef DISPLACEDGRID
"displacedgrid",
#endif
#ifdef LOOP
"loop",
#endif
#ifdef PLACEMENT
"placement",
#endif
#ifdef SLIPPEDGRID
"slippedgrid",
#endif
#ifdef TWOKINGSSYMMETRIC
"twokingssymmetric",
#endif
};

/// A move needs 16 bits to be stored
///
/// bit  0- 5: destination square (from 0 to 63)
/// bit  6-11: origin square (from 0 to 63)
/// bit 12-13: promotion piece type - 2 (from KNIGHT-2 to QUEEN-2)
/// bit 14-15: special move flag: promotion (1), en passant (2), castling (3)
/// NOTE: EN-PASSANT bit is set only when a pawn can be captured
///
/// Special cases are MOVE_NONE and MOVE_NULL. We can sneak these in because in
/// any normal move destination square is always different from origin square
/// while MOVE_NONE and MOVE_NULL have the same origin and destination square.

enum Move : int {
  MOVE_NONE,
  MOVE_NULL = 65
};

enum MoveType {
  NORMAL,
  PROMOTION = 1 << 14,
  ENPASSANT = 2 << 14,
  CASTLING  = 3 << 14,
  // special moves use promotion piece type bits as flags
#if defined(ANTI) || defined(CRAZYHOUSE) || defined(EXTINCTION)
  SPECIAL = ENPASSANT,
#endif
#ifdef CRAZYHOUSE
  DROP = 1 << 12,
#endif
#if defined(ANTI) || defined(EXTINCTION)
  KING_PROMOTION = 2 << 12, // not used as an actual move type
#endif
};

enum Color {
  WHITE, BLACK, COLOR_NB = 2
};

enum CastlingSide {
  KING_SIDE, QUEEN_SIDE, CASTLING_SIDE_NB = 2
};

enum CastlingRight {
  NO_CASTLING,
  WHITE_OO,
  WHITE_OOO = WHITE_OO << 1,
  BLACK_OO  = WHITE_OO << 2,
  BLACK_OOO = WHITE_OO << 3,
  ANY_CASTLING = WHITE_OO | WHITE_OOO | BLACK_OO | BLACK_OOO,
  CASTLING_RIGHT_NB = 16
};

#ifdef GRID
enum GridLayout {
  NORMAL_GRID,
#ifdef DISPLACEDGRID
  DISPLACED_GRID,
#endif
#ifdef SLIPPEDGRID
  SLIPPED_GRID,
#endif
  GRIDLAYOUT_NB
};
#endif

#ifdef THREECHECK
enum CheckCount : int {
  CHECKS_0 = 0, CHECKS_1 = 1, CHECKS_2 = 2, CHECKS_3 = 3, CHECKS_NB = 4
};
#endif

enum Phase {
  PHASE_ENDGAME,
  PHASE_MIDGAME = 128,
  MG = 0, EG = 1, PHASE_NB = 2
};

enum ScaleFactor {
  SCALE_FACTOR_DRAW    = 0,
  SCALE_FACTOR_NORMAL  = 64,
  SCALE_FACTOR_MAX     = 128,
  SCALE_FACTOR_NONE    = 255
};

enum Bound {
  BOUND_NONE,
  BOUND_UPPER,
  BOUND_LOWER,
  BOUND_EXACT = BOUND_UPPER | BOUND_LOWER
};

enum Value : int {
  VALUE_ZERO      = 0,
  VALUE_DRAW      = 0,
  VALUE_KNOWN_WIN = 10000,
  VALUE_MATE      = 32000,
  VALUE_INFINITE  = 32001,
  VALUE_NONE      = 32002,

  VALUE_MATE_IN_MAX_PLY  =  VALUE_MATE - 2 * MAX_PLY,
  VALUE_MATED_IN_MAX_PLY = -VALUE_MATE + 2 * MAX_PLY,

  PawnValueMg   = 142,   PawnValueEg   = 207,
  KnightValueMg = 784,   KnightValueEg = 868,
  BishopValueMg = 828,   BishopValueEg = 916,
  RookValueMg   = 1286,  RookValueEg   = 1378,
<<<<<<< HEAD
  QueenValueMg  = 2528,  QueenValueEg  = 2698,
#ifdef ANTI
  PawnValueMgAnti   = -108,  PawnValueEgAnti   = -165,
  KnightValueMgAnti = -155,  KnightValueEgAnti = 194,
  BishopValueMgAnti = -270,  BishopValueEgAnti = 133,
  RookValueMgAnti   = -472,  RookValueEgAnti   = 56,
  QueenValueMgAnti  = -114,  QueenValueEgAnti  = -218,
  KingValueMgAnti   = -23,   KingValueEgAnti   = 173,
#endif
#ifdef ATOMIC
  PawnValueMgAtomic   = 244,   PawnValueEgAtomic   = 367,
  KnightValueMgAtomic = 437,   KnightValueEgAtomic = 652,
  BishopValueMgAtomic = 552,   BishopValueEgAtomic = 716,
  RookValueMgAtomic   = 787,   RookValueEgAtomic   = 1074,
  QueenValueMgAtomic  = 1447,  QueenValueEgAtomic  = 1892,
#endif
#ifdef CRAZYHOUSE
  PawnValueMgHouse   = 149,   PawnValueEgHouse   = 206,
  KnightValueMgHouse = 447,   KnightValueEgHouse = 527,
  BishopValueMgHouse = 450,   BishopValueEgHouse = 521,
  RookValueMgHouse   = 619,   RookValueEgHouse   = 669,
  QueenValueMgHouse  = 878,   QueenValueEgHouse  = 965,
#endif
#ifdef EXTINCTION
  PawnValueMgExtinction   = 209,   PawnValueEgExtinction   = 208,
  KnightValueMgExtinction = 823,   KnightValueEgExtinction = 1091,
  BishopValueMgExtinction = 1097,  BishopValueEgExtinction = 1055,
  RookValueMgExtinction   = 726,   RookValueEgExtinction   = 950,
  QueenValueMgExtinction  = 2111,  QueenValueEgExtinction  = 2014,
  KingValueMgExtinction   = 919,   KingValueEgExtinction   = 1093,
#endif
#ifdef GRID
  PawnValueMgGrid   = 38,    PawnValueEgGrid   = 55,
  KnightValueMgGrid = 993,   KnightValueEgGrid = 903,
  BishopValueMgGrid = 685,   BishopValueEgGrid = 750,
  RookValueMgGrid   = 1018,  RookValueEgGrid   = 1055,
  QueenValueMgGrid  = 2556,  QueenValueEgGrid  = 2364,
#endif
#ifdef HORDE
  PawnValueMgHorde   = 321,   PawnValueEgHorde   = 326,
  KnightValueMgHorde = 888,   KnightValueEgHorde = 991,
  BishopValueMgHorde = 743,   BishopValueEgHorde = 1114,
  RookValueMgHorde   = 948,   RookValueEgHorde   = 1230,
  QueenValueMgHorde  = 2736,  QueenValueEgHorde  = 2554,
  KingValueMgHorde   = 2073,  KingValueEgHorde   = 921,
#endif
#ifdef KOTH
  PawnValueMgHill   = 136,   PawnValueEgHill   = 225,
  KnightValueMgHill = 657,   KnightValueEgHill = 781,
  BishopValueMgHill = 763,   BishopValueEgHill = 849,
  RookValueMgHill   = 1010,  RookValueEgHill   = 1175,
  QueenValueMgHill  = 2104,  QueenValueEgHill  = 2402,
#endif
#ifdef LOSERS
  PawnValueMgLosers   = -40,   PawnValueEgLosers   = -25,
  KnightValueMgLosers = -23,   KnightValueEgLosers = 369,
  BishopValueMgLosers = -206,  BishopValueEgLosers = 245,
  RookValueMgLosers   = -415,  RookValueEgLosers   = 80,
  QueenValueMgLosers  = -111,  QueenValueEgLosers  = -209,
#endif
#ifdef RACE
  KnightValueMgRace = 777,   KnightValueEgRace = 881,
  BishopValueMgRace = 1025,  BishopValueEgRace = 1070,
  RookValueMgRace   = 1272,  RookValueEgRace   = 1847,
  QueenValueMgRace  = 1674,  QueenValueEgRace  = 2280,
#endif
#ifdef THREECHECK
  PawnValueMgThreeCheck   = 119,   PawnValueEgThreeCheck   = 205,
  KnightValueMgThreeCheck = 645,   KnightValueEgThreeCheck = 770,
  BishopValueMgThreeCheck = 693,   BishopValueEgThreeCheck = 754,
  RookValueMgThreeCheck   = 1027,  RookValueEgThreeCheck   = 1418,
  QueenValueMgThreeCheck  = 1947,  QueenValueEgThreeCheck  = 2323,
#endif
#ifdef TWOKINGS
  PawnValueMgTwoKings   = 206,   PawnValueEgTwoKings   = 265,
  KnightValueMgTwoKings = 887,   KnightValueEgTwoKings = 871,
  BishopValueMgTwoKings = 940,   BishopValueEgTwoKings = 898,
  RookValueMgTwoKings   = 1360,  RookValueEgTwoKings   = 1415,
  QueenValueMgTwoKings  = 2455,  QueenValueEgTwoKings  = 2846,
  KingValueMgTwoKings   = 554,   KingValueEgTwoKings   = 806,
#endif
=======
  QueenValueMg  = 2529,  QueenValueEg  = 2687,
>>>>>>> 8bb7a737

  MidgameLimit  = 15258, EndgameLimit  = 3915
};

enum PieceType {
  NO_PIECE_TYPE, PAWN, KNIGHT, BISHOP, ROOK, QUEEN, KING,
  ALL_PIECES = 0,
  PIECE_TYPE_NB = 8
};

enum Piece {
  NO_PIECE,
  W_PAWN = 1, W_KNIGHT, W_BISHOP, W_ROOK, W_QUEEN, W_KING,
  B_PAWN = 9, B_KNIGHT, B_BISHOP, B_ROOK, B_QUEEN, B_KING,
  PIECE_NB = 16
};

extern Value PieceValue[VARIANT_NB][PHASE_NB][PIECE_NB];

enum Depth : int {

  ONE_PLY = 1,

  DEPTH_ZERO          =  0 * ONE_PLY,
  DEPTH_QS_CHECKS     =  0 * ONE_PLY,
  DEPTH_QS_NO_CHECKS  = -1 * ONE_PLY,
  DEPTH_QS_RECAPTURES = -5 * ONE_PLY,

  DEPTH_NONE = -6 * ONE_PLY,
  DEPTH_MAX  = MAX_PLY * ONE_PLY
};

static_assert(!(ONE_PLY & (ONE_PLY - 1)), "ONE_PLY is not a power of 2");

enum Square : int {
  SQ_A1, SQ_B1, SQ_C1, SQ_D1, SQ_E1, SQ_F1, SQ_G1, SQ_H1,
  SQ_A2, SQ_B2, SQ_C2, SQ_D2, SQ_E2, SQ_F2, SQ_G2, SQ_H2,
  SQ_A3, SQ_B3, SQ_C3, SQ_D3, SQ_E3, SQ_F3, SQ_G3, SQ_H3,
  SQ_A4, SQ_B4, SQ_C4, SQ_D4, SQ_E4, SQ_F4, SQ_G4, SQ_H4,
  SQ_A5, SQ_B5, SQ_C5, SQ_D5, SQ_E5, SQ_F5, SQ_G5, SQ_H5,
  SQ_A6, SQ_B6, SQ_C6, SQ_D6, SQ_E6, SQ_F6, SQ_G6, SQ_H6,
  SQ_A7, SQ_B7, SQ_C7, SQ_D7, SQ_E7, SQ_F7, SQ_G7, SQ_H7,
  SQ_A8, SQ_B8, SQ_C8, SQ_D8, SQ_E8, SQ_F8, SQ_G8, SQ_H8,
  SQ_NONE,

  SQUARE_NB = 64
};

enum Direction : int {
  NORTH =  8,
  EAST  =  1,
  SOUTH = -NORTH,
  WEST  = -EAST,

  NORTH_EAST = NORTH + EAST,
  SOUTH_EAST = SOUTH + EAST,
  SOUTH_WEST = SOUTH + WEST,
  NORTH_WEST = NORTH + WEST
};

enum File : int {
  FILE_A, FILE_B, FILE_C, FILE_D, FILE_E, FILE_F, FILE_G, FILE_H, FILE_NB
};

enum Rank : int {
  RANK_1, RANK_2, RANK_3, RANK_4, RANK_5, RANK_6, RANK_7, RANK_8, RANK_NB
};


/// Score enum stores a middlegame and an endgame value in a single integer (enum).
/// The least significant 16 bits are used to store the middlegame value and the
/// upper 16 bits are used to store the endgame value. We have to take care to
/// avoid left-shifting a signed int to avoid undefined behavior.
enum Score : int { SCORE_ZERO };

constexpr Score make_score(int mg, int eg) {
  return Score((int)((unsigned int)eg << 16) + mg);
}

/// Extracting the signed lower and upper 16 bits is not so trivial because
/// according to the standard a simple cast to short is implementation defined
/// and so is a right shift of a signed integer.
inline Value eg_value(Score s) {
  union { uint16_t u; int16_t s; } eg = { uint16_t(unsigned(s + 0x8000) >> 16) };
  return Value(eg.s);
}

inline Value mg_value(Score s) {
  union { uint16_t u; int16_t s; } mg = { uint16_t(unsigned(s)) };
  return Value(mg.s);
}

#define ENABLE_BASE_OPERATORS_ON(T)                                \
constexpr T operator+(T d1, T d2) { return T(int(d1) + int(d2)); } \
constexpr T operator-(T d1, T d2) { return T(int(d1) - int(d2)); } \
constexpr T operator-(T d) { return T(-int(d)); }                  \
inline T& operator+=(T& d1, T d2) { return d1 = d1 + d2; }         \
inline T& operator-=(T& d1, T d2) { return d1 = d1 - d2; }

#define ENABLE_INCR_OPERATORS_ON(T)                                \
inline T& operator++(T& d) { return d = T(int(d) + 1); }           \
inline T& operator--(T& d) { return d = T(int(d) - 1); }

#define ENABLE_FULL_OPERATORS_ON(T)                                \
ENABLE_BASE_OPERATORS_ON(T)                                        \
ENABLE_INCR_OPERATORS_ON(T)                                        \
constexpr T operator*(int i, T d) { return T(i * int(d)); }        \
constexpr T operator*(T d, int i) { return T(int(d) * i); }        \
constexpr T operator/(T d, int i) { return T(int(d) / i); }        \
constexpr int operator/(T d1, T d2) { return int(d1) / int(d2); }  \
inline T& operator*=(T& d, int i) { return d = T(int(d) * i); }    \
inline T& operator/=(T& d, int i) { return d = T(int(d) / i); }

ENABLE_FULL_OPERATORS_ON(Variant)
ENABLE_FULL_OPERATORS_ON(Value)
#ifdef THREECHECK
ENABLE_FULL_OPERATORS_ON(CheckCount)
#endif
ENABLE_FULL_OPERATORS_ON(Depth)
ENABLE_FULL_OPERATORS_ON(Direction)

ENABLE_INCR_OPERATORS_ON(PieceType)
ENABLE_INCR_OPERATORS_ON(Piece)
ENABLE_INCR_OPERATORS_ON(Color)
ENABLE_INCR_OPERATORS_ON(Square)
ENABLE_INCR_OPERATORS_ON(File)
ENABLE_INCR_OPERATORS_ON(Rank)

ENABLE_BASE_OPERATORS_ON(Score)

#undef ENABLE_FULL_OPERATORS_ON
#undef ENABLE_INCR_OPERATORS_ON
#undef ENABLE_BASE_OPERATORS_ON

/// Additional operators to add integers to a Value
constexpr Value operator+(Value v, int i) { return Value(int(v) + i); }
constexpr Value operator-(Value v, int i) { return Value(int(v) - i); }
inline Value& operator+=(Value& v, int i) { return v = v + i; }
inline Value& operator-=(Value& v, int i) { return v = v - i; }

/// Additional operators to add a Direction to a Square
constexpr Square operator+(Square s, Direction d) { return Square(int(s) + int(d)); }
constexpr Square operator-(Square s, Direction d) { return Square(int(s) - int(d)); }
inline Square& operator+=(Square& s, Direction d) { return s = s + d; }
inline Square& operator-=(Square& s, Direction d) { return s = s - d; }

/// Only declared but not defined. We don't want to multiply two scores due to
/// a very high risk of overflow. So user should explicitly convert to integer.
Score operator*(Score, Score) = delete;

/// Division of a Score must be handled separately for each term
inline Score operator/(Score s, int i) {
  return make_score(mg_value(s) / i, eg_value(s) / i);
}

/// Multiplication of a Score by an integer. We check for overflow in debug mode.
inline Score operator*(Score s, int i) {

  Score result = Score(int(s) * i);

  assert(eg_value(result) == (i * eg_value(s)));
  assert(mg_value(result) == (i * mg_value(s)));
  assert((i == 0) || (result / i) == s);

  return result;
}

constexpr Color operator~(Color c) {
  return Color(c ^ BLACK); // Toggle color
}

constexpr Square operator~(Square s) {
  return Square(s ^ SQ_A8); // Vertical flip SQ_A1 -> SQ_A8
}

constexpr File operator~(File f) {
  return File(f ^ FILE_H); // Horizontal flip FILE_A -> FILE_H
}

constexpr Piece operator~(Piece pc) {
  return Piece(pc ^ 8); // Swap color of piece B_KNIGHT -> W_KNIGHT
}

constexpr CastlingRight operator|(Color c, CastlingSide s) {
  return CastlingRight(WHITE_OO << ((s == QUEEN_SIDE) + 2 * c));
}

constexpr Value mate_in(int ply) {
  return VALUE_MATE - ply;
}

constexpr Value mated_in(int ply) {
  return -VALUE_MATE + ply;
}

constexpr Square make_square(File f, Rank r) {
  return Square((r << 3) + f);
}

constexpr Piece make_piece(Color c, PieceType pt) {
  return Piece((c << 3) + pt);
}

constexpr PieceType type_of(Piece pc) {
  return PieceType(pc & 7);
}

inline Color color_of(Piece pc) {
  assert(pc != NO_PIECE);
  return Color(pc >> 3);
}

constexpr bool is_ok(Square s) {
  return s >= SQ_A1 && s <= SQ_H8;
}

constexpr File file_of(Square s) {
  return File(s & 7);
}

constexpr Rank rank_of(Square s) {
  return Rank(s >> 3);
}

constexpr Square relative_square(Color c, Square s) {
  return Square(s ^ (c * 56));
}

constexpr Rank relative_rank(Color c, Rank r) {
  return Rank(r ^ (c * 7));
}

constexpr Rank relative_rank(Color c, Square s) {
  return relative_rank(c, rank_of(s));
}

inline bool opposite_colors(Square s1, Square s2) {
  int s = int(s1) ^ int(s2);
  return ((s >> 3) ^ s) & 1;
}

constexpr Direction pawn_push(Color c) {
  return c == WHITE ? NORTH : SOUTH;
}

#ifdef RACE
constexpr Square horizontal_flip(Square s) {
  return Square(s ^ SQ_H1); // Horizontal flip SQ_A1 -> SQ_H1
}
#endif

inline MoveType type_of(Move m);

inline Square from_sq(Move m) {
#ifdef CRAZYHOUSE
  if (type_of(m) == DROP)
      return SQ_NONE;
#endif
  return Square((m >> 6) & 0x3F);
}

constexpr Square to_sq(Move m) {
  return Square(m & 0x3F);
}

inline int from_to(Move m) {
#ifdef CRAZYHOUSE
  if (type_of(m) == DROP)
      return (m & 0x3F) + 0x1000;
#endif
 return m & 0xFFF;
}

inline MoveType type_of(Move m) {
#if defined(ANTI) || defined(CRAZYHOUSE) || defined(EXTINCTION)
  if ((m & (3 << 14)) == SPECIAL && (m & (3 << 12)))
  {
#ifdef CRAZYHOUSE
      if ((m & (3 << 12)) == DROP)
          return DROP;
#endif
#if defined(ANTI) || defined(EXTINCTION)
      if ((m & (3 << 12)) == KING_PROMOTION)
          return PROMOTION;
#endif
  }
#endif
  return MoveType(m & (3 << 14));
}

inline PieceType promotion_type(Move m) {
#if defined(ANTI) || defined(EXTINCTION)
  if ((m & (3 << 14)) == SPECIAL && (m & (3 << 12)) == KING_PROMOTION)
      return KING;
#endif
  return PieceType(((m >> 12) & 3) + KNIGHT);
}

constexpr Move make_move(Square from, Square to) {
  return Move((from << 6) + to);
}

template<MoveType T>
inline Move make(Square from, Square to, PieceType pt = KNIGHT) {
#if defined(ANTI) || defined(EXTINCTION)
  if (pt == KING)
      return Move(SPECIAL + KING_PROMOTION + (from << 6) + to);
#endif
  return Move(T + ((pt - KNIGHT) << 12) + (from << 6) + to);
}

#ifdef CRAZYHOUSE
constexpr Move make_drop(Square to, Piece pc) {
  return Move(SPECIAL + DROP + (pc << 6) + to);
}

constexpr Piece dropped_piece(Move m) {
  return Piece((m >> 6) & 0x0F);
}
#endif

inline bool is_ok(Move m) {
  return from_sq(m) != to_sq(m); // Catch MOVE_NULL and MOVE_NONE
}

inline Variant main_variant(Variant v) {
  if (v < VARIANT_NB)
      return v;
  switch(v)
  {
#ifdef SUICIDE
  case SUICIDE_VARIANT:
      return ANTI_VARIANT;
#endif
#ifdef BUGHOUSE
  case BUGHOUSE_VARIANT:
      return CRAZYHOUSE_VARIANT;
#endif
#ifdef DISPLACEDGRID
  case DISPLACEDGRID_VARIANT:
      return GRID_VARIANT;
#endif
#ifdef LOOP
  case LOOP_VARIANT:
      return CRAZYHOUSE_VARIANT;
#endif
#ifdef PLACEMENT
  case PLACEMENT_VARIANT:
      return CRAZYHOUSE_VARIANT;
#endif
#ifdef SLIPPEDGRID
  case SLIPPEDGRID_VARIANT:
      return GRID_VARIANT;
#endif
#ifdef TWOKINGSSYMMETRIC
  case TWOKINGSSYMMETRIC_VARIANT:
      return TWOKINGS_VARIANT;
#endif
  default:
      assert(false);
      return CHESS_VARIANT; // Silence a warning
  }
}

#endif // #ifndef TYPES_H_INCLUDED<|MERGE_RESOLUTION|>--- conflicted
+++ resolved
@@ -339,8 +339,7 @@
   KnightValueMg = 784,   KnightValueEg = 868,
   BishopValueMg = 828,   BishopValueEg = 916,
   RookValueMg   = 1286,  RookValueEg   = 1378,
-<<<<<<< HEAD
-  QueenValueMg  = 2528,  QueenValueEg  = 2698,
+  QueenValueMg  = 2529,  QueenValueEg  = 2687,
 #ifdef ANTI
   PawnValueMgAnti   = -108,  PawnValueEgAnti   = -165,
   KnightValueMgAnti = -155,  KnightValueEgAnti = 194,
@@ -421,9 +420,6 @@
   QueenValueMgTwoKings  = 2455,  QueenValueEgTwoKings  = 2846,
   KingValueMgTwoKings   = 554,   KingValueEgTwoKings   = 806,
 #endif
-=======
-  QueenValueMg  = 2529,  QueenValueEg  = 2687,
->>>>>>> 8bb7a737
 
   MidgameLimit  = 15258, EndgameLimit  = 3915
 };
