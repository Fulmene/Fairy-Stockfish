--- conflicted
+++ resolved
@@ -102,17 +102,12 @@
 typedef uint64_t Key;
 typedef uint64_t Bitboard;
 
-<<<<<<< HEAD
 #if defined(CRAZYHOUSE) || defined(HORDE)
-const int MAX_MOVES = 512;
+constexpr int MAX_MOVES = 512;
 #else
-const int MAX_MOVES = 256;
-#endif
-const int MAX_PLY   = 128;
-=======
 constexpr int MAX_MOVES = 256;
+#endif
 constexpr int MAX_PLY   = 128;
->>>>>>> 19404850
 
 enum Variant {
   //main variants
