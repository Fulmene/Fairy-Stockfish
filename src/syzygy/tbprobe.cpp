/*
  Stockfish, a UCI chess playing engine derived from Glaurung 2.1
  Copyright (c) 2013 Ronald de Man
  Copyright (C) 2016-2019 Marco Costalba, Lucas Braesch

  Stockfish is free software: you can redistribute it and/or modify
  it under the terms of the GNU General Public License as published by
  the Free Software Foundation, either version 3 of the License, or
  (at your option) any later version.

  Stockfish is distributed in the hope that it will be useful,
  but WITHOUT ANY WARRANTY; without even the implied warranty of
  MERCHANTABILITY or FITNESS FOR A PARTICULAR PURPOSE.  See the
  GNU General Public License for more details.

  You should have received a copy of the GNU General Public License
  along with this program.  If not, see <http://www.gnu.org/licenses/>.
*/

#include <algorithm>
#include <atomic>
#include <cstdint>
#include <cstring>   // For std::memset and std::memcpy
#include <deque>
#include <fstream>
#include <iostream>
#include <list>
#include <sstream>
#include <type_traits>

#include "../bitboard.h"
#include "../movegen.h"
#include "../position.h"
#include "../search.h"
#include "../thread_win32_osx.h"
#include "../types.h"
#include "../uci.h"

#include "tbprobe.h"

#ifndef _WIN32
#include <fcntl.h>
#include <unistd.h>
#include <sys/mman.h>
#include <sys/stat.h>
#else
#define WIN32_LEAN_AND_MEAN
#define NOMINMAX
#include <windows.h>
#endif

using namespace Tablebases;

int Tablebases::MaxCardinality;

namespace {

const char* WdlSuffixes[SUBVARIANT_NB] = {
    ".rtbw",
#ifdef ANTI
    ".gtbw",
#endif
#ifdef ATOMIC
    ".atbw",
#endif
#ifdef CRAZYHOUSE
    nullptr,
#endif
#ifdef EXTINCTION
    nullptr,
#endif
#ifdef GRID
    nullptr,
#endif
#ifdef HORDE
    nullptr,
#endif
#ifdef KOTH
    nullptr,
#endif
#ifdef LOSERS
    nullptr,
#endif
#ifdef RACE
    nullptr,
#endif
#ifdef THREECHECK
    nullptr,
#endif
#ifdef TWOKINGS
    ".rtbw",
#endif
#ifdef SUICIDE
    ".stbw",
#endif
#ifdef BUGHOUSE
    nullptr,
#endif
#ifdef DISPLACEDGRID
    nullptr,
#endif
#ifdef LOOP
    nullptr,
#endif
#ifdef SLIPPEDGRID
    nullptr,
#endif
#ifdef TWOKINGSSYMMETRIC
    ".rtbw",
#endif
};

const char* PawnlessWdlSuffixes[SUBVARIANT_NB] = {
    nullptr,
#ifdef ANTI
    ".stbw",
#endif
#ifdef ATOMIC
    nullptr,
#endif
#ifdef CRAZYHOUSE
    nullptr,
#endif
#ifdef EXTINCTION
    nullptr,
#endif
#ifdef GRID
    nullptr,
#endif
#ifdef HORDE
    nullptr,
#endif
#ifdef KOTH
    nullptr,
#endif
#ifdef LOSERS
    nullptr,
#endif
#ifdef RACE
    nullptr,
#endif
#ifdef THREECHECK
    nullptr,
#endif
#ifdef TWOKINGS
    nullptr,
#endif
#ifdef SUICIDE
    ".gtbw",
#endif
#ifdef BUGHOUSE
    nullptr,
#endif
#ifdef DISPLACEDGRID
    nullptr,
#endif
#ifdef LOOP
    nullptr,
#endif
#ifdef SLIPPEDGRID
    nullptr,
#endif
#ifdef TWOKINGSSYMMETRIC
    nullptr,
#endif
};

const char* DtzSuffixes[SUBVARIANT_NB] = {
    ".rtbz",
#ifdef ANTI
    ".gtbz",
#endif
#ifdef ATOMIC
    ".atbz",
#endif
#ifdef CRAZYHOUSE
    nullptr,
#endif
#ifdef EXTINCTION
    nullptr,
#endif
#ifdef GRID
    nullptr,
#endif
#ifdef HORDE
    nullptr,
#endif
#ifdef KOTH
    nullptr,
#endif
#ifdef LOSERS
    nullptr,
#endif
#ifdef RACE
    nullptr,
#endif
#ifdef THREECHECK
    nullptr,
#endif
#ifdef TWOKINGS
    ".rtbz",
#endif
#ifdef SUICIDE
    ".stbz",
#endif
#ifdef BUGHOUSE
    nullptr,
#endif
#ifdef DISPLACEDGRID
    nullptr,
#endif
#ifdef LOOP
    nullptr,
#endif
#ifdef SLIPPEDGRID
    nullptr,
#endif
#ifdef TWOKINGSSYMMETRIC
    ".rtbz",
#endif
};

const char* PawnlessDtzSuffixes[SUBVARIANT_NB] = {
    nullptr,
#ifdef ANTI
    ".stbz",
#endif
#ifdef ATOMIC
    nullptr,
#endif
#ifdef CRAZYHOUSE
    nullptr,
#endif
#ifdef EXTINCTION
    nullptr,
#endif
#ifdef GRID
    nullptr,
#endif
#ifdef HORDE
    nullptr,
#endif
#ifdef KOTH
    nullptr,
#endif
#ifdef LOSERS
    nullptr,
#endif
#ifdef RACE
    nullptr,
#endif
#ifdef THREECHECK
    nullptr,
#endif
#ifdef TWOKINGS
    nullptr,
#endif
#ifdef SUICIDE
    ".gtbz",
#endif
#ifdef BUGHOUSE
    nullptr,
#endif
#ifdef DISPLACEDGRID
    nullptr,
#endif
#ifdef LOOP
    nullptr,
#endif
#ifdef SLIPPEDGRID
    nullptr,
#endif
#ifdef TWOKINGSSYMMETRIC
    nullptr,
#endif
};

constexpr int TBPIECES = 7; // Max number of supported pieces

enum { BigEndian, LittleEndian };
enum TBType { KEY, WDL, DTZ }; // Used as template parameter

// Each table has a set of flags: all of them refer to DTZ tables, the last one to WDL tables
enum TBFlag { STM = 1, Mapped = 2, WinPlies = 4, LossPlies = 8, Wide = 16, SingleValue = 128 };

inline WDLScore operator-(WDLScore d) { return WDLScore(-int(d)); }
inline Square operator^=(Square& s, int i) { return s = Square(int(s) ^ i); }
inline Square operator^(Square s, int i) { return Square(int(s) ^ i); }

const std::string PieceToChar = " PNBRQK  pnbrqk";

int MapPawns[SQUARE_NB];
int MapB1H1H7[SQUARE_NB];
int MapA1D1D4[SQUARE_NB];
int MapKK[10][SQUARE_NB]; // [MapA1D1D4][SQUARE_NB]

int Binomial[6][SQUARE_NB];    // [k][n] k elements from a set of n elements
int LeadPawnIdx[6][SQUARE_NB]; // [leadPawnsCnt][SQUARE_NB]
int LeadPawnsSize[6][4];       // [leadPawnsCnt][FILE_A..FILE_D]

const int Triangle[SQUARE_NB] = {
    6, 0, 1, 2, 2, 1, 0, 6,
    0, 7, 3, 4, 4, 3, 7, 0,
    1, 3, 8, 5, 5, 8, 3, 1,
    2, 4, 5, 9, 9, 5, 4, 2,
    2, 4, 5, 9, 9, 5, 4, 2,
    1, 3, 8, 5, 5, 8, 3, 1,
    0, 7, 3, 4, 4, 3, 7, 0,
    6, 0, 1, 2, 2, 1, 0, 6
};

const int MapPP[10][SQUARE_NB] = {
    {  0, -1,  1,  2,  3,  4,  5,  6,
       7,  8,  9, 10, 11, 12, 13, 14,
      15, 16, 17, 18, 19, 20, 21, 22,
      23, 24, 25, 26, 27, 28, 29, 30,
      31, 32, 33, 34, 35, 36, 37, 38,
      39, 40, 41, 42, 43, 44, 45, 46,
      -1, 47, 48, 49, 50, 51, 52, 53,
      54, 55, 56, 57, 58, 59, 60, 61 },
    { 62, -1, -1, 63, 64, 65, -1, 66,
      -1, 67, 68, 69, 70, 71, 72, -1,
      73, 74, 75, 76, 77, 78, 79, 80,
      81, 82, 83, 84, 85, 86, 87, 88,
      89, 90, 91, 92, 93, 94, 95, 96,
      -1, 97, 98, 99,100,101,102,103,
      -1,104,105,106,107,108,109, -1,
     110, -1,111,112,113,114, -1,115 },
    {116, -1, -1, -1,117, -1, -1,118,
      -1,119,120,121,122,123,124, -1,
      -1,125,126,127,128,129,130, -1,
     131,132,133,134,135,136,137,138,
      -1,139,140,141,142,143,144,145,
      -1,146,147,148,149,150,151, -1,
      -1,152,153,154,155,156,157, -1,
     158, -1, -1,159,160, -1, -1,161 },
    {162, -1, -1, -1, -1, -1, -1,163,
      -1,164, -1,165,166,167,168, -1,
      -1,169,170,171,172,173,174, -1,
      -1,175,176,177,178,179,180, -1,
      -1,181,182,183,184,185,186, -1,
      -1, -1,187,188,189,190,191, -1,
      -1,192,193,194,195,196,197, -1,
     198, -1, -1, -1, -1, -1, -1,199 },
    {200, -1, -1, -1, -1, -1, -1,201,
      -1,202, -1, -1,203, -1,204, -1,
      -1, -1,205,206,207,208, -1, -1,
      -1,209,210,211,212,213,214, -1,
      -1, -1,215,216,217,218,219, -1,
      -1, -1,220,221,222,223, -1, -1,
      -1,224, -1,225,226, -1,227, -1,
     228, -1, -1, -1, -1, -1, -1,229 },
    {230, -1, -1, -1, -1, -1, -1,231,
      -1,232, -1, -1, -1, -1,233, -1,
      -1, -1,234, -1,235,236, -1, -1,
      -1, -1,237,238,239,240, -1, -1,
      -1, -1, -1,241,242,243, -1, -1,
      -1, -1,244,245,246,247, -1, -1,
      -1,248, -1, -1, -1, -1,249, -1,
     250, -1, -1, -1, -1, -1, -1,251 },
    { -1, -1, -1, -1, -1, -1, -1,259,
      -1,252, -1, -1, -1, -1,260, -1,
      -1, -1,253, -1, -1,261, -1, -1,
      -1, -1, -1,254,262, -1, -1, -1,
      -1, -1, -1, -1,255, -1, -1, -1,
      -1, -1, -1, -1, -1,256, -1, -1,
      -1, -1, -1, -1, -1, -1,257, -1,
      -1, -1, -1, -1, -1, -1, -1,258 },
    { -1, -1, -1, -1, -1, -1, -1, -1,
      -1, -1, -1, -1, -1, -1,268, -1,
      -1, -1,263, -1, -1,269, -1, -1,
      -1, -1, -1,264,270, -1, -1, -1,
      -1, -1, -1, -1,265, -1, -1, -1,
      -1, -1, -1, -1, -1,266, -1, -1,
      -1, -1, -1, -1, -1, -1,267, -1,
      -1, -1, -1, -1, -1, -1, -1, -1 },
    { -1, -1, -1, -1, -1, -1, -1, -1,
      -1, -1, -1, -1, -1, -1, -1, -1,
      -1, -1, -1, -1, -1,274, -1, -1,
      -1, -1, -1,271,275, -1, -1, -1,
      -1, -1, -1, -1,272, -1, -1, -1,
      -1, -1, -1, -1, -1,273, -1, -1,
      -1, -1, -1, -1, -1, -1, -1, -1,
      -1, -1, -1, -1, -1, -1, -1, -1 },
    { -1, -1, -1, -1, -1, -1, -1, -1,
      -1, -1, -1, -1, -1, -1, -1, -1,
      -1, -1, -1, -1, -1, -1, -1, -1,
      -1, -1, -1, -1,277, -1, -1, -1,
      -1, -1, -1, -1,276, -1, -1, -1,
      -1, -1, -1, -1, -1, -1, -1, -1,
      -1, -1, -1, -1, -1, -1, -1, -1,
      -1, -1, -1, -1, -1, -1, -1, -1 }
};

const int MultTwist[] = {
    15, 63, 55, 47, 40, 48, 56, 12,
    62, 11, 39, 31, 24, 32,  8, 57,
    54, 38,  7, 23, 16,  4, 33, 49,
    46, 30, 22,  3,  0, 17, 25, 41,
    45, 29, 21,  2,  1, 18, 26, 42,
    53, 37,  6, 20, 19,  5, 34, 50,
    61, 10, 36, 28, 27, 35,  9, 58,
    14, 60, 52, 44, 43, 51, 59, 13
};

const Bitboard Test45 = 0x1030700000000ULL; // A5-C5-A7 triangle
const int InvTriangle[] = { 1, 2, 3, 10, 11, 19, 0, 9, 18, 27 };
int MultIdx[5][10];
int MultFactor[5];

// Comparison function to sort leading pawns in ascending MapPawns[] order
bool pawns_comp(Square i, Square j) { return MapPawns[i] < MapPawns[j]; }
int off_A1H8(Square sq) { return int(rank_of(sq)) - file_of(sq); }
Square flipdiag(Square sq) { return Square(((sq >> 3) | (sq << 3)) & 63); }

constexpr Value WDL_to_value[] = {
   -VALUE_MATE + MAX_PLY + 1,
    VALUE_DRAW - 2,
    VALUE_DRAW,
    VALUE_DRAW + 2,
    VALUE_MATE - MAX_PLY - 1
};

template<typename T, int Half = sizeof(T) / 2, int End = sizeof(T) - 1>
inline void swap_endian(T& x)
{
    static_assert(std::is_unsigned<T>::value, "Argument of swap_endian not unsigned");

    uint8_t tmp, *c = (uint8_t*)&x;
    for (int i = 0; i < Half; ++i)
        tmp = c[i], c[i] = c[End - i], c[End - i] = tmp;
}
template<> inline void swap_endian<uint8_t>(uint8_t&) {}

template<typename T, int LE> T number(void* addr)
{
    static const union { uint32_t i; char c[4]; } Le = { 0x01020304 };
    static const bool IsLittleEndian = (Le.c[0] == 4);

    T v;

    if ((uintptr_t)addr & (alignof(T) - 1)) // Unaligned pointer (very rare)
        std::memcpy(&v, addr, sizeof(T));
    else
        v = *((T*)addr);

    if (LE != IsLittleEndian)
        swap_endian(v);
    return v;
}

// DTZ tables don't store valid scores for moves that reset the rule50 counter
// like captures and pawn moves but we can easily recover the correct dtz of the
// previous move if we know the position's WDL score.
int dtz_before_zeroing(WDLScore wdl) {
    return wdl == WDLWin         ?  1   :
           wdl == WDLCursedWin   ?  101 :
           wdl == WDLBlessedLoss ? -101 :
           wdl == WDLLoss        ? -1   : 0;
}

// Return the sign of a number (-1, 0, 1)
template <typename T> int sign_of(T val) {
    return (T(0) < val) - (val < T(0));
}

// Numbers in little endian used by sparseIndex[] to point into blockLength[]
struct SparseEntry {
    char block[4];   // Number of block
    char offset[2];  // Offset within the block
};

static_assert(sizeof(SparseEntry) == 6, "SparseEntry must be 6 bytes");

typedef uint16_t Sym; // Huffman symbol

struct LR {
    enum Side { Left, Right };

    uint8_t lr[3]; // The first 12 bits is the left-hand symbol, the second 12
                   // bits is the right-hand symbol. If symbol has length 1,
                   // then the left-hand symbol is the stored value.
    template<Side S>
    Sym get() {
        return S == Left  ? ((lr[1] & 0xF) << 8) | lr[0] :
               S == Right ?  (lr[2] << 4) | (lr[1] >> 4) : (assert(false), Sym(-1));
    }
};

static_assert(sizeof(LR) == 3, "LR tree entry must be 3 bytes");

// Tablebases data layout is structured as following:
//
//  TBFile:   memory maps/unmaps the physical .rtbw and .rtbz files
//  TBTable:  one object for each file with corresponding indexing information
//  TBTables: has ownership of TBTable objects, keeping a list and a hash

// class TBFile memory maps/unmaps the single .rtbw and .rtbz files. Files are
// memory mapped for best performance. Files are mapped at first access: at init
// time only existence of the file is checked.
class TBFile : public std::ifstream {

    std::string fname;

public:
    // Look for and open the file among the Paths directories where the .rtbw
    // and .rtbz files can be found. Multiple directories are separated by ";"
    // on Windows and by ":" on Unix-based operating systems.
    //
    // Example:
    // C:\tb\wdl345;C:\tb\wdl6;D:\tb\dtz345;D:\tb\dtz6
    static std::string Paths;

    TBFile(const std::string& f) {

#ifndef _WIN32
        constexpr char SepChar = ':';
#else
        constexpr char SepChar = ';';
#endif
        std::stringstream ss(Paths);
        std::string path;

        while (std::getline(ss, path, SepChar)) {
            fname = path + "/" + f;
            std::ifstream::open(fname);
            if (is_open())
                return;
        }
    }

    // Memory map the file and check it. File should be already open and will be
    // closed after mapping.
    uint8_t* map(void** baseAddress, uint64_t* mapping, const uint8_t magic[4]) {

        assert(is_open());

        close(); // Need to re-open to get native file descriptor

#ifndef _WIN32
        struct stat statbuf;
        int fd = ::open(fname.c_str(), O_RDONLY);

        if (fd == -1)
            return *baseAddress = nullptr, nullptr;

        fstat(fd, &statbuf);

        if (statbuf.st_size % 64 != 16)
        {
            std::cerr << "Corrupt tablebase file " << fname << std::endl;
            exit(EXIT_FAILURE);
        }

        *mapping = statbuf.st_size;
        *baseAddress = mmap(nullptr, statbuf.st_size, PROT_READ, MAP_SHARED, fd, 0);
        madvise(*baseAddress, statbuf.st_size, MADV_RANDOM);
        ::close(fd);

        if (*baseAddress == MAP_FAILED)
        {
            std::cerr << "Could not mmap() " << fname << std::endl;
            exit(EXIT_FAILURE);
        }
#else
        // Note FILE_FLAG_RANDOM_ACCESS is only a hint to Windows and as such may get ignored.
        HANDLE fd = CreateFile(fname.c_str(), GENERIC_READ, FILE_SHARE_READ, nullptr,
                               OPEN_EXISTING, FILE_FLAG_RANDOM_ACCESS, nullptr);

        if (fd == INVALID_HANDLE_VALUE)
            return *baseAddress = nullptr, nullptr;

        DWORD size_high;
        DWORD size_low = GetFileSize(fd, &size_high);

        if (size_low % 64 != 16)
        {
            std::cerr << "Corrupt tablebase file " << fname << std::endl;
            exit(EXIT_FAILURE);
        }

        HANDLE mmap = CreateFileMapping(fd, nullptr, PAGE_READONLY, size_high, size_low, nullptr);
        CloseHandle(fd);

        if (!mmap)
        {
            std::cerr << "CreateFileMapping() failed" << std::endl;
            exit(EXIT_FAILURE);
        }

        *mapping = (uint64_t)mmap;
        *baseAddress = MapViewOfFile(mmap, FILE_MAP_READ, 0, 0, 0);

        if (!*baseAddress)
        {
            std::cerr << "MapViewOfFile() failed, name = " << fname
                      << ", error = " << GetLastError() << std::endl;
            exit(EXIT_FAILURE);
        }
#endif
        uint8_t* data = (uint8_t*)*baseAddress;

        if (memcmp(data, magic, 4))
        {
            std::cerr << "Corrupted table in file " << fname << std::endl;
            unmap(*baseAddress, *mapping);
            return *baseAddress = nullptr, nullptr;
        }

        return data + 4; // Skip Magics's header
    }

    static void unmap(void* baseAddress, uint64_t mapping) {

#ifndef _WIN32
        munmap(baseAddress, mapping);
#else
        UnmapViewOfFile(baseAddress);
        CloseHandle((HANDLE)mapping);
#endif
    }
};

std::string TBFile::Paths;

// struct PairsData contains low level indexing information to access TB data.
// There are 8, 4 or 2 PairsData records for each TBTable, according to type of
// table and if positions have pawns or not. It is populated at first access.
struct PairsData {
    uint8_t flags;                 // Table flags, see enum TBFlag
    uint8_t maxSymLen;             // Maximum length in bits of the Huffman symbols
    uint8_t minSymLen;             // Minimum length in bits of the Huffman symbols
    uint32_t blocksNum;            // Number of blocks in the TB file
    size_t sizeofBlock;            // Block size in bytes
    size_t span;                   // About every span values there is a SparseIndex[] entry
    Sym* lowestSym;                // lowestSym[l] is the symbol of length l with the lowest value
    LR* btree;                     // btree[sym] stores the left and right symbols that expand sym
    uint16_t* blockLength;         // Number of stored positions (minus one) for each block: 1..65536
    uint32_t blockLengthSize;      // Size of blockLength[] table: padded so it's bigger than blocksNum
    SparseEntry* sparseIndex;      // Partial indices into blockLength[]
    size_t sparseIndexSize;        // Size of SparseIndex[] table
    uint8_t* data;                 // Start of Huffman compressed data
    std::vector<uint64_t> base64;  // base64[l - min_sym_len] is the 64bit-padded lowest symbol of length l
    std::vector<uint8_t> symlen;   // Number of values (-1) represented by a given Huffman symbol: 1..256
    Piece pieces[TBPIECES];        // Position pieces: the order of pieces defines the groups
    uint64_t groupIdx[TBPIECES+1]; // Start index used for the encoding of the group's pieces
    int groupLen[TBPIECES+1];      // Number of pieces in a given group: KRKN -> (3, 1)
    uint16_t map_idx[4];           // WDLWin, WDLLoss, WDLCursedWin, WDLBlessedLoss (used in DTZ)
};

// struct TBTable contains indexing information to access the corresponding TBFile.
// There are 2 types of TBTable, corresponding to a WDL or a DTZ file. TBTable
// is populated at init time but the nested PairsData records are populated at
// first access, when the corresponding file is memory mapped.
template<TBType Type>
struct TBTable {
    typedef typename std::conditional<Type == WDL, WDLScore, int>::type Ret;

    static constexpr int Sides = Type == WDL ? 2 : 1;

    std::atomic_bool ready;
    void* baseAddress;
    uint8_t* map;
    uint64_t mapping;
    Variant variant;
    Key key;
    Key key2;
    int pieceCount;
    bool hasPawns;
    int numUniquePieces;
    int minLikeMan;
    uint8_t pawnCount[2]; // [Lead color / other color]
    PairsData items[Sides][4]; // [wtm / btm][FILE_A..FILE_D or 0]

    PairsData* get(int stm, int f) {
        return &items[stm % Sides][hasPawns ? f : 0];
    }

    TBTable() : ready(false), baseAddress(nullptr) {}
    explicit TBTable(Variant v, const std::string& code);
    explicit TBTable(const TBTable<WDL>& wdl);

    ~TBTable() {
        if (baseAddress)
            TBFile::unmap(baseAddress, mapping);
    }
};

template<>
TBTable<WDL>::TBTable(Variant v, const std::string& code) : TBTable() {

    StateInfo st;
    Position pos;

    variant = v;
    key = pos.set(code, WHITE, variant, &st).material_key();
    pieceCount = pos.count<ALL_PIECES>();
    hasPawns = pos.pieces(PAWN);

<<<<<<< HEAD
    numUniquePieces = 0;
    for (Color c = WHITE; c <= BLACK; ++c)
        for (PieceType pt = PAWN; pt <= KING; ++pt)
=======
    hasUniquePieces = false;
    for (Color c : {WHITE, BLACK})
        for (PieceType pt = PAWN; pt < KING; ++pt)
>>>>>>> 9d3a2eca
            if (popcount(pos.pieces(c, pt)) == 1)
                numUniquePieces++;

    minLikeMan = 0;
    for (Color c = WHITE; c <= BLACK; ++c)
        for (PieceType pt = PAWN; pt <= KING; ++pt) {
            int count = popcount(pos.pieces(c, pt));
            if (2 <= count && (count < minLikeMan || !minLikeMan))
                minLikeMan = count;
        }

    // Set the leading color. In case both sides have pawns the leading color
    // is the side with less pawns because this leads to better compression.
    bool c =   !pos.count<PAWN>(BLACK)
            || (   pos.count<PAWN>(WHITE)
                && pos.count<PAWN>(BLACK) >= pos.count<PAWN>(WHITE));

    pawnCount[0] = pos.count<PAWN>(c ? WHITE : BLACK);
    pawnCount[1] = pos.count<PAWN>(c ? BLACK : WHITE);

    key2 = pos.set(code, BLACK, variant, &st).material_key();
}

template<>
TBTable<DTZ>::TBTable(const TBTable<WDL>& wdl) : TBTable() {

    // Use the corresponding WDL table to avoid recalculating all from scratch
    variant = wdl.variant;
    key = wdl.key;
    key2 = wdl.key2;
    pieceCount = wdl.pieceCount;
    hasPawns = wdl.hasPawns;
    numUniquePieces = wdl.numUniquePieces;
    minLikeMan = wdl.minLikeMan;
    pawnCount[0] = wdl.pawnCount[0];
    pawnCount[1] = wdl.pawnCount[1];
}

// class TBTables creates and keeps ownership of the TBTable objects, one for
// each TB file found. It supports a fast, hash based, table lookup. Populated
// at init time, accessed at probe time.
class TBTables {

    typedef std::tuple<Key, TBTable<WDL>*, TBTable<DTZ>*> Entry;

#if defined(ANTI)
    static constexpr int Size = 1 << 14; // 16K table, indexed by key's 14 lsb
#else
    static constexpr int Size = 1 << 12; // 4K table, indexed by key's 12 lsb
#endif
    static constexpr int Overflow = 1;  // Number of elements allowed to map to the last bucket

    Entry hashTable[Size + Overflow];

    std::deque<TBTable<WDL>> wdlTable;
    std::deque<TBTable<DTZ>> dtzTable;

    void insert(Key key, TBTable<WDL>* wdl, TBTable<DTZ>* dtz) {
        uint32_t homeBucket = (uint32_t)key & (Size - 1);
        Entry entry = std::make_tuple(key, wdl, dtz);

        // Ensure last element is empty to avoid overflow when looking up
        for (uint32_t bucket = homeBucket; bucket < Size + Overflow - 1; ++bucket) {
            Key otherKey = std::get<KEY>(hashTable[bucket]);
            if (otherKey == key || !std::get<WDL>(hashTable[bucket])) {
                hashTable[bucket] = entry;
                return;
            }

            // Robin Hood hashing: If we've probed for longer than this element,
            // insert here and search for a new spot for the other element instead.
            uint32_t otherHomeBucket = (uint32_t)otherKey & (Size - 1);
            if (otherHomeBucket > homeBucket) {
                swap(entry, hashTable[bucket]);
                key = otherKey;
                homeBucket = otherHomeBucket;
            }
        }
        std::cerr << "TB hash table size too low!" << std::endl;
        exit(EXIT_FAILURE);
    }

public:
    template<TBType Type>
    TBTable<Type>* get(Key key) {
        for (const Entry* entry = &hashTable[(uint32_t)key & (Size - 1)]; ; ++entry) {
            if (std::get<KEY>(*entry) == key || !std::get<Type>(*entry))
                return std::get<Type>(*entry);
        }
    }

    void clear() {
        memset(hashTable, 0, sizeof(hashTable));
        wdlTable.clear();
        dtzTable.clear();
    }
    size_t size() const { return wdlTable.size(); }
    void add(Variant variant, const std::vector<PieceType>& w, const std::vector<PieceType>& b);
};

TBTables TBTables;

// If the corresponding file exists two new objects TBTable<WDL> and TBTable<DTZ>
// are created and added to the lists and hash table. Called at init time.
void TBTables::add(Variant variant, const std::vector<PieceType>& w, const std::vector<PieceType>& b) {

    if (!WdlSuffixes[variant])
        return;

    std::string code;

    for (PieceType pt : w)
        code += PieceToChar[pt];
    code += "v";
    for (PieceType pt : b)
        code += PieceToChar[pt];

    TBFile file(code + WdlSuffixes[variant]);

    if (file.is_open()) // Only WDL file is checked
        file.close();
    else if (variant != CHESS_VARIANT && code.find("P") == std::string::npos &&
             PawnlessWdlSuffixes[variant])
    {
        TBFile pawnlessFile(code + PawnlessWdlSuffixes[variant]);
        if (!pawnlessFile.is_open()) // Only WDL file is checked
            return;
        pawnlessFile.close();
    }
    else
        return;

    MaxCardinality = std::max((int)(w.size() + b.size()), MaxCardinality);

    wdlTable.emplace_back(variant, code);
    dtzTable.emplace_back(wdlTable.back());

    // Insert into the hash keys for both colors: KRvK with KR white and black
    insert(wdlTable.back().key , &wdlTable.back(), &dtzTable.back());
    insert(wdlTable.back().key2, &wdlTable.back(), &dtzTable.back());
}

// TB tables are compressed with canonical Huffman code. The compressed data is divided into
// blocks of size d->sizeofBlock, and each block stores a variable number of symbols.
// Each symbol represents either a WDL or a (remapped) DTZ value, or a pair of other symbols
// (recursively). If you keep expanding the symbols in a block, you end up with up to 65536
// WDL or DTZ values. Each symbol represents up to 256 values and will correspond after
// Huffman coding to at least 1 bit. So a block of 32 bytes corresponds to at most
// 32 x 8 x 256 = 65536 values. This maximum is only reached for tables that consist mostly
// of draws or mostly of wins, but such tables are actually quite common. In principle, the
// blocks in WDL tables are 64 bytes long (and will be aligned on cache lines). But for
// mostly-draw or mostly-win tables this can leave many 64-byte blocks only half-filled, so
// in such cases blocks are 32 bytes long. The blocks of DTZ tables are up to 1024 bytes long.
// The generator picks the size that leads to the smallest table. The "book" of symbols and
// Huffman codes is the same for all blocks in the table. A non-symmetric pawnless TB file
// will have one table for wtm and one for btm, a TB file with pawns will have tables per
// file a,b,c,d also in this case one set for wtm and one for btm.
int decompress_pairs(PairsData* d, uint64_t idx) {

    // Special case where all table positions store the same value
    if (d->flags & TBFlag::SingleValue)
        return d->minSymLen;

    // First we need to locate the right block that stores the value at index "idx".
    // Because each block n stores blockLength[n] + 1 values, the index i of the block
    // that contains the value at position idx is:
    //
    //                    for (i = -1, sum = 0; sum <= idx; i++)
    //                        sum += blockLength[i + 1] + 1;
    //
    // This can be slow, so we use SparseIndex[] populated with a set of SparseEntry that
    // point to known indices into blockLength[]. Namely SparseIndex[k] is a SparseEntry
    // that stores the blockLength[] index and the offset within that block of the value
    // with index I(k), where:
    //
    //       I(k) = k * d->span + d->span / 2      (1)

    // First step is to get the 'k' of the I(k) nearest to our idx, using definition (1)
    uint32_t k = idx / d->span;

    // Then we read the corresponding SparseIndex[] entry
    uint32_t block = number<uint32_t, LittleEndian>(&d->sparseIndex[k].block);
    int offset     = number<uint16_t, LittleEndian>(&d->sparseIndex[k].offset);

    // Now compute the difference idx - I(k). From definition of k we know that
    //
    //       idx = k * d->span + idx % d->span    (2)
    //
    // So from (1) and (2) we can compute idx - I(K):
    int diff = idx % d->span - d->span / 2;

    // Sum the above to offset to find the offset corresponding to our idx
    offset += diff;

    // Move to previous/next block, until we reach the correct block that contains idx,
    // that is when 0 <= offset <= d->blockLength[block]
    while (offset < 0)
        offset += d->blockLength[--block] + 1;

    while (offset > d->blockLength[block])
        offset -= d->blockLength[block++] + 1;

    // Finally, we find the start address of our block of canonical Huffman symbols
    uint32_t* ptr = (uint32_t*)(d->data + ((uint64_t)block * d->sizeofBlock));

    // Read the first 64 bits in our block, this is a (truncated) sequence of
    // unknown number of symbols of unknown length but we know the first one
    // is at the beginning of this 64 bits sequence.
    uint64_t buf64 = number<uint64_t, BigEndian>(ptr); ptr += 2;
    int buf64Size = 64;
    Sym sym;

    while (true) {
        int len = 0; // This is the symbol length - d->min_sym_len

        // Now get the symbol length. For any symbol s64 of length l right-padded
        // to 64 bits we know that d->base64[l-1] >= s64 >= d->base64[l] so we
        // can find the symbol length iterating through base64[].
        while (buf64 < d->base64[len])
            ++len;

        // All the symbols of a given length are consecutive integers (numerical
        // sequence property), so we can compute the offset of our symbol of
        // length len, stored at the beginning of buf64.
        sym = (buf64 - d->base64[len]) >> (64 - len - d->minSymLen);

        // Now add the value of the lowest symbol of length len to get our symbol
        sym += number<Sym, LittleEndian>(&d->lowestSym[len]);

        // If our offset is within the number of values represented by symbol sym
        // we are done...
        if (offset < d->symlen[sym] + 1)
            break;

        // ...otherwise update the offset and continue to iterate
        offset -= d->symlen[sym] + 1;
        len += d->minSymLen; // Get the real length
        buf64 <<= len;       // Consume the just processed symbol
        buf64Size -= len;

        if (buf64Size <= 32) { // Refill the buffer
            buf64Size += 32;
            buf64 |= (uint64_t)number<uint32_t, BigEndian>(ptr++) << (64 - buf64Size);
        }
    }

    // Ok, now we have our symbol that expands into d->symlen[sym] + 1 symbols.
    // We binary-search for our value recursively expanding into the left and
    // right child symbols until we reach a leaf node where symlen[sym] + 1 == 1
    // that will store the value we need.
    while (d->symlen[sym]) {

        Sym left = d->btree[sym].get<LR::Left>();

        // If a symbol contains 36 sub-symbols (d->symlen[sym] + 1 = 36) and
        // expands in a pair (d->symlen[left] = 23, d->symlen[right] = 11), then
        // we know that, for instance the ten-th value (offset = 10) will be on
        // the left side because in Recursive Pairing child symbols are adjacent.
        if (offset < d->symlen[left] + 1)
            sym = left;
        else {
            offset -= d->symlen[left] + 1;
            sym = d->btree[sym].get<LR::Right>();
        }
    }

    return d->btree[sym].get<LR::Left>();
}

bool check_dtz_stm(TBTable<WDL>*, int, File) { return true; }

bool check_dtz_stm(TBTable<DTZ>* entry, int stm, File f) {

    auto flags = entry->get(stm, f)->flags;
    return   (flags & TBFlag::STM) == stm
          || ((entry->key == entry->key2) && !entry->hasPawns);
}

// DTZ scores are sorted by frequency of occurrence and then assigned the
// values 0, 1, 2, ... in order of decreasing frequency. This is done for each
// of the four WDLScore values. The mapping information necessary to reconstruct
// the original values is stored in the TB file and read during map[] init.
WDLScore map_score(TBTable<WDL>*, File, int value, WDLScore) { return WDLScore(value - 2); }

int map_score(TBTable<DTZ>* entry, File f, int value, WDLScore wdl) {

    constexpr int WDLMap[] = { 1, 3, 0, 2, 0 };

    auto flags = entry->get(0, f)->flags;

    uint8_t* map = entry->map;
    uint16_t* idx = entry->get(0, f)->map_idx;
    if (flags & TBFlag::Mapped) {
        if (flags & TBFlag::Wide)
            value = ((uint16_t *)map)[idx[WDLMap[wdl + 2]] + value];
        else
            value = map[idx[WDLMap[wdl + 2]] + value];
    }

    // DTZ tables store distance to zero in number of moves or plies. We
    // want to return plies, so we have convert to plies when needed.
    if (   (wdl == WDLWin  && !(flags & TBFlag::WinPlies))
        || (wdl == WDLLoss && !(flags & TBFlag::LossPlies))
        ||  wdl == WDLCursedWin
        ||  wdl == WDLBlessedLoss)
        value *= 2;

    return value + 1;
}

// Compute a unique index out of a position and use it to probe the TB file. To
// encode k pieces of same type and color, first sort the pieces by square in
// ascending order s1 <= s2 <= ... <= sk then compute the unique index as:
//
//      idx = Binomial[1][s1] + Binomial[2][s2] + ... + Binomial[k][sk]
//
template<typename T, typename Ret = typename T::Ret>
Ret do_probe_table(const Position& pos, T* entry, WDLScore wdl, ProbeState* result) {

    Square squares[TBPIECES];
    Piece pieces[TBPIECES];
    uint64_t idx;
    int next = 0, size = 0, leadPawnsCnt = 0;
    PairsData* d;
    Bitboard b, leadPawns = 0;
    File tbFile = FILE_A;

    // A given TB entry like KRK has associated two material keys: KRvk and Kvkr.
    // If both sides have the same pieces keys are equal. In this case TB tables
    // only store the 'white to move' case, so if the position to lookup has black
    // to move, we need to switch the color and flip the squares before to lookup.
    bool symmetricBlackToMove = (entry->key == entry->key2 && pos.side_to_move());

    // TB files are calculated for white as stronger side. For instance we have
    // KRvK, not KvKR. A position where stronger side is white will have its
    // material key == entry->key, otherwise we have to switch the color and
    // flip the squares before to lookup.
    bool blackStronger = (pos.material_key() != entry->key);

    int flipColor   = (symmetricBlackToMove || blackStronger) * 8;
    int flipSquares = (symmetricBlackToMove || blackStronger) * 070;
    int stm         = (symmetricBlackToMove || blackStronger) ^ pos.side_to_move();

    // For pawns, TB files store 4 separate tables according if leading pawn is on
    // file a, b, c or d after reordering. The leading pawn is the one with maximum
    // MapPawns[] value, that is the one most toward the edges and with lowest rank.
    if (entry->hasPawns) {

        // In all the 4 tables, pawns are at the beginning of the piece sequence and
        // their color is the reference one. So we just pick the first one.
        Piece pc = Piece(entry->get(0, 0)->pieces[0] ^ flipColor);

        assert(type_of(pc) == PAWN);

        leadPawns = b = pos.pieces(color_of(pc), PAWN);
        do
            squares[size++] = pop_lsb(&b) ^ flipSquares;
        while (b);

        leadPawnsCnt = size;

        std::swap(squares[0], *std::max_element(squares, squares + leadPawnsCnt, pawns_comp));

        tbFile = file_of(squares[0]);
        if (tbFile > FILE_D)
            tbFile = file_of(squares[0] ^ 7); // Horizontal flip: SQ_H1 -> SQ_A1
    }

    // DTZ tables are one-sided, i.e. they store positions only for white to
    // move or only for black to move, so check for side to move to be stm,
    // early exit otherwise.
    if (!check_dtz_stm(entry, stm, tbFile))
        return *result = CHANGE_STM, Ret();

    // Now we are ready to get all the position pieces (but the lead pawns) and
    // directly map them to the correct color and square.
    b = pos.pieces() ^ leadPawns;
    do {
        Square s = pop_lsb(&b);
        squares[size] = s ^ flipSquares;
        pieces[size++] = Piece(pos.piece_on(s) ^ flipColor);
    } while (b);

    assert(size >= 2);

    d = entry->get(stm, tbFile);

    // Then we reorder the pieces to have the same sequence as the one stored
    // in pieces[i]: the sequence that ensures the best compression.
    for (int i = leadPawnsCnt; i < size; ++i)
        for (int j = i; j < size; ++j)
            if (d->pieces[i] == pieces[j])
            {
                std::swap(pieces[i], pieces[j]);
                std::swap(squares[i], squares[j]);
                break;
            }

    // Now we map again the squares so that the square of the lead piece is in
    // the triangle A1-D1-D4.
    if (file_of(squares[0]) > FILE_D)
        for (int i = 0; i < size; ++i)
            squares[i] ^= 7; // Horizontal flip: SQ_H1 -> SQ_A1

    // Encode leading pawns starting with the one with minimum MapPawns[] and
    // proceeding in ascending order.
    if (entry->hasPawns) {
        idx = LeadPawnIdx[leadPawnsCnt][squares[0]];

        std::sort(squares + 1, squares + leadPawnsCnt, pawns_comp);

        for (int i = 1; i < leadPawnsCnt; ++i)
            idx += Binomial[i][MapPawns[squares[i]]];

        goto encode_remaining; // With pawns we have finished special treatments
    }

    // In positions withouth pawns, we further flip the squares to ensure leading
    // piece is below RANK_5.
    if (rank_of(squares[0]) > RANK_4)
        for (int i = 0; i < size; ++i)
            squares[i] ^= 070; // Vertical flip: SQ_A8 -> SQ_A1

    // Look for the first piece of the leading group not on the A1-D4 diagonal
    // and ensure it is mapped below the diagonal.
    for (int i = 0; i < d->groupLen[0]; ++i) {
        if (!off_A1H8(squares[i]))
            continue;

        if (off_A1H8(squares[i]) > 0) // A1-H8 diagonal flip: SQ_A3 -> SQ_C3
            for (int j = i; j < size; ++j)
                squares[j] = flipdiag(squares[j]);
        break;
    }

    // Encode the leading group.
    //
    // Suppose we have KRvK. Let's say the pieces are on square numbers wK, wR
    // and bK (each 0...63). The simplest way to map this position to an index
    // is like this:
    //
    //   index = wK * 64 * 64 + wR * 64 + bK;
    //
    // But this way the TB is going to have 64*64*64 = 262144 positions, with
    // lots of positions being equivalent (because they are mirrors of each
    // other) and lots of positions being invalid (two pieces on one square,
    // adjacent kings, etc.).
    // Usually the first step is to take the wK and bK together. There are just
    // 462 ways legal and not-mirrored ways to place the wK and bK on the board.
    // Once we have placed the wK and bK, there are 62 squares left for the wR
    // Mapping its square from 0..63 to available squares 0..61 can be done like:
    //
    //   wR -= (wR > wK) + (wR > bK);
    //
    // In words: if wR "comes later" than wK, we deduct 1, and the same if wR
    // "comes later" than bK. In case of two same pieces like KRRvK we want to
    // place the two Rs "together". If we have 62 squares left, we can place two
    // Rs "together" in 62 * 61 / 2 ways (we divide by 2 because rooks can be
    // swapped and still get the same position.)
    //
    // In case we have at least 3 unique pieces (inlcuded kings) we encode them
    // together.
    if (entry->numUniquePieces >= 3) {

        int adjust1 =  squares[1] > squares[0];
        int adjust2 = (squares[2] > squares[0]) + (squares[2] > squares[1]);

        // First piece is below a1-h8 diagonal. MapA1D1D4[] maps the b1-d1-d3
        // triangle to 0...5. There are 63 squares for second piece and and 62
        // (mapped to 0...61) for the third.
        if (off_A1H8(squares[0]))
            idx = (   MapA1D1D4[squares[0]]  * 63
                   + (squares[1] - adjust1)) * 62
                   +  squares[2] - adjust2;

        // First piece is on a1-h8 diagonal, second below: map this occurence to
        // 6 to differentiate from the above case, rank_of() maps a1-d4 diagonal
        // to 0...3 and finally MapB1H1H7[] maps the b1-h1-h7 triangle to 0..27.
        else if (off_A1H8(squares[1]))
            idx = (  6 * 63 + rank_of(squares[0]) * 28
                   + MapB1H1H7[squares[1]])       * 62
                   + squares[2] - adjust2;

        // First two pieces are on a1-h8 diagonal, third below
        else if (off_A1H8(squares[2]))
            idx =  6 * 63 * 62 + 4 * 28 * 62
                 +  rank_of(squares[0])        * 7 * 28
                 + (rank_of(squares[1]) - adjust1) * 28
                 +  MapB1H1H7[squares[2]];

        // All 3 pieces on the diagonal a1-h8
        else
            idx = 6 * 63 * 62 + 4 * 28 * 62 + 4 * 7 * 28
                 +  rank_of(squares[0])         * 7 * 6
                 + (rank_of(squares[1]) - adjust1)  * 6
                 + (rank_of(squares[2]) - adjust2);
    } else if (entry->numUniquePieces == 2) {

        bool connectedKings = false;

#ifdef ATOMIC
        connectedKings = connectedKings || entry->variant == ATOMIC_VARIANT;
#endif
#ifdef ANTI
        connectedKings = connectedKings || main_variant(entry->variant) == ANTI_VARIANT;
#endif

        if (connectedKings) {
            int adjust = squares[1] > squares[0];

            if (off_A1H8(squares[0]))
                idx =   MapA1D1D4[squares[0]] * 63
                     + (squares[1] - adjust);

            else if (off_A1H8(squares[1]))
                idx =  6 * 63
                     + rank_of(squares[0]) * 28
                     + MapB1H1H7[squares[1]];

            else
                idx =   6 * 63 + 4 * 28
                     +  rank_of(squares[0]) * 7
                     + (rank_of(squares[1]) - adjust);
        } else
            // We don't have at least 3 unique pieces, like in KRRvKBB, just map
            // the kings.
            idx = MapKK[MapA1D1D4[squares[0]]][squares[1]];

    } else if (entry->minLikeMan == 2) {
        if (Triangle[squares[0]] > Triangle[squares[1]])
            std::swap(squares[0], squares[1]);

        if (file_of(squares[0]) > FILE_D)
            for (int i = 0; i < size; ++i)
                squares[i] ^= 7;

        if (rank_of(squares[0]) > RANK_4)
            for (int i = 0; i < size; ++i)
                squares[i] ^= 070;

        if (off_A1H8(squares[0]) > 0 || (off_A1H8(squares[0]) == 0 && off_A1H8(squares[1]) > 0))
            for (int i = 0; i < size; ++i)
                squares[i] = flipdiag(squares[i]);

        if ((Test45 & squares[1]) && Triangle[squares[0]] == Triangle[squares[1]]) {
            std::swap(squares[0], squares[1]);
            for (int i = 0; i < size; ++i)
                squares[i] = flipdiag(squares[i] ^ 070);
        }

        idx = MapPP[Triangle[squares[0]]][squares[1]];
    } else {
        for (int i = 1; i < d->groupLen[0]; ++i)
            if (Triangle[squares[0]] > Triangle[squares[i]])
                std::swap(squares[0], squares[i]);

        if (file_of(squares[0]) > FILE_D)
            for (int i = 0; i < size; ++i)
                squares[i] ^= 7;

        if (rank_of(squares[0]) > RANK_4)
            for (int i = 0; i < size; ++i)
                squares[i] ^= 070;

        if (off_A1H8(squares[0]) > 0)
            for (int i = 0; i < size; ++i)
                squares[i] = flipdiag(squares[i]);

        for (int i = 1; i < d->groupLen[0]; i++)
            for (int j = i + 1; j < d->groupLen[0]; j++)
                if (MultTwist[squares[i]] > MultTwist[squares[j]])
                    std::swap(squares[i], squares[j]);

        idx = MultIdx[d->groupLen[0] - 1][Triangle[squares[0]]];

        for (int i = 1; i < d->groupLen[0]; ++i)
            idx += Binomial[i][MultTwist[squares[i]]];
    }

encode_remaining:
    idx *= d->groupIdx[0];
    Square* groupSq = squares + d->groupLen[0];

    // Encode remainig pawns then pieces according to square, in ascending order
    bool remainingPawns = entry->hasPawns && entry->pawnCount[1];

    while (d->groupLen[++next])
    {
        std::sort(groupSq, groupSq + d->groupLen[next]);
        uint64_t n = 0;

        // Map down a square if "comes later" than a square in the previous
        // groups (similar to what done earlier for leading group pieces).
        for (int i = 0; i < d->groupLen[next]; ++i)
        {
            auto f = [&](Square s) { return groupSq[i] > s; };
            auto adjust = std::count_if(squares, groupSq, f);
            n += Binomial[i + 1][groupSq[i] - adjust - 8 * remainingPawns];
        }

        remainingPawns = false;
        idx += n * d->groupIdx[next];
        groupSq += d->groupLen[next];
    }

    // Now that we have the index, decompress the pair and get the score
    return map_score(entry, tbFile, decompress_pairs(d, idx), wdl);
}

// Group together pieces that will be encoded together. The general rule is that
// a group contains pieces of same type and color. The exception is the leading
// group that, in case of positions withouth pawns, can be formed by 3 different
// pieces (default) or by the king pair when there is not a unique piece apart
// from the kings. When there are pawns, pawns are always first in pieces[].
//
// As example KRKN -> KRK + N, KNNK -> KK + NN, KPPKP -> P + PP + K + K
//
// The actual grouping depends on the TB generator and can be inferred from the
// sequence of pieces in piece[] array.
template<typename T>
void set_groups(T& e, PairsData* d, int order[], File f) {

    int n = 0, firstLen = e.hasPawns ? 0 : (e.numUniquePieces >= 3) ? 3 : 2;
    d->groupLen[n] = 1;

    // Number of pieces per group is stored in groupLen[], for instance in KRKN
    // the encoder will default on '111', so groupLen[] will be (3, 1).
    for (int i = 1; i < e.pieceCount; ++i)
        if (--firstLen > 0 || d->pieces[i] == d->pieces[i - 1])
            d->groupLen[n]++;
        else
            d->groupLen[++n] = 1;

    d->groupLen[++n] = 0; // Zero-terminated

    // The sequence in pieces[] defines the groups, but not the order in which
    // they are encoded. If the pieces in a group g can be combined on the board
    // in N(g) different ways, then the position encoding will be of the form:
    //
    //           g1 * N(g2) * N(g3) + g2 * N(g3) + g3
    //
    // This ensures unique encoding for the whole position. The order of the
    // groups is a per-table parameter and could not follow the canonical leading
    // pawns/pieces -> remainig pawns -> remaining pieces. In particular the
    // first group is at order[0] position and the remaining pawns, when present,
    // are at order[1] position.
    bool pp = e.hasPawns && e.pawnCount[1]; // Pawns on both sides
    int next = pp ? 2 : 1;
    int freeSquares = 64 - d->groupLen[0] - (pp ? d->groupLen[1] : 0);
    uint64_t idx = 1;

    for (int k = 0; next < n || k == order[0] || k == order[1]; ++k)
        if (k == order[0]) // Leading pawns or pieces
        {
            d->groupIdx[0] = idx;

            if (e.hasPawns)
                idx *= LeadPawnsSize[d->groupLen[0]][f];
            else if (e.numUniquePieces >= 3)
                idx *= 31332;
            else if (e.numUniquePieces == 2)
                // Standard or Atomic/Giveaway
                idx *= (e.variant == CHESS_VARIANT) ? 462 : 518;
            else if (e.minLikeMan == 2)
                idx *= 278;
            else
                idx *= MultFactor[e.minLikeMan - 1];
        }
        else if (k == order[1]) // Remaining pawns
        {
            d->groupIdx[1] = idx;
            idx *= Binomial[d->groupLen[1]][48 - d->groupLen[0]];
        }
        else // Remainig pieces
        {
            d->groupIdx[next] = idx;
            idx *= Binomial[d->groupLen[next]][freeSquares];
            freeSquares -= d->groupLen[next++];
        }

    d->groupIdx[n] = idx;
}

// In Recursive Pairing each symbol represents a pair of childern symbols. So
// read d->btree[] symbols data and expand each one in his left and right child
// symbol until reaching the leafs that represent the symbol value.
uint8_t set_symlen(PairsData* d, Sym s, std::vector<bool>& visited) {

    visited[s] = true; // We can set it now because tree is acyclic
    Sym sr = d->btree[s].get<LR::Right>();

    if (sr == 0xFFF)
        return 0;

    Sym sl = d->btree[s].get<LR::Left>();

    if (!visited[sl])
        d->symlen[sl] = set_symlen(d, sl, visited);

    if (!visited[sr])
        d->symlen[sr] = set_symlen(d, sr, visited);

    return d->symlen[sl] + d->symlen[sr] + 1;
}

uint8_t* set_sizes(PairsData* d, uint8_t* data) {

    d->flags = *data++;

    if (d->flags & TBFlag::SingleValue) {
        d->blocksNum = d->blockLengthSize = 0;
        d->span = d->sparseIndexSize = 0; // Broken MSVC zero-init
        d->minSymLen = *data++; // Here we store the single value
        return data;
    }

    // groupLen[] is a zero-terminated list of group lengths, the last groupIdx[]
    // element stores the biggest index that is the tb size.
    uint64_t tbSize = d->groupIdx[std::find(d->groupLen, d->groupLen + 7, 0) - d->groupLen];

    d->sizeofBlock = 1ULL << *data++;
    d->span = 1ULL << *data++;
    d->sparseIndexSize = (tbSize + d->span - 1) / d->span; // Round up
    auto padding = number<uint8_t, LittleEndian>(data++);
    d->blocksNum = number<uint32_t, LittleEndian>(data); data += sizeof(uint32_t);
    d->blockLengthSize = d->blocksNum + padding; // Padded to ensure SparseIndex[]
                                                 // does not point out of range.
    d->maxSymLen = *data++;
    d->minSymLen = *data++;
    d->lowestSym = (Sym*)data;
    d->base64.resize(d->maxSymLen - d->minSymLen + 1);

    // The canonical code is ordered such that longer symbols (in terms of
    // the number of bits of their Huffman code) have lower numeric value,
    // so that d->lowestSym[i] >= d->lowestSym[i+1] (when read as LittleEndian).
    // Starting from this we compute a base64[] table indexed by symbol length
    // and containing 64 bit values so that d->base64[i] >= d->base64[i+1].
    // See http://www.eecs.harvard.edu/~michaelm/E210/huffman.pdf
    for (int i = d->base64.size() - 2; i >= 0; --i) {
        d->base64[i] = (d->base64[i + 1] + number<Sym, LittleEndian>(&d->lowestSym[i])
                                         - number<Sym, LittleEndian>(&d->lowestSym[i + 1])) / 2;

        assert(d->base64[i] * 2 >= d->base64[i+1]);
    }

    // Now left-shift by an amount so that d->base64[i] gets shifted 1 bit more
    // than d->base64[i+1] and given the above assert condition, we ensure that
    // d->base64[i] >= d->base64[i+1]. Moreover for any symbol s64 of length i
    // and right-padded to 64 bits holds d->base64[i-1] >= s64 >= d->base64[i].
    for (size_t i = 0; i < d->base64.size(); ++i)
        d->base64[i] <<= 64 - i - d->minSymLen; // Right-padding to 64 bits

    data += d->base64.size() * sizeof(Sym);
    d->symlen.resize(number<uint16_t, LittleEndian>(data)); data += sizeof(uint16_t);
    d->btree = (LR*)data;

    // The compression scheme used is "Recursive Pairing", that replaces the most
    // frequent adjacent pair of symbols in the source message by a new symbol,
    // reevaluating the frequencies of all of the symbol pairs with respect to
    // the extended alphabet, and then repeating the process.
    // See http://www.larsson.dogma.net/dcc99.pdf
    std::vector<bool> visited(d->symlen.size());

    for (Sym sym = 0; sym < d->symlen.size(); ++sym)
        if (!visited[sym])
            d->symlen[sym] = set_symlen(d, sym, visited);

    return data + d->symlen.size() * sizeof(LR) + (d->symlen.size() & 1);
}

uint8_t* set_dtz_map(TBTable<WDL>&, uint8_t* data, File) { return data; }

uint8_t* set_dtz_map(TBTable<DTZ>& e, uint8_t* data, File maxFile) {

    e.map = data;

    for (File f = FILE_A; f <= maxFile; ++f) {
        auto flags = e.get(0, f)->flags;
        if (flags & TBFlag::Mapped) {
            if (flags & TBFlag::Wide) {
                data += (uintptr_t)data & 1;  // Word alignment, we may have a mixed table
                for (int i = 0; i < 4; ++i) { // Sequence like 3,x,x,x,1,x,0,2,x,x
                    e.get(0, f)->map_idx[i] = (uint16_t)((uint16_t *)data - (uint16_t *)e.map + 1);
                    data += 2 * number<uint16_t, LittleEndian>(data) + 2;
                }
            }
            else {
                for (int i = 0; i < 4; ++i) {
                    e.get(0, f)->map_idx[i] = (uint16_t)(data - e.map + 1);
                    data += *data + 1;
                }
            }
        }
    }

    return data += (uintptr_t)data & 1; // Word alignment
}

// Populate entry's PairsData records with data from the just memory mapped file.
// Called at first access.
template<TBType Type, typename T = TBTable<Type>>
void set(T& e, uint8_t* data) {

    PairsData* d;

    enum { Split = 1, HasPawns = 2 };

    assert(e.hasPawns        == !!(*data & HasPawns));
    assert((e.key != e.key2) == !!(*data & Split));

    data++; // First byte stores flags

    const int sides = T::Sides == 2 && (e.key != e.key2) ? 2 : 1;
    const File maxFile = e.hasPawns ? FILE_D : FILE_A;

    bool pp = e.hasPawns && e.pawnCount[1]; // Pawns on both sides

    assert(!pp || e.pawnCount[0]);

    for (File f = FILE_A; f <= maxFile; ++f) {

        for (int i = 0; i < sides; i++)
            *e.get(i, f) = PairsData();

        int order[][2] = { { *data & 0xF, pp ? *(data + 1) & 0xF : 0xF },
                           { *data >>  4, pp ? *(data + 1) >>  4 : 0xF } };
        data += 1 + pp;

        for (int k = 0; k < e.pieceCount; ++k, ++data)
            for (int i = 0; i < sides; i++)
                e.get(i, f)->pieces[k] = Piece(i ? *data >>  4 : *data & 0xF);

        for (int i = 0; i < sides; ++i)
            set_groups(e, e.get(i, f), order[i], f);
    }

    data += (uintptr_t)data & 1; // Word alignment

    for (File f = FILE_A; f <= maxFile; ++f)
        for (int i = 0; i < sides; i++) {
            data = set_sizes(e.get(i, f), data);
#ifdef ANTI
            if (Type == DTZ && main_variant(e.variant) == ANTI_VARIANT && e.get(i, f)->flags & TBFlag::SingleValue)
                e.get(i, f)->minSymLen = 1;
#endif
        }

    data = set_dtz_map(e, data, maxFile);

    for (File f = FILE_A; f <= maxFile; ++f)
        for (int i = 0; i < sides; i++) {
            (d = e.get(i, f))->sparseIndex = (SparseEntry*)data;
            data += d->sparseIndexSize * sizeof(SparseEntry);
        }

    for (File f = FILE_A; f <= maxFile; ++f)
        for (int i = 0; i < sides; i++) {
            (d = e.get(i, f))->blockLength = (uint16_t*)data;
            data += d->blockLengthSize * sizeof(uint16_t);
        }

    for (File f = FILE_A; f <= maxFile; ++f)
        for (int i = 0; i < sides; i++) {
            data = (uint8_t*)(((uintptr_t)data + 0x3F) & ~0x3F); // 64 byte alignment
            (d = e.get(i, f))->data = data;
            data += d->blocksNum * d->sizeofBlock;
        }
}

// If the TB file corresponding to the given position is already memory mapped
// then return its base address, otherwise try to memory map and init it. Called
// at every probe, memory map and init only at first access. Function is thread
// safe and can be called concurrently.
template<TBType Type>
void* mapped(TBTable<Type>& e, const Position& pos) {

    static Mutex mutex;

    // Use 'acquire' to avoid a thread reading 'ready' == true while
    // another is still working. (compiler reordering may cause this).
    if (e.ready.load(std::memory_order_acquire))
        return e.baseAddress; // Could be nullptr if file does not exist

    std::unique_lock<Mutex> lk(mutex);

    if (e.ready.load(std::memory_order_relaxed)) // Recheck under lock
        return e.baseAddress;

    constexpr uint8_t Magic[SUBVARIANT_NB][2][4] = {
        {
            { 0xD7, 0x66, 0x0C, 0xA5 },
            { 0x71, 0xE8, 0x23, 0x5D }
        },
#ifdef ANTI
        {
            { 0xD6, 0xF5, 0x1B, 0x50 },
            { 0xBC, 0x55, 0xBC, 0x21 }
        },
#endif
#ifdef ATOMIC
        {
            { 0x91, 0xA9, 0x5E, 0xEB },
            { 0x55, 0x8D, 0xA4, 0x49 }
        },
#endif
#ifdef CRAZYHOUSE
        {
            { 0xD7, 0x66, 0x0C, 0xA5 },
            { 0x71, 0xE8, 0x23, 0x5D }
        },
#endif
#ifdef EXTINCTION
        {
            { 0xD7, 0x66, 0x0C, 0xA5 },
            { 0x71, 0xE8, 0x23, 0x5D }
        },
#endif
#ifdef GRID
        {
            { 0xD7, 0x66, 0x0C, 0xA5 },
            { 0x71, 0xE8, 0x23, 0x5D }
        },
#endif
#ifdef HORDE
        {
            { 0xD7, 0x66, 0x0C, 0xA5 },
            { 0x71, 0xE8, 0x23, 0x5D }
        },
#endif
#ifdef KOTH
        {
            { 0xD7, 0x66, 0x0C, 0xA5 },
            { 0x71, 0xE8, 0x23, 0x5D }
        },
#endif
#ifdef LOSERS
        {
            { 0xD7, 0x66, 0x0C, 0xA5 },
            { 0x71, 0xE8, 0x23, 0x5D }
        },
#endif
#ifdef RACE
        {
            { 0xD7, 0x66, 0x0C, 0xA5 },
            { 0x71, 0xE8, 0x23, 0x5D }
        },
#endif
#ifdef THREECHECK
        {
            { 0xD7, 0x66, 0x0C, 0xA5 },
            { 0x71, 0xE8, 0x23, 0x5D }
        },
#endif
#ifdef TWOKINGS
        {
            { 0xD7, 0x66, 0x0C, 0xA5 },
            { 0x71, 0xE8, 0x23, 0x5D }
        },
#endif
#ifdef SUICIDE
        {
            { 0xE4, 0xCF, 0xE7, 0x23 },
            { 0x7B, 0xF6, 0x93, 0x15 }
        },
#endif
#ifdef BUGHOUSE
        {
            { 0xD7, 0x66, 0x0C, 0xA5 },
            { 0x71, 0xE8, 0x23, 0x5D }
        },
#endif
#ifdef DISPLACEDGRID
        {
            { 0xD7, 0x66, 0x0C, 0xA5 },
            { 0x71, 0xE8, 0x23, 0x5D }
        },
#endif
#ifdef LOOP
        {
            { 0xD7, 0x66, 0x0C, 0xA5 },
            { 0x71, 0xE8, 0x23, 0x5D }
        },
#endif
#ifdef SLIPPEDGRID
        {
            { 0xD7, 0x66, 0x0C, 0xA5 },
            { 0x71, 0xE8, 0x23, 0x5D }
        },
#endif
#ifdef TWOKINGSSYMMETRIC
        {
            { 0xD7, 0x66, 0x0C, 0xA5 },
            { 0x71, 0xE8, 0x23, 0x5D }
        },
#endif
    };

    constexpr uint8_t PawnlessMagic[SUBVARIANT_NB][2][4] = {
        {
            { 0xD7, 0x66, 0x0C, 0xA5 },
            { 0x71, 0xE8, 0x23, 0x5D }
        },
#ifdef ANTI
        {
            { 0xE4, 0xCF, 0xE7, 0x23 },
            { 0x7B, 0xF6, 0x93, 0x15 }
        },
#endif
#ifdef ATOMIC
        {
            { 0x91, 0xA9, 0x5E, 0xEB },
            { 0x55, 0x8D, 0xA4, 0x49 }
        },
#endif
#ifdef CRAZYHOUSE
        {
            { 0xD7, 0x66, 0x0C, 0xA5 },
            { 0x71, 0xE8, 0x23, 0x5D }
        },
#endif
#ifdef EXTINCTION
        {
            { 0xD7, 0x66, 0x0C, 0xA5 },
            { 0x71, 0xE8, 0x23, 0x5D }
        },
#endif
#ifdef GRID
        {
            { 0xD7, 0x66, 0x0C, 0xA5 },
            { 0x71, 0xE8, 0x23, 0x5D }
        },
#endif
#ifdef HORDE
        {
            { 0xD7, 0x66, 0x0C, 0xA5 },
            { 0x71, 0xE8, 0x23, 0x5D }
        },
#endif
#ifdef KOTH
        {
            { 0xD7, 0x66, 0x0C, 0xA5 },
            { 0x71, 0xE8, 0x23, 0x5D }
        },
#endif
#ifdef LOSERS
        {
            { 0xD7, 0x66, 0x0C, 0xA5 },
            { 0x71, 0xE8, 0x23, 0x5D }
        },
#endif
#ifdef RACE
        {
            { 0xD7, 0x66, 0x0C, 0xA5 },
            { 0x71, 0xE8, 0x23, 0x5D }
        },
#endif
#ifdef THREECHECK
        {
            { 0xD7, 0x66, 0x0C, 0xA5 },
            { 0x71, 0xE8, 0x23, 0x5D }
        },
#endif
#ifdef TWOKINGS
        {
            { 0xD7, 0x66, 0x0C, 0xA5 },
            { 0x71, 0xE8, 0x23, 0x5D }
        },
#endif
#ifdef SUICIDE
        {
            { 0xD6, 0xF5, 0x1B, 0x50 },
            { 0xBC, 0x55, 0xBC, 0x21 }
        },
#endif
#ifdef BUGHOUSE
        {
            { 0xD7, 0x66, 0x0C, 0xA5 },
            { 0x71, 0xE8, 0x23, 0x5D }
        },
#endif
#ifdef DISPLACEDGRID
        {
            { 0xD7, 0x66, 0x0C, 0xA5 },
            { 0x71, 0xE8, 0x23, 0x5D }
        },
#endif
#ifdef LOOP
        {
            { 0xD7, 0x66, 0x0C, 0xA5 },
            { 0x71, 0xE8, 0x23, 0x5D }
        },
#endif
#ifdef SLIPPEDGRID
        {
            { 0xD7, 0x66, 0x0C, 0xA5 },
            { 0x71, 0xE8, 0x23, 0x5D }
        },
#endif
#ifdef TWOKINGSSYMMETRIC
        {
            { 0xD7, 0x66, 0x0C, 0xA5 },
            { 0x71, 0xE8, 0x23, 0x5D }
        },
#endif
    };

    // Pieces strings in decreasing order for each color, like ("KPP","KR")
    std::string fname, w, b;
    for (PieceType pt = KING; pt >= PAWN; --pt) {
        w += std::string(popcount(pos.pieces(WHITE, pt)), PieceToChar[pt]);
        b += std::string(popcount(pos.pieces(BLACK, pt)), PieceToChar[pt]);
    }

    fname = e.key == pos.material_key() ? w + 'v' + b : b + 'v' + w;

    const char** Suffixes = Type == WDL ? WdlSuffixes : DtzSuffixes;
    const char** PawnlessSuffixes = Type == WDL ? PawnlessWdlSuffixes : PawnlessDtzSuffixes;

    uint8_t* data = nullptr;
    TBFile file(fname + Suffixes[e.variant]);

    if (file.is_open())
        data = file.map(&e.baseAddress, &e.mapping, Magic[e.variant][Type == WDL]);
    else if (fname.find("P") == std::string::npos && PawnlessSuffixes[e.variant]) {
        TBFile pawnlessFile(fname + PawnlessSuffixes[e.variant]);
        data = pawnlessFile.map(&e.baseAddress, &e.mapping, PawnlessMagic[e.variant][Type == WDL]);
    }

    if (data) {
        set<Type>(e, data);

#ifdef ANTI
        if (!e.hasPawns) {
            // Recalculate table key.
            std::string w2, b2;
            for (int i = 0; i < e.pieceCount; i++) {
                Piece piece = e.get(WHITE, FILE_A)->pieces[i];
                if (color_of(piece) == WHITE)
                    w2 += PieceToChar[type_of(piece)];
                else
                    b2 += PieceToChar[type_of(piece)];
            }

            Position pos2;
            StateInfo st;
            Key key = pos2.set(w2 + "v" + b2, WHITE, pos.subvariant(), &st).material_key();

            if (key != e.key)
                std::swap(e.key, e.key2);

            assert(e.key == key);
        }
#endif
    }

    e.ready.store(true, std::memory_order_release);
    return e.baseAddress;
}

template<TBType Type, typename Ret = typename TBTable<Type>::Ret>
Ret result_to_score(Value value) {

    if (value > 0)
        return Type == WDL ? Ret(WDLWin) : Ret(1);
    else if (value < 0)
        return Type == WDL ? Ret(WDLLoss) : Ret(-1);
    else
        return Ret(WDLDraw);
}

template<TBType Type, typename Ret = typename TBTable<Type>::Ret>
Ret probe_table(const Position& pos, ProbeState* result, WDLScore wdl = WDLDraw) {

    // Check for variant end
    if (pos.is_variant_end())
        return result_to_score<Type>(pos.variant_result());

    // Check for stalemate in variants
    if (pos.variant() != CHESS_VARIANT && MoveList<LEGAL>(pos).size() == 0)
        return result_to_score<Type>(pos.checkers() ? pos.checkmate_value() : pos.stalemate_value());

#ifdef ANTI
    if (!pos.is_anti())
#endif
    if (pos.count<ALL_PIECES>() == 2) // KvK
        return Ret(WDLDraw);

    TBTable<Type>* entry = TBTables.get<Type>(pos.material_key());

    if (!entry || !mapped(*entry, pos))
        return *result = FAIL, Ret();

    return do_probe_table(pos, entry, wdl, result);
}

#ifdef ANTI
template <bool Threats = false>
WDLScore sprobe_ab(Position &pos, WDLScore alpha, WDLScore beta, ProbeState* result);

WDLScore sprobe_captures(Position &pos, WDLScore alpha, WDLScore beta, ProbeState* result) {

    auto moveList = MoveList<CAPTURES>(pos);
    StateInfo st;

    *result = OK;

    for (const Move& move : moveList) {
        pos.do_move(move, st);
        WDLScore v = -sprobe_ab(pos, -beta, -alpha, result);
        pos.undo_move(move);

        if (*result == FAIL)
            return WDLDraw;

        if (v > alpha) {
            alpha = v;
            if (alpha >= beta)
                break;
        }
    }

    if (moveList.size())
        *result = ZEROING_BEST_MOVE;

    return alpha;
}

template<bool Threats>
WDLScore sprobe_ab(Position &pos, WDLScore alpha, WDLScore beta, ProbeState* result) {

    WDLScore v;
    bool threatFound = false;

    if (popcount(pos.pieces(~pos.side_to_move())) > 1) {
        v = sprobe_captures(pos, alpha, beta, result);
        if (*result == ZEROING_BEST_MOVE || *result == FAIL)
            return v;
    } else {
        auto moveList = MoveList<CAPTURES>(pos);
        if (moveList.size()) {
            *result = ZEROING_BEST_MOVE;
            return WDLLoss;
        }
    }

    if (Threats || popcount(pos.pieces()) >= 6) {
        StateInfo st;
        auto moveList = MoveList<LEGAL>(pos);

        for (const Move& move : moveList) {
            pos.do_move(move, st);
            v = -sprobe_captures(pos, -beta, -alpha, result);
            pos.undo_move(move);

            if (*result == FAIL)
                return WDLDraw;
            else if (*result == ZEROING_BEST_MOVE && v > alpha) {
                threatFound = true;
                alpha = v;
                if (alpha >= beta) {
                    *result = THREAT;
                    return v;
                }
            }
        }
    }

    *result = OK;
    v = probe_table<WDL>(pos, result);

    if (*result == FAIL)
        return WDLDraw;

    if (v > alpha)
        return v;

    if (threatFound)
        *result = THREAT;

    return alpha;
}
#endif

// For a position where the side to move has a winning capture it is not necessary
// to store a winning value so the generator treats such positions as "don't cares"
// and tries to assign to it a value that improves the compression ratio. Similarly,
// if the side to move has a drawing capture, then the position is at least drawn.
// If the position is won, then the TB needs to store a win value. But if the
// position is drawn, the TB may store a loss value if that is better for compression.
// All of this means that during probing, the engine must look at captures and probe
// their results and must probe the position itself. The "best" result of these
// probes is the correct result for the position.
// DTZ tables do not store values when a following move is a zeroing winning move
// (winning capture or winning pawn move). Also DTZ store wrong values for positions
// where the best move is an ep-move (even if losing). So in all these cases set
// the state to ZEROING_BEST_MOVE.
template<bool CheckZeroingMoves>
WDLScore search(Position& pos, ProbeState* result) {

#ifdef ANTI
    if (pos.is_anti())
        return sprobe_ab<CheckZeroingMoves>(pos, WDLLoss, WDLWin, result);
#endif

    WDLScore value, bestValue = WDLLoss;
    StateInfo st;

    auto moveList = MoveList<LEGAL>(pos);
    size_t totalCount = moveList.size(), moveCount = 0;

    for (const Move& move : moveList)
    {
        if (   !pos.capture(move)
            && (!CheckZeroingMoves || type_of(pos.moved_piece(move)) != PAWN))
            continue;

        moveCount++;

        pos.do_move(move, st);
        value = -search<false>(pos, result);
        pos.undo_move(move);

        if (*result == FAIL)
            return WDLDraw;

        if (value > bestValue)
        {
            bestValue = value;

            if (value >= WDLWin)
            {
                *result = ZEROING_BEST_MOVE; // Winning DTZ-zeroing move
                return value;
            }
        }
    }

    // In case we have already searched all the legal moves we don't have to probe
    // the TB because the stored score could be wrong. For instance TB tables
    // do not contain information on position with ep rights, so in this case
    // the result of probe_wdl_table is wrong. Also in case of only capture
    // moves, for instance here 4K3/4q3/6p1/2k5/6p1/8/8/8 w - - 0 7, we have to
    // return with ZEROING_BEST_MOVE set.
    bool noMoreMoves = (moveCount && moveCount == totalCount);

    if (noMoreMoves)
        value = bestValue;
    else
    {
        value = probe_table<WDL>(pos, result);

        if (*result == FAIL)
            return WDLDraw;
    }

    // DTZ stores a "don't care" value if bestValue is a win
    if (bestValue >= value)
        return *result = (   bestValue > WDLDraw
                          || noMoreMoves ? ZEROING_BEST_MOVE : OK), bestValue;

    return *result = OK, value;
}

} // namespace


/// Tablebases::init() is called at startup and after every change to
/// "SyzygyPath" UCI option to (re)create the various tables. It is not thread
/// safe, nor it needs to be.
void Tablebases::init(Variant variant, const std::string& paths) {

    TBTables.clear();
    MaxCardinality = 0;
    TBFile::Paths = paths;

    if (paths.empty() || paths == "<empty>")
        return;

    // MapB1H1H7[] encodes a square below a1-h8 diagonal to 0..27
    int code = 0;
    for (Square s = SQ_A1; s <= SQ_H8; ++s)
        if (off_A1H8(s) < 0)
            MapB1H1H7[s] = code++;

    // MapA1D1D4[] encodes a square in the a1-d1-d4 triangle to 0..9
    std::vector<Square> diagonal;
    code = 0;
    for (Square s = SQ_A1; s <= SQ_D4; ++s)
        if (off_A1H8(s) < 0 && file_of(s) <= FILE_D)
            MapA1D1D4[s] = code++;

        else if (!off_A1H8(s) && file_of(s) <= FILE_D)
            diagonal.push_back(s);

    // Diagonal squares are encoded as last ones
    for (auto s : diagonal)
        MapA1D1D4[s] = code++;

    // MapKK[] encodes all the 461 possible legal positions of two kings where
    // the first is in the a1-d1-d4 triangle. If the first king is on the a1-d4
    // diagonal, the other one shall not to be above the a1-h8 diagonal.
    std::vector<std::pair<int, Square>> bothOnDiagonal;
    code = 0;
    for (int idx = 0; idx < 10; idx++)
        for (Square s1 = SQ_A1; s1 <= SQ_D4; ++s1)
            if (MapA1D1D4[s1] == idx && (idx || s1 == SQ_B1)) // SQ_B1 is mapped to 0
            {
                for (Square s2 = SQ_A1; s2 <= SQ_H8; ++s2)
                    if ((PseudoAttacks[KING][s1] | s1) & s2)
                        continue; // Illegal position

                    else if (!off_A1H8(s1) && off_A1H8(s2) > 0)
                        continue; // First on diagonal, second above

                    else if (!off_A1H8(s1) && !off_A1H8(s2))
                        bothOnDiagonal.emplace_back(idx, s2);

                    else
                        MapKK[idx][s2] = code++;
            }

    // Legal positions with both kings on diagonal are encoded as last ones
    for (auto p : bothOnDiagonal)
        MapKK[p.first][p.second] = code++;

    // Binomial[] stores the Binomial Coefficents using Pascal rule. There
    // are Binomial[k][n] ways to choose k elements from a set of n elements.
    Binomial[0][0] = 1;

    for (int n = 1; n < 64; n++) // Squares
        for (int k = 0; k < 6 && k <= n; ++k) // Pieces
            Binomial[k][n] =  (k > 0 ? Binomial[k - 1][n - 1] : 0)
                            + (k < n ? Binomial[k    ][n - 1] : 0);

    // For antichess (with less than two unique pieces).
    for (int i = 0; i < 5; i++) {
        int s = 0;
        for (int j = 0; j < 10; j++) {
            MultIdx[i][j] = s;
            s += (i == 0) ? 1 : Binomial[i][MultTwist[InvTriangle[j]]];
        }
        MultFactor[i] = s;
    }

    // MapPawns[s] encodes squares a2-h7 to 0..47. This is the number of possible
    // available squares when the leading one is in 's'. Moreover the pawn with
    // highest MapPawns[] is the leading pawn, the one nearest the edge and,
    // among pawns with same file, the one with lowest rank.
    int availableSquares = 47; // Available squares when lead pawn is in a2

    // Init the tables for the encoding of leading pawns group: with 7-men TB we
    // can have up to 5 leading pawns (KPPPPPK).
    for (int leadPawnsCnt = 1; leadPawnsCnt <= 5; ++leadPawnsCnt)
        for (File f = FILE_A; f <= FILE_D; ++f)
        {
            // Restart the index at every file because TB table is splitted
            // by file, so we can reuse the same index for different files.
            int idx = 0;

            // Sum all possible combinations for a given file, starting with
            // the leading pawn on rank 2 and increasing the rank.
            for (Rank r = RANK_2; r <= RANK_7; ++r)
            {
                Square sq = make_square(f, r);

                // Compute MapPawns[] at first pass.
                // If sq is the leading pawn square, any other pawn cannot be
                // below or more toward the edge of sq. There are 47 available
                // squares when sq = a2 and reduced by 2 for any rank increase
                // due to mirroring: sq == a3 -> no a2, h2, so MapPawns[a3] = 45
                if (leadPawnsCnt == 1)
                {
                    MapPawns[sq] = availableSquares--;
                    MapPawns[sq ^ 7] = availableSquares--; // Horizontal flip
                }
                LeadPawnIdx[leadPawnsCnt][sq] = idx;
                idx += Binomial[leadPawnsCnt - 1][MapPawns[sq]];
            }
            // After a file is traversed, store the cumulated per-file index
            LeadPawnsSize[leadPawnsCnt][f] = idx;
        }

    // Add entries in TB tables if the corresponding files exsist
#ifdef ANTI
    if (main_variant(variant) == ANTI_VARIANT) {
        for (PieceType p1 = PAWN; p1 <= KING; ++p1) {
            for (PieceType p2 = PAWN; p2 <= p1; ++p2) {
                TBTables.add(variant, {p1}, {p2});

                for (PieceType p3 = PAWN; p3 <= KING; ++p3)
                    TBTables.add(variant, {p1, p2}, {p3});

                for (PieceType p3 = PAWN; p3 <= p2; ++p3) {
                    for (PieceType p4 = PAWN; p4 <= KING; ++p4) {
                        TBTables.add(variant, {p1, p2, p3}, {p4});

                        for (PieceType p5 = PAWN; p5 <= p4; ++p5)
                            TBTables.add(variant, {p1, p2, p3}, {p4, p5});
                    }

                    for (PieceType p4 = PAWN; p4 <= p3; ++p4) {
                        for (PieceType p5 = PAWN; p5 <= KING; ++p5) {
                            TBTables.add(variant, {p1, p2, p3, p4}, {p5});

                            for (PieceType p6 = PAWN; p6 <= p5; ++p6)
                                TBTables.add(variant, {p1, p2, p3, p4}, {p5, p6});
                        }

                        for (PieceType p5 = PAWN; p5 <= p4; ++p5)
                            for (PieceType p6 = PAWN; p6 <= KING; ++p6)
                                TBTables.add(variant, {p1, p2, p3, p4, p5}, {p6});
                    }

                    for (PieceType p4 = PAWN; p4 <= p1; ++p4)
                        for (PieceType p5 = PAWN; p5 <= (p1 == p4 ? p2 : p4); ++p5)
                            for (PieceType p6 = PAWN; p6 <= ((p1 == p4 && p5 == p2) ? p3 : p5); ++p6)
                                TBTables.add(variant, {p1, p2, p3}, {p4, p5, p6});
                }

                for (PieceType p3 = PAWN; p3 <= p1; ++p3)
                    for (PieceType p4 = PAWN; p4 <= (p1 == p3 ? p2 : p3); ++p4)
                        TBTables.add(variant, {p1, p2}, {p3, p4});
            }
        }
    } else
#endif
    for (PieceType p1 = PAWN; p1 < KING; ++p1) {
        TBTables.add(variant, {KING, p1}, {KING});

        for (PieceType p2 = PAWN; p2 <= p1; ++p2) {
            TBTables.add(variant, {KING, p1, p2}, {KING});
            TBTables.add(variant, {KING, p1}, {KING, p2});

            for (PieceType p3 = PAWN; p3 < KING; ++p3)
                TBTables.add(variant, {KING, p1, p2}, {KING, p3});

            for (PieceType p3 = PAWN; p3 <= p2; ++p3) {
                TBTables.add(variant, {KING, p1, p2, p3}, {KING});

                for (PieceType p4 = PAWN; p4 <= p3; ++p4) {
                    TBTables.add(variant, {KING, p1, p2, p3, p4}, {KING});

                    for (PieceType p5 = PAWN; p5 <= p4; ++p5)
                        TBTables.add(variant, {KING, p1, p2, p3, p4, p5}, {KING});

                    for (PieceType p5 = PAWN; p5 < KING; ++p5)
                        TBTables.add(variant, {KING, p1, p2, p3, p4}, {KING, p5});
                }

                for (PieceType p4 = PAWN; p4 < KING; ++p4) {
                    TBTables.add(variant, {KING, p1, p2, p3}, {KING, p4});

                    for (PieceType p5 = PAWN; p5 <= p4; ++p5)
                        TBTables.add(variant, {KING, p1, p2, p3}, {KING, p4, p5});
                }
            }

            for (PieceType p3 = PAWN; p3 <= p1; ++p3)
                for (PieceType p4 = PAWN; p4 <= (p1 == p3 ? p2 : p3); ++p4)
                    TBTables.add(variant, {KING, p1, p2}, {KING, p3, p4});
        }
    }

    sync_cout << "info string Found " << TBTables.size() << " tablebases" << sync_endl;
}

// Probe the WDL table for a particular position.
// If *result != FAIL, the probe was successful.
// The return value is from the point of view of the side to move:
// -2 : loss
// -1 : loss, but draw under 50-move rule
//  0 : draw
//  1 : win, but draw under 50-move rule
//  2 : win
WDLScore Tablebases::probe_wdl(Position& pos, ProbeState* result) {

    *result = OK;
    return search<false>(pos, result);
}

// Probe the DTZ table for a particular position.
// If *result != FAIL, the probe was successful.
// The return value is from the point of view of the side to move:
//         n < -100 : loss, but draw under 50-move rule
// -100 <= n < -1   : loss in n ply (assuming 50-move counter == 0)
//        -1        : loss, the side to move is mated
//         0        : draw
//     1 < n <= 100 : win in n ply (assuming 50-move counter == 0)
//   100 < n        : win, but draw under 50-move rule
//
// The return value n can be off by 1: a return value -n can mean a loss
// in n+1 ply and a return value +n can mean a win in n+1 ply. This
// cannot happen for tables with positions exactly on the "edge" of
// the 50-move rule.
//
// This implies that if dtz > 0 is returned, the position is certainly
// a win if dtz + 50-move-counter <= 99. Care must be taken that the engine
// picks moves that preserve dtz + 50-move-counter <= 99.
//
// If n = 100 immediately after a capture or pawn move, then the position
// is also certainly a win, and during the whole phase until the next
// capture or pawn move, the inequality to be preserved is
// dtz + 50-movecounter <= 100.
//
// In short, if a move is available resulting in dtz + 50-move-counter <= 99,
// then do not accept moves leading to dtz + 50-move-counter == 100.
int Tablebases::probe_dtz(Position& pos, ProbeState* result) {

    *result = OK;
    WDLScore wdl = search<true>(pos, result);

    if (*result == FAIL || wdl == WDLDraw) // DTZ tables don't store draws
        return 0;

    // DTZ stores a 'don't care' value in this case, or even a plain wrong
    // one as in case the best move is a losing ep, so it cannot be probed.
    if (*result == ZEROING_BEST_MOVE)
        return dtz_before_zeroing(wdl);

#ifdef ANTI
    if (pos.pieces(pos.side_to_move()) == pos.pieces(pos.side_to_move(), PAWN))
        return dtz_before_zeroing(wdl);

    if (*result == THREAT && wdl > WDLDraw)
        return wdl == WDLWin ? 2 : 102;
#endif

    int dtz = probe_table<DTZ>(pos, result, wdl);

    if (*result == FAIL)
        return 0;

    if (*result != CHANGE_STM)
        return (dtz + 100 * (wdl == WDLBlessedLoss || wdl == WDLCursedWin)) * sign_of(wdl);

    // DTZ stores results for the other side, so we need to do a 1-ply search and
    // find the winning move that minimizes DTZ.
    StateInfo st;
    int minDTZ = 0xFFFF;

    for (const Move& move : MoveList<LEGAL>(pos))
    {
        bool zeroing = pos.capture(move) || type_of(pos.moved_piece(move)) == PAWN;

        pos.do_move(move, st);

        // For zeroing moves we want the dtz of the move _before_ doing it,
        // otherwise we will get the dtz of the next move sequence. Search the
        // position after the move to get the score sign (because even in a
        // winning position we could make a losing capture or going for a draw).
        dtz = zeroing ? -dtz_before_zeroing(search<false>(pos, result))
                      : -probe_dtz(pos, result);

        // If the move mates, force minDTZ to 1
        if (dtz == 1 && pos.checkers() && MoveList<LEGAL>(pos).size() == 0)
            minDTZ = 1;

        // Convert result from 1-ply search. Zeroing moves are already accounted
        // by dtz_before_zeroing() that returns the DTZ of the previous move.
        if (!zeroing)
            dtz += sign_of(dtz);

        // Skip the draws and if we are winning only pick positive dtz
        if (dtz < minDTZ && sign_of(dtz) == sign_of(wdl))
            minDTZ = dtz;

        pos.undo_move(move);

        if (*result == FAIL)
            return 0;
    }

    // When there are no legal moves, the position is mate: we return -1
    return minDTZ == 0xFFFF ? -1 : minDTZ;
}


// Use the DTZ tables to rank root moves.
//
// A return value false indicates that not all probes were successful.
bool Tablebases::root_probe(Position& pos, Search::RootMoves& rootMoves) {

    // Check if variant is supported.
    if (!WdlSuffixes[pos.subvariant()]) return false;

    ProbeState result;
    StateInfo st;

    // Obtain 50-move counter for the root position
    int cnt50 = pos.rule50_count();

    // Check whether a position was repeated since the last zeroing move.
    bool rep = pos.has_repeated();

    int dtz, bound = Options["Syzygy50MoveRule"] ? 900 : 1;

    // Probe and rank each move
    for (auto& m : rootMoves)
    {
        pos.do_move(m.pv[0], st);

        // Calculate dtz for the current move counting from the root position
        if (pos.rule50_count() == 0)
        {
            // In case of a zeroing move, dtz is one of -101/-1/0/1/101
            WDLScore wdl = -probe_wdl(pos, &result);
            dtz = dtz_before_zeroing(wdl);
        }
        else
        {
            // Otherwise, take dtz for the new position and correct by 1 ply
            dtz = -probe_dtz(pos, &result);
            dtz =  dtz > 0 ? dtz + 1
                 : dtz < 0 ? dtz - 1 : dtz;
        }

        // Make sure that a mating move is assigned a dtz value of 1
        if (   pos.checkers()
            && dtz == 2
            && MoveList<LEGAL>(pos).size() == 0)
            dtz = 1;

        pos.undo_move(m.pv[0]);

        if (result == FAIL)
            return false;

        // Better moves are ranked higher. Certain wins are ranked equally.
        // Losing moves are ranked equally unless a 50-move draw is in sight.
        int r =  dtz > 0 ? (dtz + cnt50 <= 99 && !rep ? 1000 : 1000 - (dtz + cnt50))
               : dtz < 0 ? (-dtz * 2 + cnt50 < 100 ? -1000 : -1000 + (-dtz + cnt50))
               : 0;
        m.tbRank = r;

        // Determine the score to be displayed for this move. Assign at least
        // 1 cp to cursed wins and let it grow to 49 cp as the positions gets
        // closer to a real win.
        m.tbScore =  r >= bound ? VALUE_MATE - MAX_PLY - 1
                   : r >  0     ? Value((std::max( 3, r - 800) * int(PawnValueEg)) / 200)
                   : r == 0     ? VALUE_DRAW
                   : r > -bound ? Value((std::min(-3, r + 800) * int(PawnValueEg)) / 200)
                   :             -VALUE_MATE + MAX_PLY + 1;
    }

    return true;
}


// Use the WDL tables to rank root moves.
// This is a fallback for the case that some or all DTZ tables are missing.
//
// A return value false indicates that not all probes were successful.
bool Tablebases::root_probe_wdl(Position& pos, Search::RootMoves& rootMoves) {

    // Check if variant is supported.
    if (!WdlSuffixes[pos.subvariant()]) return false;

    static const int WDL_to_rank[] = { -1000, -899, 0, 899, 1000 };

    ProbeState result;
    StateInfo st;

    bool rule50 = Options["Syzygy50MoveRule"];

    // Probe and rank each move
    for (auto& m : rootMoves)
    {
        pos.do_move(m.pv[0], st);

        WDLScore wdl = -probe_wdl(pos, &result);

        pos.undo_move(m.pv[0]);

        if (result == FAIL)
            return false;

        m.tbRank = WDL_to_rank[wdl + 2];

        if (!rule50)
            wdl =  wdl > WDLDraw ? WDLWin
                 : wdl < WDLDraw ? WDLLoss : WDLDraw;
        m.tbScore = WDL_to_value[wdl + 2];
    }

    return true;
}<|MERGE_RESOLUTION|>--- conflicted
+++ resolved
@@ -697,20 +697,14 @@
     pieceCount = pos.count<ALL_PIECES>();
     hasPawns = pos.pieces(PAWN);
 
-<<<<<<< HEAD
     numUniquePieces = 0;
-    for (Color c = WHITE; c <= BLACK; ++c)
-        for (PieceType pt = PAWN; pt <= KING; ++pt)
-=======
-    hasUniquePieces = false;
     for (Color c : {WHITE, BLACK})
         for (PieceType pt = PAWN; pt < KING; ++pt)
->>>>>>> 9d3a2eca
             if (popcount(pos.pieces(c, pt)) == 1)
                 numUniquePieces++;
 
     minLikeMan = 0;
-    for (Color c = WHITE; c <= BLACK; ++c)
+    for (Color c : { WHITE, BLACK })
         for (PieceType pt = PAWN; pt <= KING; ++pt) {
             int count = popcount(pos.pieces(c, pt));
             if (2 <= count && (count < minLikeMan || !minLikeMan))
