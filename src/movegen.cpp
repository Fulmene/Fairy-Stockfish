--- conflicted
+++ resolved
@@ -105,11 +105,7 @@
   }
 
 
-<<<<<<< HEAD
-  template<Variant V, GenType Type, Square D>
-=======
-  template<GenType Type, Direction D>
->>>>>>> d1934822
+  template<Variant V, GenType Type, Direction D>
   ExtMove* make_promotions(ExtMove* moveList, Square to, Square ksq) {
 
 #ifdef ANTI
@@ -170,26 +166,16 @@
 
     // Compute our parametrized parameters at compile time, named according to
     // the point of view of white side.
-<<<<<<< HEAD
-    const Color    Them     = (Us == WHITE ? BLACK      : WHITE);
-    const Bitboard TRank8BB = (Us == WHITE ? Rank8BB    : Rank1BB);
-    const Bitboard TRank7BB = (Us == WHITE ? Rank7BB    : Rank2BB);
-#ifdef HORDE
-    const Bitboard TRank2BB = (Us == WHITE ? Rank2BB    : Rank7BB);
-#endif
-    const Bitboard TRank3BB = (Us == WHITE ? Rank3BB    : Rank6BB);
-    const Square   Up       = (Us == WHITE ? NORTH      : SOUTH);
-    const Square   Right    = (Us == WHITE ? NORTH_EAST : SOUTH_WEST);
-    const Square   Left     = (Us == WHITE ? NORTH_WEST : SOUTH_EAST);
-=======
     const Color     Them     = (Us == WHITE ? BLACK      : WHITE);
     const Bitboard  TRank8BB = (Us == WHITE ? Rank8BB    : Rank1BB);
     const Bitboard  TRank7BB = (Us == WHITE ? Rank7BB    : Rank2BB);
+#ifdef HORDE
+    const Bitboard  TRank2BB = (Us == WHITE ? Rank2BB    : Rank7BB);
+#endif
     const Bitboard  TRank3BB = (Us == WHITE ? Rank3BB    : Rank6BB);
     const Direction Up       = (Us == WHITE ? NORTH      : SOUTH);
     const Direction Right    = (Us == WHITE ? NORTH_EAST : SOUTH_WEST);
     const Direction Left     = (Us == WHITE ? NORTH_WEST : SOUTH_EAST);
->>>>>>> d1934822
 
     Bitboard emptySquares;
 
