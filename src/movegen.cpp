/*
  Stockfish, a UCI chess playing engine derived from Glaurung 2.1
  Copyright (C) 2004-2008 Tord Romstad (Glaurung author)
  Copyright (C) 2008-2015 Marco Costalba, Joona Kiiski, Tord Romstad
  Copyright (C) 2015-2019 Marco Costalba, Joona Kiiski, Gary Linscott, Tord Romstad

  Stockfish is free software: you can redistribute it and/or modify
  it under the terms of the GNU General Public License as published by
  the Free Software Foundation, either version 3 of the License, or
  (at your option) any later version.

  Stockfish is distributed in the hope that it will be useful,
  but WITHOUT ANY WARRANTY; without even the implied warranty of
  MERCHANTABILITY or FITNESS FOR A PARTICULAR PURPOSE.  See the
  GNU General Public License for more details.

  You should have received a copy of the GNU General Public License
  along with this program.  If not, see <http://www.gnu.org/licenses/>.
*/

#include <cassert>

#include "movegen.h"
#include "position.h"

namespace {

  template<Variant V, Color Us, CastlingSide Cs, bool Checks, bool Chess960>
  ExtMove* generate_castling(const Position& pos, ExtMove* moveList) {

    constexpr CastlingRight Cr = Us | Cs;
    constexpr bool KingSide = (Cr == WHITE_OO || Cr == BLACK_OO);

    if (pos.castling_impeded(Cr) || !pos.can_castle(Cr))
        return moveList;

    // After castling, the rook and king final positions are the same in Chess960
    // as they would be in standard chess.
    Square kfrom = pos.square<KING>(Us);
#ifdef ANTI
    if (V == ANTI_VARIANT)
        kfrom = pos.castling_king_square(Cr);
#endif
#ifdef EXTINCTION
    if (V == EXTINCTION_VARIANT)
        kfrom = pos.castling_king_square(Cr);
#endif
#ifdef TWOKINGS
    if (V == TWOKINGS_VARIANT)
        kfrom = pos.castling_king_square(Cr);
#endif
    Square rfrom = pos.castling_rook_square(Cr);
    Square kto = relative_square(Us, KingSide ? SQ_G1 : SQ_C1);
    Bitboard enemies = pos.pieces(~Us);

    assert(!pos.checkers());

    const Direction step = Chess960 ? kto > kfrom ? WEST : EAST
                                    : KingSide    ? WEST : EAST;

#ifdef ANTI
    if (V != ANTI_VARIANT)
    {
#endif
#ifdef EXTINCTION
    if (V != EXTINCTION_VARIANT)
    {
#endif
    for (Square s = kto; s != kfrom; s += step)
#ifdef ATOMIC
        if (V == ATOMIC_VARIANT)
        {
            if (   !(pos.attacks_from<KING>(pos.square<KING>(~Us)) & s)
                &&  (pos.attackers_to(s, pos.pieces() ^ kfrom) & enemies))
                return moveList;
        }
        else
#endif
        if (pos.attackers_to(s) & enemies)
            return moveList;

    // Because we generate only legal castling moves we need to verify that
    // when moving the castling rook we do not discover some hidden checker.
    // For instance an enemy queen in SQ_A1 when castling rook is in SQ_B1.
    if (Chess960 && (attacks_bb<ROOK>(kto, pos.pieces() ^ rfrom) & pos.pieces(~Us, ROOK, QUEEN)))
    {
#ifdef ATOMIC
        if (V == ATOMIC_VARIANT && (pos.attacks_from<KING>(pos.square<KING>(~Us)) & kto)) {} else
#endif
        return moveList;
    }
#ifdef EXTINCTION
    }
#endif
#ifdef ANTI
    }
#endif

    Move m = make<CASTLING>(kfrom, rfrom);

    if (Checks && !pos.gives_check(m))
        return moveList;

    *moveList++ = m;
    return moveList;
  }


  template<Variant V, GenType Type, Direction D>
  ExtMove* make_promotions(ExtMove* moveList, Square to, Square ksq) {

#ifdef ANTI
    if (V == ANTI_VARIANT)
    {
        if (Type == QUIETS || Type == CAPTURES || Type == NON_EVASIONS)
        {
            *moveList++ = make<PROMOTION>(to - D, to, QUEEN);
            *moveList++ = make<PROMOTION>(to - D, to, ROOK);
            *moveList++ = make<PROMOTION>(to - D, to, BISHOP);
            *moveList++ = make<PROMOTION>(to - D, to, KNIGHT);
            *moveList++ = make<PROMOTION>(to - D, to, KING);
        }
        return moveList;
    }
#endif
#ifdef LOSERS
    if (V == LOSERS_VARIANT)
    {
        if (Type == QUIETS || Type == CAPTURES || Type == NON_EVASIONS)
        {
            *moveList++ = make<PROMOTION>(to - D, to, QUEEN);
            *moveList++ = make<PROMOTION>(to - D, to, ROOK);
            *moveList++ = make<PROMOTION>(to - D, to, BISHOP);
            *moveList++ = make<PROMOTION>(to - D, to, KNIGHT);
        }
        return moveList;
    }
#endif
    if (Type == CAPTURES || Type == EVASIONS || Type == NON_EVASIONS)
        *moveList++ = make<PROMOTION>(to - D, to, QUEEN);

    if (Type == QUIETS || Type == EVASIONS || Type == NON_EVASIONS)
    {
        *moveList++ = make<PROMOTION>(to - D, to, ROOK);
        *moveList++ = make<PROMOTION>(to - D, to, BISHOP);
        *moveList++ = make<PROMOTION>(to - D, to, KNIGHT);
#ifdef EXTINCTION
        if (V == EXTINCTION_VARIANT)
            *moveList++ = make<PROMOTION>(to - D, to, KING);
#endif
    }

    // Knight promotion is the only promotion that can give a direct check
    // that's not already included in the queen promotion.
#ifdef HORDE
    if (V == HORDE_VARIANT && ksq == SQ_NONE) {} else
#endif
    if (Type == QUIET_CHECKS && (PseudoAttacks[KNIGHT][to] & ksq))
        *moveList++ = make<PROMOTION>(to - D, to, KNIGHT);
    else
        (void)ksq; // Silence a warning under MSVC

    return moveList;
  }

#ifdef CRAZYHOUSE
  template<Color Us, PieceType Pt, bool Checks>
  ExtMove* generate_drops(const Position& pos, ExtMove* moveList, Bitboard b) {
    if (pos.count_in_hand<Pt>(Us))
    {
#ifdef PLACEMENT
        if (pos.is_placement() && pos.count_in_hand<BISHOP>(Us))
        {
            if (Pt == BISHOP)
            {
                if (pos.pieces(Us, BISHOP) & DarkSquares)
                    b &= ~DarkSquares;
                if (pos.pieces(Us, BISHOP) & ~DarkSquares)
                    b &= DarkSquares;
            }
            else
            {
                if (!(pos.pieces(Us, BISHOP) & DarkSquares) && popcount((b & DarkSquares)) <= 1)
                    b &= ~DarkSquares;
                if (!(pos.pieces(Us, BISHOP) & ~DarkSquares) && popcount((b & ~DarkSquares)) <= 1)
                    b &= DarkSquares;
            }
        }
#endif
        if (Checks)
            b &= pos.check_squares(Pt);
        while (b)
            *moveList++ = make_drop(pop_lsb(&b), make_piece(Us, Pt));
    }

    return moveList;
  }
#endif

  template<Variant V, Color Us, GenType Type>
  ExtMove* generate_pawn_moves(const Position& pos, ExtMove* moveList, Bitboard target) {

    // Compute our parametrized parameters at compile time, named according to
    // the point of view of white side.
    constexpr Color     Them     = (Us == WHITE ? BLACK      : WHITE);
    constexpr Bitboard  TRank8BB = (Us == WHITE ? Rank8BB    : Rank1BB);
    constexpr Bitboard  TRank7BB = (Us == WHITE ? Rank7BB    : Rank2BB);
#ifdef HORDE
    constexpr Bitboard  TRank2BB = (Us == WHITE ? Rank2BB    : Rank7BB);
#endif
    constexpr Bitboard  TRank3BB = (Us == WHITE ? Rank3BB    : Rank6BB);
    constexpr Direction Up       = (Us == WHITE ? NORTH      : SOUTH);
    constexpr Direction UpRight  = (Us == WHITE ? NORTH_EAST : SOUTH_WEST);
    constexpr Direction UpLeft   = (Us == WHITE ? NORTH_WEST : SOUTH_EAST);

    Bitboard emptySquares;

    Bitboard pawnsOn7    = pos.pieces(Us, PAWN) &  TRank7BB;
    Bitboard pawnsNotOn7 = pos.pieces(Us, PAWN) & ~TRank7BB;

    Bitboard enemies = (Type == EVASIONS ? pos.pieces(Them) & target:
                        Type == CAPTURES ? target : pos.pieces(Them));
#ifdef ATOMIC
    if (V == ATOMIC_VARIANT)
        enemies &= (Type == CAPTURES || Type == NON_EVASIONS) ? target : ~pos.attacks_from<KING>(pos.square<KING>(Us));
#endif

    // Single and double pawn pushes, no promotions
    if (Type != CAPTURES)
    {
        emptySquares = (Type == QUIETS || Type == QUIET_CHECKS ? target : ~pos.pieces());
#ifdef ANTI
        if (V == ANTI_VARIANT)
            emptySquares &= target;
#endif

        Bitboard b1 = shift<Up>(pawnsNotOn7)   & emptySquares;
        Bitboard b2 = shift<Up>(b1 & TRank3BB) & emptySquares;
#ifdef HORDE
        if (V == HORDE_VARIANT)
            b2 = shift<Up>(b1 & (TRank2BB | TRank3BB)) & emptySquares;
#endif

#ifdef LOSERS
        if (V == LOSERS_VARIANT)
        {
            b1 &= target;
            b2 &= target;
        }
#endif
        if (Type == EVASIONS) // Consider only blocking squares
        {
            b1 &= target;
            b2 &= target;
        }

        if (Type == QUIET_CHECKS)
        {
            Square ksq = pos.square<KING>(Them);

            b1 &= pos.attacks_from<PAWN>(ksq, Them);
            b2 &= pos.attacks_from<PAWN>(ksq, Them);

            // Add pawn pushes which give discovered check. This is possible only
            // if the pawn is not on the same file as the enemy king, because we
            // don't generate captures. Note that a possible discovery check
            // promotion has been already generated amongst the captures.
            Bitboard dcCandidates = pos.blockers_for_king(Them);
            if (pawnsNotOn7 & dcCandidates)
            {
                Bitboard dc1 = shift<Up>(pawnsNotOn7 & dcCandidates) & emptySquares & ~file_bb(ksq);
                Bitboard dc2 = shift<Up>(dc1 & TRank3BB) & emptySquares;

                b1 |= dc1;
                b2 |= dc2;
            }
        }

        while (b1)
        {
            Square to = pop_lsb(&b1);
            *moveList++ = make_move(to - Up, to);
        }

        while (b2)
        {
            Square to = pop_lsb(&b2);
            *moveList++ = make_move(to - Up - Up, to);
        }
    }

    // Promotions and underpromotions
    if (pawnsOn7 && (Type != EVASIONS || (target & TRank8BB)))
    {
        if (Type == CAPTURES)
        {
            emptySquares = ~pos.pieces();
#ifdef ATOMIC
            // Promotes only if promotion wins or explodes checkers
            if (V == ATOMIC_VARIANT && pos.checkers())
                emptySquares &= target;
#endif
        }
#ifdef ANTI
        if (V == ANTI_VARIANT)
            emptySquares &= target;
#endif
#ifdef LOSERS
        if (V == LOSERS_VARIANT)
            emptySquares &= target;
#endif

        if (Type == EVASIONS)
            emptySquares &= target;

        Bitboard b1 = shift<UpRight>(pawnsOn7) & enemies;
        Bitboard b2 = shift<UpLeft >(pawnsOn7) & enemies;
        Bitboard b3 = shift<Up     >(pawnsOn7) & emptySquares;

        Square ksq;
#ifdef HORDE
        if (V == HORDE_VARIANT && pos.is_horde_color(Them))
            ksq = SQ_NONE;
        else
#endif
        ksq = pos.square<KING>(Them);

        while (b1)
            moveList = make_promotions<V, Type, UpRight>(moveList, pop_lsb(&b1), ksq);

        while (b2)
            moveList = make_promotions<V, Type, UpLeft >(moveList, pop_lsb(&b2), ksq);

        while (b3)
            moveList = make_promotions<V, Type, Up     >(moveList, pop_lsb(&b3), ksq);
    }

    // Standard and en-passant captures
    if (Type == CAPTURES || Type == EVASIONS || Type == NON_EVASIONS)
    {
        Bitboard b1 = shift<UpRight>(pawnsNotOn7) & enemies;
        Bitboard b2 = shift<UpLeft >(pawnsNotOn7) & enemies;

        while (b1)
        {
            Square to = pop_lsb(&b1);
            *moveList++ = make_move(to - UpRight, to);
        }

        while (b2)
        {
            Square to = pop_lsb(&b2);
            *moveList++ = make_move(to - UpLeft, to);
        }

        if (pos.ep_square() != SQ_NONE)
        {
            assert(rank_of(pos.ep_square()) == relative_rank(Us, RANK_6));

            // An en passant capture can be an evasion only if the checking piece
            // is the double pushed pawn and so is in the target. Otherwise this
            // is a discovery check and we are forced to do otherwise.
            if (Type == EVASIONS && !(target & (pos.ep_square() - Up)))
                return moveList;

            b1 = pawnsNotOn7 & pos.attacks_from<PAWN>(pos.ep_square(), Them);

            assert(b1);

            while (b1)
                *moveList++ = make<ENPASSANT>(pop_lsb(&b1), pos.ep_square());
        }
    }

    return moveList;
  }


  template<Variant V, PieceType Pt, bool Checks>
  ExtMove* generate_moves(const Position& pos, ExtMove* moveList, Color us,
                          Bitboard target) {

    assert(Pt != KING && Pt != PAWN);

    const Square* pl = pos.squares<Pt>(us);

    for (Square from = *pl; from != SQ_NONE; from = *++pl)
    {
        if (Checks)
        {
            if (    (Pt == BISHOP || Pt == ROOK || Pt == QUEEN)
                && !(PseudoAttacks[Pt][from] & target & pos.check_squares(Pt)))
                continue;

            if (pos.blockers_for_king(~us) & from)
                continue;
        }

        Bitboard b = pos.attacks_from<Pt>(from) & target;

        if (Checks)
            b &= pos.check_squares(Pt);

        while (b)
            *moveList++ = make_move(from, pop_lsb(&b));
    }

    return moveList;
  }


  template<Variant V, Color Us, GenType Type>
  ExtMove* generate_all(const Position& pos, ExtMove* moveList, Bitboard target) {

    constexpr bool Checks = Type == QUIET_CHECKS;

#ifdef PLACEMENT
    if (V == CRAZYHOUSE_VARIANT && pos.is_placement() && pos.count_in_hand<ALL_PIECES>(Us)) {} else
    {
#endif
    moveList = generate_pawn_moves<V, Us, Type>(pos, moveList, target);
    moveList = generate_moves<V, KNIGHT, Checks>(pos, moveList, Us, target);
    moveList = generate_moves<V, BISHOP, Checks>(pos, moveList, Us, target);
    moveList = generate_moves<V,   ROOK, Checks>(pos, moveList, Us, target);
    moveList = generate_moves<V,  QUEEN, Checks>(pos, moveList, Us, target);
#ifdef PLACEMENT
    }
#endif
#ifdef CRAZYHOUSE
    if (V == CRAZYHOUSE_VARIANT && Type != CAPTURES && pos.count_in_hand<ALL_PIECES>(Us))
    {
        Bitboard b = Type == EVASIONS ? target ^ pos.checkers() :
                     Type == NON_EVASIONS ? target ^ pos.pieces(~Us) : target;
#ifdef PLACEMENT
        if (pos.is_placement())
            b &= (Us == WHITE ? Rank1BB : Rank8BB);
#endif
        moveList = generate_drops<Us,   PAWN, Checks>(pos, moveList, b & ~(Rank1BB | Rank8BB));
        moveList = generate_drops<Us, KNIGHT, Checks>(pos, moveList, b);
        moveList = generate_drops<Us, BISHOP, Checks>(pos, moveList, b);
        moveList = generate_drops<Us,   ROOK, Checks>(pos, moveList, b);
        moveList = generate_drops<Us,  QUEEN, Checks>(pos, moveList, b);
#ifdef PLACEMENT
        if (pos.is_placement())
            moveList = generate_drops<Us, KING, Checks>(pos, moveList, b);
#endif
    }
#endif

#ifdef ANTI
    if (V == ANTI_VARIANT)
    {
        Bitboard kings = pos.pieces(Us, KING);
        while (kings)
        {
            Square ksq = pop_lsb(&kings);
            Bitboard b = pos.attacks_from<KING>(ksq) & target;
            while (b)
                *moveList++ = make_move(ksq, pop_lsb(&b));
        }
        if (pos.can_capture())
            return moveList;
    }
    else
#endif
#ifdef EXTINCTION
    if (V == EXTINCTION_VARIANT)
    {
        Bitboard kings = pos.pieces(Us, KING);
        while (kings)
        {
            Square ksq = pop_lsb(&kings);
            Bitboard b = pos.attacks_from<KING>(ksq) & target;
            while (b)
                *moveList++ = make_move(ksq, pop_lsb(&b));
        }
    }
    else
#endif
#ifdef HORDE
    if (pos.is_horde() && pos.is_horde_color(Us)) {} else
#endif
#ifdef TWOKINGS
    if (V == TWOKINGS_VARIANT && Type != EVASIONS)
    {
        Bitboard kings = pos.pieces(Us, KING);
        while (kings)
        {
            Square ksq = pop_lsb(&kings);
            Bitboard b = pos.attacks_from<KING>(ksq) & target;
            while (b)
                *moveList++ = make_move(ksq, pop_lsb(&b));
        }
    }
    else
#endif
    if (Type != QUIET_CHECKS && Type != EVASIONS)
    {
        Square ksq = pos.square<KING>(Us);
        Bitboard b = pos.attacks_from<KING>(ksq) & target;
#ifdef RACE
        if (V == RACE_VARIANT)
        {
            if (Type == CAPTURES)
                b |= pos.attacks_from<KING>(ksq) & passed_pawn_mask(WHITE, ksq) & ~pos.pieces();
            if (Type == QUIETS)
                b &= ~passed_pawn_mask(WHITE, ksq);
        }
#endif
        while (b)
            *moveList++ = make_move(ksq, pop_lsb(&b));
    }

<<<<<<< HEAD
#ifdef LOSERS
    if (V == LOSERS_VARIANT && pos.can_capture_losers())
        return moveList;
#endif
    if (Type != CAPTURES && Type != EVASIONS && pos.can_castle(Us))
=======
    if (Type != CAPTURES && Type != EVASIONS && pos.castling_rights(Us))
>>>>>>> 31ac538f
    {
        if (pos.is_chess960())
        {
            moveList = generate_castling<V, Us, KING_SIDE, Checks, true>(pos, moveList);
            moveList = generate_castling<V, Us, QUEEN_SIDE, Checks, true>(pos, moveList);
        }
        else
        {
            moveList = generate_castling<V, Us, KING_SIDE, Checks, false>(pos, moveList);
            moveList = generate_castling<V, Us, QUEEN_SIDE, Checks, false>(pos, moveList);
        }
    }

    return moveList;
  }

} // namespace


/// generate<CAPTURES> generates all pseudo-legal captures and queen
/// promotions. Returns a pointer to the end of the move list.
///
/// generate<QUIETS> generates all pseudo-legal non-captures and
/// underpromotions. Returns a pointer to the end of the move list.
///
/// generate<NON_EVASIONS> generates all pseudo-legal captures and
/// non-captures. Returns a pointer to the end of the move list.

template<GenType Type>
ExtMove* generate(const Position& pos, ExtMove* moveList) {

  assert(Type == CAPTURES || Type == QUIETS || Type == NON_EVASIONS);
  assert(!pos.checkers());

  Color us = pos.side_to_move();

  Bitboard target =  Type == CAPTURES     ?  pos.pieces(~us)
                   : Type == QUIETS       ? ~pos.pieces()
                   : Type == NON_EVASIONS ? ~pos.pieces(us) : 0;

#ifdef ANTI
  if (pos.is_anti())
  {
      if (pos.can_capture())
          target &= pos.pieces(~us);
      return us == WHITE ? generate_all<ANTI_VARIANT, WHITE, Type>(pos, moveList, target)
                         : generate_all<ANTI_VARIANT, BLACK, Type>(pos, moveList, target);
  }
#endif
#ifdef ATOMIC
  if (pos.is_atomic())
  {
      if (Type == CAPTURES || Type == NON_EVASIONS)
          target &= ~(pos.pieces(~us) & pos.attacks_from<KING>(pos.square<KING>(us)));
      return us == WHITE ? generate_all<ATOMIC_VARIANT, WHITE, Type>(pos, moveList, target)
                         : generate_all<ATOMIC_VARIANT, BLACK, Type>(pos, moveList, target);
  }
#endif
#ifdef CRAZYHOUSE
  if (pos.is_house())
      return us == WHITE ? generate_all<CRAZYHOUSE_VARIANT, WHITE, Type>(pos, moveList, target)
                         : generate_all<CRAZYHOUSE_VARIANT, BLACK, Type>(pos, moveList, target);
#endif
#ifdef EXTINCTION
  if (pos.is_extinction())
      return us == WHITE ? generate_all<EXTINCTION_VARIANT, WHITE, Type>(pos, moveList, target)
                         : generate_all<EXTINCTION_VARIANT, BLACK, Type>(pos, moveList, target);
#endif
#ifdef GRID
  if (pos.is_grid())
      return us == WHITE ? generate_all<GRID_VARIANT, WHITE, Type>(pos, moveList, target)
                         : generate_all<GRID_VARIANT, BLACK, Type>(pos, moveList, target);
#endif
#ifdef HORDE
  if (pos.is_horde())
      return us == WHITE ? generate_all<HORDE_VARIANT, WHITE, Type>(pos, moveList, target)
                         : generate_all<HORDE_VARIANT, BLACK, Type>(pos, moveList, target);
#endif
#ifdef LOSERS
  if (pos.is_losers())
  {
      if (pos.can_capture_losers())
          target &= pos.pieces(~us);
      return us == WHITE ? generate_all<LOSERS_VARIANT, WHITE, Type>(pos, moveList, target)
                         : generate_all<LOSERS_VARIANT, BLACK, Type>(pos, moveList, target);
  }
#endif
#ifdef RACE
  if (pos.is_race())
      return us == WHITE ? generate_all<RACE_VARIANT, WHITE, Type>(pos, moveList, target)
                         : generate_all<RACE_VARIANT, BLACK, Type>(pos, moveList, target);
#endif
#ifdef TWOKINGS
  if (pos.is_two_kings())
      return us == WHITE ? generate_all<TWOKINGS_VARIANT, WHITE, Type>(pos, moveList, target)
                         : generate_all<TWOKINGS_VARIANT, BLACK, Type>(pos, moveList, target);
#endif
  return us == WHITE ? generate_all<CHESS_VARIANT, WHITE, Type>(pos, moveList, target)
                     : generate_all<CHESS_VARIANT, BLACK, Type>(pos, moveList, target);
}

// Explicit template instantiations
template ExtMove* generate<CAPTURES>(const Position&, ExtMove*);
template ExtMove* generate<QUIETS>(const Position&, ExtMove*);
template ExtMove* generate<NON_EVASIONS>(const Position&, ExtMove*);


/// generate<QUIET_CHECKS> generates all pseudo-legal non-captures and knight
/// underpromotions that give check. Returns a pointer to the end of the move list.
template<>
ExtMove* generate<QUIET_CHECKS>(const Position& pos, ExtMove* moveList) {
#ifdef ANTI
  if (pos.is_anti())
      return moveList;
#endif
#ifdef EXTINCTION
  if (pos.is_extinction())
      return moveList;
#endif
#ifdef HORDE
  if (pos.is_horde() && pos.is_horde_color(~pos.side_to_move()))
      return moveList;
#endif
#ifdef LOSERS
  if (pos.is_losers() && pos.can_capture_losers())
      return moveList;
#endif
#ifdef PLACEMENT
  if (pos.is_placement() && pos.count_in_hand<KING>(~pos.side_to_move()))
      return moveList;
#endif
#ifdef RACE
  if (pos.is_race())
      return moveList;
#endif

  assert(!pos.checkers());

  Color us = pos.side_to_move();
  Bitboard dc = pos.blockers_for_king(~us) & pos.pieces(us);

  while (dc)
  {
     Square from = pop_lsb(&dc);
     PieceType pt = type_of(pos.piece_on(from));

     if (pt == PAWN)
         continue; // Will be generated together with direct checks

     Bitboard b = pos.attacks_from(pt, from) & ~pos.pieces();

     if (pt == KING)
         b &= ~PseudoAttacks[QUEEN][pos.square<KING>(~us)];

     while (b)
         *moveList++ = make_move(from, pop_lsb(&b));
  }

#ifdef ATOMIC
  if (pos.is_atomic())
      return us == WHITE ? generate_all<ATOMIC_VARIANT, WHITE, QUIET_CHECKS>(pos, moveList, ~pos.pieces())
                         : generate_all<ATOMIC_VARIANT, BLACK, QUIET_CHECKS>(pos, moveList, ~pos.pieces());
#endif
#ifdef CRAZYHOUSE
  if (pos.is_house())
      return us == WHITE ? generate_all<CRAZYHOUSE_VARIANT, WHITE, QUIET_CHECKS>(pos, moveList, ~pos.pieces())
                         : generate_all<CRAZYHOUSE_VARIANT, BLACK, QUIET_CHECKS>(pos, moveList, ~pos.pieces());
#endif
#ifdef GRID
  if (pos.is_grid())
      return us == WHITE ? generate_all<GRID_VARIANT, WHITE, QUIET_CHECKS>(pos, moveList, ~pos.pieces())
                         : generate_all<GRID_VARIANT, BLACK, QUIET_CHECKS>(pos, moveList, ~pos.pieces());
#endif
#ifdef HORDE
  if (pos.is_horde())
      return us == WHITE ? generate_all<HORDE_VARIANT, WHITE, QUIET_CHECKS>(pos, moveList, ~pos.pieces())
                         : generate_all<HORDE_VARIANT, BLACK, QUIET_CHECKS>(pos, moveList, ~pos.pieces());
#endif
#ifdef LOSERS
  if (pos.is_losers())
      return us == WHITE ? generate_all<LOSERS_VARIANT, WHITE, QUIET_CHECKS>(pos, moveList, ~pos.pieces())
                         : generate_all<LOSERS_VARIANT, BLACK, QUIET_CHECKS>(pos, moveList, ~pos.pieces());
#endif
#ifdef TWOKINGS
  if (pos.is_two_kings())
      return us == WHITE ? generate_all<TWOKINGS_VARIANT, WHITE, QUIET_CHECKS>(pos, moveList, ~pos.pieces())
                         : generate_all<TWOKINGS_VARIANT, BLACK, QUIET_CHECKS>(pos, moveList, ~pos.pieces());
#endif
  return us == WHITE ? generate_all<CHESS_VARIANT, WHITE, QUIET_CHECKS>(pos, moveList, ~pos.pieces())
                     : generate_all<CHESS_VARIANT, BLACK, QUIET_CHECKS>(pos, moveList, ~pos.pieces());
}


/// generate<EVASIONS> generates all pseudo-legal check evasions when the side
/// to move is in check. Returns a pointer to the end of the move list.
template<>
ExtMove* generate<EVASIONS>(const Position& pos, ExtMove* moveList) {
#ifdef ANTI
  if (pos.is_anti())
      return moveList;
#endif
#ifdef EXTINCTION
  if (pos.is_extinction())
      return moveList;
#endif
#ifdef PLACEMENT
  if (pos.is_placement() && pos.count_in_hand<KING>(pos.side_to_move()))
      return moveList;
#endif
#ifdef RACE
  if (pos.is_race())
      return moveList;
#endif

  assert(pos.checkers());

  Color us = pos.side_to_move();
  Square ksq = pos.square<KING>(us);
  Bitboard sliderAttacks = 0;
  Bitboard sliders = pos.checkers() & ~pos.pieces(KNIGHT, PAWN);
#ifdef ATOMIC
  Bitboard kingAttacks = pos.is_atomic() ? pos.attacks_from<KING>(pos.square<KING>(~us)) : 0;
#endif

#ifdef ATOMIC
  if (pos.is_atomic())
  {
      // Blasts that explode the opposing king or explode all checkers
      // are counted among evasive moves.
      Bitboard target = pos.pieces(~us), b = pos.checkers();
      while (b)
      {
          Square s = pop_lsb(&b);
          target &= pos.attacks_from<KING>(s) | s;
      }
      target |= kingAttacks;
      target &= pos.pieces(~us) & ~pos.attacks_from<KING>(ksq);
      moveList = (us == WHITE ? generate_all<ATOMIC_VARIANT, WHITE, CAPTURES>(pos, moveList, target)
                              : generate_all<ATOMIC_VARIANT, BLACK, CAPTURES>(pos, moveList, target));
  }
#endif

  // Find all the squares attacked by slider checkers. We will remove them from
  // the king evasions in order to skip known illegal moves, which avoids any
  // useless legality checks later on.
  while (sliders)
  {
      Square checksq = pop_lsb(&sliders);
#ifdef GRID
      if (pos.is_grid())
          sliderAttacks |= (LineBB[checksq][ksq] ^ checksq) & ~pos.grid_bb(checksq);
      else
#endif
      sliderAttacks |= LineBB[checksq][ksq] ^ checksq;
  }

  // Generate evasions for king, capture and non capture moves
  Bitboard b;
#ifdef ATOMIC
  if (pos.is_atomic()) // Generate evasions for king, non capture moves
      b = pos.attacks_from<KING>(ksq) & ~pos.pieces() & ~(sliderAttacks & ~kingAttacks);
  else
#endif
  b = pos.attacks_from<KING>(ksq) & ~pos.pieces(us) & ~sliderAttacks;
#ifdef LOSERS
  if (pos.is_losers() && pos.can_capture_losers())
      b &= pos.pieces(~us);
#endif
#ifdef TWOKINGS
  // In two kings, legality is checked in in Position::legal
  if (pos.is_two_kings())
  {
      Bitboard kings = pos.pieces(us, KING);
      while (kings)
      {
          Square ksq2 = pop_lsb(&kings);
          Bitboard b2 = pos.attacks_from<KING>(ksq2) & ~pos.pieces(us);
          while (b2)
              *moveList++ = make_move(ksq2, pop_lsb(&b2));
      }
  }
  else
#endif
  while (b)
      *moveList++ = make_move(ksq, pop_lsb(&b));

  if (more_than_one(pos.checkers()))
      return moveList; // Double check, only a king move can save the day

  // Generate blocking evasions or captures of the checking piece
  Square checksq = lsb(pos.checkers());
  Bitboard target;
#ifdef ATOMIC
  if (pos.is_atomic()) // Generate blocking evasions of the checking piece
      target = between_bb(checksq, ksq);
  else
#endif
  target = between_bb(checksq, ksq) | checksq;

#ifdef ATOMIC
  if (pos.is_atomic())
      return us == WHITE ? generate_all<ATOMIC_VARIANT, WHITE, EVASIONS>(pos, moveList, target)
                         : generate_all<ATOMIC_VARIANT, BLACK, EVASIONS>(pos, moveList, target);
#endif
#ifdef CRAZYHOUSE
  if (pos.is_house())
      return us == WHITE ? generate_all<CRAZYHOUSE_VARIANT, WHITE, EVASIONS>(pos, moveList, target)
                         : generate_all<CRAZYHOUSE_VARIANT, BLACK, EVASIONS>(pos, moveList, target);
#endif
#ifdef GRID
  if (pos.is_grid())
      return us == WHITE ? generate_all<GRID_VARIANT, WHITE, EVASIONS>(pos, moveList, target)
                         : generate_all<GRID_VARIANT, BLACK, EVASIONS>(pos, moveList, target);
#endif
#ifdef HORDE
  if (pos.is_horde())
      return us == WHITE ? generate_all<HORDE_VARIANT, WHITE, EVASIONS>(pos, moveList, target)
                         : generate_all<HORDE_VARIANT, BLACK, EVASIONS>(pos, moveList, target);
#endif
#ifdef LOSERS
  if (pos.is_losers())
  {
      if (pos.can_capture_losers())
          target &= pos.pieces(~us);
      return us == WHITE ? generate_all<LOSERS_VARIANT, WHITE, EVASIONS>(pos, moveList, target)
                         : generate_all<LOSERS_VARIANT, BLACK, EVASIONS>(pos, moveList, target);
  }
#endif
#ifdef TWOKINGS
  if (pos.is_two_kings())
      return us == WHITE ? generate_all<TWOKINGS_VARIANT, WHITE, EVASIONS>(pos, moveList, target)
                         : generate_all<TWOKINGS_VARIANT, BLACK, EVASIONS>(pos, moveList, target);
#endif
  return us == WHITE ? generate_all<CHESS_VARIANT, WHITE, EVASIONS>(pos, moveList, target)
                     : generate_all<CHESS_VARIANT, BLACK, EVASIONS>(pos, moveList, target);
}


/// generate<LEGAL> generates all the legal moves in the given position

template<>
ExtMove* generate<LEGAL>(const Position& pos, ExtMove* moveList) {
  // Return immediately at end of variant
  if (pos.is_variant_end())
      return moveList;

  Color us = pos.side_to_move();
  Bitboard pinned = pos.blockers_for_king(us) & pos.pieces(us);
  bool validate = pinned;
#ifdef GRID
  if (pos.is_grid()) validate = true;
#endif
#ifdef RACE
  if (pos.is_race()) validate = true;
#endif
#ifdef TWOKINGS
  if (pos.is_two_kings()) validate = true;
#endif
  Square ksq;
#ifdef HORDE
  if (pos.is_horde() && pos.is_horde_color(pos.side_to_move()))
      ksq = SQ_NONE;
  else
#endif
  ksq = pos.square<KING>(us);
  ExtMove* cur = moveList;
  moveList = pos.checkers() ? generate<EVASIONS    >(pos, moveList)
                            : generate<NON_EVASIONS>(pos, moveList);
  while (cur != moveList)
      if (   (validate || from_sq(*cur) == ksq || type_of(*cur) == ENPASSANT)
#ifdef CRAZYHOUSE
          && !(pos.is_house() && type_of(*cur) == DROP)
#endif
          && !pos.legal(*cur))
          *cur = (--moveList)->move;
#ifdef ATOMIC
      else if (pos.is_atomic() && pos.capture(*cur) && !pos.legal(*cur))
          *cur = (--moveList)->move;
#endif
      else
          ++cur;

  return moveList;
}<|MERGE_RESOLUTION|>--- conflicted
+++ resolved
@@ -511,15 +511,11 @@
             *moveList++ = make_move(ksq, pop_lsb(&b));
     }
 
-<<<<<<< HEAD
 #ifdef LOSERS
     if (V == LOSERS_VARIANT && pos.can_capture_losers())
         return moveList;
 #endif
-    if (Type != CAPTURES && Type != EVASIONS && pos.can_castle(Us))
-=======
     if (Type != CAPTURES && Type != EVASIONS && pos.castling_rights(Us))
->>>>>>> 31ac538f
     {
         if (pos.is_chess960())
         {
