--- conflicted
+++ resolved
@@ -25,13 +25,8 @@
 
 namespace {
 
-<<<<<<< HEAD
-  template<Variant V, CastlingRight Cr, bool Checks, bool Chess960>
-  ExtMove* generate_castling(const Position& pos, ExtMove* moveList, Color us) {
-=======
-  template<Color Us, CastlingSide Cs, bool Checks, bool Chess960>
+  template<Variant V, Color Us, CastlingSide Cs, bool Checks, bool Chess960>
   ExtMove* generate_castling(const Position& pos, ExtMove* moveList) {
->>>>>>> 081af908
 
     constexpr CastlingRight Cr = Us | Cs;
     constexpr bool KingSide = (Cr == WHITE_OO || Cr == BLACK_OO);
@@ -41,8 +36,7 @@
 
     // After castling, the rook and king final positions are the same in Chess960
     // as they would be in standard chess.
-<<<<<<< HEAD
-    Square kfrom = pos.square<KING>(us);
+    Square kfrom = pos.square<KING>(Us);
 #ifdef ANTI
     if (V == ANTI_VARIANT)
         kfrom = pos.castling_king_square(Cr);
@@ -55,9 +49,6 @@
     if (V == TWOKINGS_VARIANT)
         kfrom = pos.castling_king_square(Cr);
 #endif
-=======
-    Square kfrom = pos.square<KING>(Us);
->>>>>>> 081af908
     Square rfrom = pos.castling_rook_square(Cr);
     Square kto = relative_square(Us, KingSide ? SQ_G1 : SQ_C1);
     Bitboard enemies = pos.pieces(~Us);
@@ -79,7 +70,7 @@
 #ifdef ATOMIC
         if (V == ATOMIC_VARIANT)
         {
-            if (   !(pos.attacks_from<KING>(pos.square<KING>(~us)) & s)
+            if (   !(pos.attacks_from<KING>(pos.square<KING>(~Us)) & s)
                 &&  (pos.attackers_to(s, pos.pieces() ^ kfrom) & enemies))
                 return moveList;
         }
@@ -91,15 +82,11 @@
     // Because we generate only legal castling moves we need to verify that
     // when moving the castling rook we do not discover some hidden checker.
     // For instance an enemy queen in SQ_A1 when castling rook is in SQ_B1.
-<<<<<<< HEAD
-    if (Chess960 && (attacks_bb<ROOK>(kto, pos.pieces() ^ rfrom) & pos.pieces(~us, ROOK, QUEEN)))
-    {
-#ifdef ATOMIC
-        if (V == ATOMIC_VARIANT && (pos.attacks_from<KING>(pos.square<KING>(~us)) & kto)) {} else
-#endif
-=======
     if (Chess960 && (attacks_bb<ROOK>(kto, pos.pieces() ^ rfrom) & pos.pieces(~Us, ROOK, QUEEN)))
->>>>>>> 081af908
+    {
+#ifdef ATOMIC
+        if (V == ATOMIC_VARIANT && (pos.attacks_from<KING>(pos.square<KING>(~Us)) & kto)) {} else
+#endif
         return moveList;
     }
 #ifdef EXTINCTION
@@ -532,23 +519,13 @@
     {
         if (pos.is_chess960())
         {
-<<<<<<< HEAD
-            moveList = generate_castling<V, MakeCastling<Us,  KING_SIDE>::right, Checks, true>(pos, moveList, Us);
-            moveList = generate_castling<V, MakeCastling<Us, QUEEN_SIDE>::right, Checks, true>(pos, moveList, Us);
+            moveList = generate_castling<V, Us, KING_SIDE, Checks, true>(pos, moveList);
+            moveList = generate_castling<V, Us, QUEEN_SIDE, Checks, true>(pos, moveList);
         }
         else
         {
-            moveList = generate_castling<V, MakeCastling<Us,  KING_SIDE>::right, Checks, false>(pos, moveList, Us);
-            moveList = generate_castling<V, MakeCastling<Us, QUEEN_SIDE>::right, Checks, false>(pos, moveList, Us);
-=======
-            moveList = generate_castling<Us, KING_SIDE, Checks, true>(pos, moveList);
-            moveList = generate_castling<Us, QUEEN_SIDE, Checks, true>(pos, moveList);
-        }
-        else
-        {
-            moveList = generate_castling<Us, KING_SIDE, Checks, false>(pos, moveList);
-            moveList = generate_castling<Us, QUEEN_SIDE, Checks, false>(pos, moveList);
->>>>>>> 081af908
+            moveList = generate_castling<V, Us, KING_SIDE, Checks, false>(pos, moveList);
+            moveList = generate_castling<V, Us, QUEEN_SIDE, Checks, false>(pos, moveList);
         }
     }
 
