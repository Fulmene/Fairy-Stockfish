/*
  Stockfish, a UCI chess playing engine derived from Glaurung 2.1
  Copyright (C) 2004-2008 Tord Romstad (Glaurung author)
  Copyright (C) 2008-2015 Marco Costalba, Joona Kiiski, Tord Romstad
  Copyright (C) 2015-2019 Marco Costalba, Joona Kiiski, Gary Linscott, Tord Romstad

  Stockfish is free software: you can redistribute it and/or modify
  it under the terms of the GNU General Public License as published by
  the Free Software Foundation, either version 3 of the License, or
  (at your option) any later version.

  Stockfish is distributed in the hope that it will be useful,
  but WITHOUT ANY WARRANTY; without even the implied warranty of
  MERCHANTABILITY or FITNESS FOR A PARTICULAR PURPOSE.  See the
  GNU General Public License for more details.

  You should have received a copy of the GNU General Public License
  along with this program.  If not, see <http://www.gnu.org/licenses/>.
*/

#ifndef ENDGAME_H_INCLUDED
#define ENDGAME_H_INCLUDED

#include <map>
#include <memory>
#include <string>
#include <type_traits>
#include <utility>

#include "position.h"
#include "types.h"


/// EndgameCode lists all supported endgame functions by corresponding codes

enum EndgameCode {

  EVALUATION_FUNCTIONS,
#ifdef ANTI
  RK,
  KN,
  NN,
#endif
#ifdef ATOMIC
  KQK,
  KRK,
  KBK,
  KNK,
#endif
  KNNK,  // KNN vs K
  KNNKP, // KNN vs KP
  KXK,   // Generic "mate lone king" eval
  KBNK,  // KBN vs K
  KPK,   // KP vs K
  KRKP,  // KR vs KP
  KRKB,  // KR vs KB
  KRKN,  // KR vs KN
  KQKP,  // KQ vs KP
  KQKR,  // KQ vs KR

  SCALING_FUNCTIONS,
  KBPsK,   // KB and pawns vs K
  KQKRPs,  // KQ vs KR and pawns
  KRPKR,   // KRP vs KR
  KRPKB,   // KRP vs KB
  KRPPKRP, // KRPP vs KRP
  KPsK,    // K and pawns vs K
  KBPKB,   // KBP vs KB
  KBPPKB,  // KBPP vs KB
  KBPKN,   // KBP vs KN
  KNPK,    // KNP vs K
  KNPKB,   // KNP vs KB
  KPKP     // KP vs KP
};


/// Endgame functions can be of two types depending on whether they return a
/// Value or a ScaleFactor.

template<Variant V, EndgameCode E> using
eg_type = typename std::conditional<(E < SCALING_FUNCTIONS), Value, ScaleFactor>::type;


/// Base and derived functors for endgame evaluation and scaling functions

template<typename T>
struct EndgameBase {

  explicit EndgameBase(Color c) : strongSide(c), weakSide(~c) {}
  virtual ~EndgameBase() = default;
  virtual T operator()(const Position&) const = 0;

  const Color strongSide, weakSide;
};


template<Variant V, EndgameCode E, typename T = eg_type<V, E>>
struct Endgame : public EndgameBase<T> {

  explicit Endgame(Color c) : EndgameBase<T>(c) {}
  T operator()(const Position&) const override;
};


/// The Endgames class stores the pointers to endgame evaluation and scaling
/// base objects in two std::map. We use polymorphism to invoke the actual
/// endgame function by calling its virtual operator().

namespace Endgames {

  template<typename T> using Ptr = std::unique_ptr<EndgameBase<T>>;
  template<typename T> using Map = std::map<Key, Ptr<T>>;
  
  extern std::pair<Map<Value>, Map<ScaleFactor>> maps;

  template<typename T>
  Map<T>& map() {
    return std::get<std::is_same<T, ScaleFactor>::value>(maps);
  }

  template<Variant V, EndgameCode E, typename T = eg_type<V, E>>
  void add(const std::string& code) {

    StateInfo st;
    map<T>()[Position().set(code, WHITE, V, &st).material_key()] = Ptr<T>(new Endgame<V, E>(WHITE));
    map<T>()[Position().set(code, BLACK, V, &st).material_key()] = Ptr<T>(new Endgame<V, E>(BLACK));
  }

<<<<<<< HEAD
  std::pair<Map<Value>, Map<ScaleFactor>> maps;

public:
  Endgames() {

    add<CHESS_VARIANT, KPK>("KPvK");
    add<CHESS_VARIANT, KNNK>("KNNvK");
    add<CHESS_VARIANT, KBNK>("KBNvK");
    add<CHESS_VARIANT, KRKP>("KRvKP");
    add<CHESS_VARIANT, KRKB>("KRvKB");
    add<CHESS_VARIANT, KRKN>("KRvKN");
    add<CHESS_VARIANT, KQKP>("KQvKP");
    add<CHESS_VARIANT, KQKR>("KQvKR");
    add<CHESS_VARIANT, KNNKP>("KNNvKP");

    add<CHESS_VARIANT, KNPK>("KNPvK");
    add<CHESS_VARIANT, KNPKB>("KNPvKB");
    add<CHESS_VARIANT, KRPKR>("KRPvKR");
    add<CHESS_VARIANT, KRPKB>("KRPvKB");
    add<CHESS_VARIANT, KBPKB>("KBPvKB");
    add<CHESS_VARIANT, KBPKN>("KBPvKN");
    add<CHESS_VARIANT, KBPPKB>("KBPPvKB");
    add<CHESS_VARIANT, KRPPKRP>("KRPPvKRP");

#ifdef ANTI
    add<ANTI_VARIANT, RK>("RvK");
    add<ANTI_VARIANT, KN>("KvN");
    add<ANTI_VARIANT, NN>("NvN");
#endif
#ifdef ATOMIC
    add<ATOMIC_VARIANT, KPK>("KPvK");
    add<ATOMIC_VARIANT, KNK>("KNvK");
    add<ATOMIC_VARIANT, KBK>("KBvK");
    add<ATOMIC_VARIANT, KRK>("KRvK");
    add<ATOMIC_VARIANT, KQK>("KQvK");
    add<ATOMIC_VARIANT, KNNK>("KNNvK");
#endif
  }

=======
>>>>>>> 4a7b8180
  template<typename T>
  const EndgameBase<T>* probe(Key key) {
    return map<T>().count(key) ? map<T>()[key].get() : nullptr;
  }

  void init();
}

#endif // #ifndef ENDGAME_H_INCLUDED<|MERGE_RESOLUTION|>--- conflicted
+++ resolved
@@ -126,48 +126,6 @@
     map<T>()[Position().set(code, BLACK, V, &st).material_key()] = Ptr<T>(new Endgame<V, E>(BLACK));
   }
 
-<<<<<<< HEAD
-  std::pair<Map<Value>, Map<ScaleFactor>> maps;
-
-public:
-  Endgames() {
-
-    add<CHESS_VARIANT, KPK>("KPvK");
-    add<CHESS_VARIANT, KNNK>("KNNvK");
-    add<CHESS_VARIANT, KBNK>("KBNvK");
-    add<CHESS_VARIANT, KRKP>("KRvKP");
-    add<CHESS_VARIANT, KRKB>("KRvKB");
-    add<CHESS_VARIANT, KRKN>("KRvKN");
-    add<CHESS_VARIANT, KQKP>("KQvKP");
-    add<CHESS_VARIANT, KQKR>("KQvKR");
-    add<CHESS_VARIANT, KNNKP>("KNNvKP");
-
-    add<CHESS_VARIANT, KNPK>("KNPvK");
-    add<CHESS_VARIANT, KNPKB>("KNPvKB");
-    add<CHESS_VARIANT, KRPKR>("KRPvKR");
-    add<CHESS_VARIANT, KRPKB>("KRPvKB");
-    add<CHESS_VARIANT, KBPKB>("KBPvKB");
-    add<CHESS_VARIANT, KBPKN>("KBPvKN");
-    add<CHESS_VARIANT, KBPPKB>("KBPPvKB");
-    add<CHESS_VARIANT, KRPPKRP>("KRPPvKRP");
-
-#ifdef ANTI
-    add<ANTI_VARIANT, RK>("RvK");
-    add<ANTI_VARIANT, KN>("KvN");
-    add<ANTI_VARIANT, NN>("NvN");
-#endif
-#ifdef ATOMIC
-    add<ATOMIC_VARIANT, KPK>("KPvK");
-    add<ATOMIC_VARIANT, KNK>("KNvK");
-    add<ATOMIC_VARIANT, KBK>("KBvK");
-    add<ATOMIC_VARIANT, KRK>("KRvK");
-    add<ATOMIC_VARIANT, KQK>("KQvK");
-    add<ATOMIC_VARIANT, KNNK>("KNNvK");
-#endif
-  }
-
-=======
->>>>>>> 4a7b8180
   template<typename T>
   const EndgameBase<T>* probe(Key key) {
     return map<T>().count(key) ? map<T>()[key].get() : nullptr;
