/*
  Stockfish, a UCI chess playing engine derived from Glaurung 2.1
  Copyright (C) 2004-2008 Tord Romstad (Glaurung author)
  Copyright (C) 2008-2015 Marco Costalba, Joona Kiiski, Tord Romstad
  Copyright (C) 2015-2018 Marco Costalba, Joona Kiiski, Gary Linscott, Tord Romstad

  Stockfish is free software: you can redistribute it and/or modify
  it under the terms of the GNU General Public License as published by
  the Free Software Foundation, either version 3 of the License, or
  (at your option) any later version.

  Stockfish is distributed in the hope that it will be useful,
  but WITHOUT ANY WARRANTY; without even the implied warranty of
  MERCHANTABILITY or FITNESS FOR A PARTICULAR PURPOSE.  See the
  GNU General Public License for more details.

  You should have received a copy of the GNU General Public License
  along with this program.  If not, see <http://www.gnu.org/licenses/>.
*/

#include <algorithm> // For std::min
#include <cassert>
#include <cstring>   // For std::memset

#include "material.h"
#include "thread.h"

using namespace std;

namespace {

  // Polynomial material imbalance parameters

<<<<<<< HEAD
  const int QuadraticOurs[VARIANT_NB][PIECE_TYPE_NB][PIECE_TYPE_NB] = {
    {
=======
  constexpr int QuadraticOurs[][PIECE_TYPE_NB] = {
>>>>>>> 19404850
    //            OUR PIECES
    // pair pawn knight bishop rook queen
    {1667                               }, // Bishop pair
    {  40,    0                         }, // Pawn
    {  32,  255,  -3                    }, // Knight      OUR PIECES
    {   0,  104,   4,    0              }, // Bishop
    { -26,   -2,  47,   105,  -149      }, // Rook
    {-189,   24, 117,   133,  -134, -10 }  // Queen
    },
#ifdef ANTI
    {
      //            OUR PIECES
      // pair pawn knight bishop rook queen king
      { -129                                    }, // Bishop pair
      { -205,   49                              }, // Pawn
      {  -81,  436,  -81                        }, // Knight      OUR PIECES
      {    0, -204, -328,    0                  }, // Bishop
      { -197, -436,  -12, -183,   92            }, // Rook
      {  197,   40,  133, -179,   93, -66       }, // Queen
      {    1,  -48,   98,   36,   82, 165, -168 }  // King
    },
#endif
#ifdef ATOMIC
    {
      //            OUR PIECES
      // pair pawn knight bishop rook queen
      {1667                               }, // Bishop pair
      {  37,  -18                         }, // Pawn
      {  38,  261, -10                    }, // Knight      OUR PIECES
      {   0,   91,  -2,     0             }, // Bishop
      { -19,  -18,  28,    90,  -149      }, // Rook
      {-175,   18, 109,   149,  -124,   0 }  // Queen
    },
#endif
#ifdef CRAZYHOUSE
    {
      //            OUR PIECES
      // pair pawn knight bishop rook queen
      { 983                               }, // Bishop pair
      { 129,  -16                         }, // Pawn
      {   6,  151,   0                    }, // Knight      OUR PIECES
      { -66,   66, -59,     6             }, // Bishop
      {-107,    6,  11,   107,  -137      }, // Rook
      {-198, -112,  83,   166,  -160, -18 }  // Queen
    },
#endif
#ifdef EXTINCTION
    {
      //            OUR PIECES
      // pair pawn knight bishop rook queen
      { 741                               }, // Bishop pair
      {  40,   -7                         }, // Pawn
      {  32,  255, -54                    }, // Knight      OUR PIECES
      {   0,  104,   4,    0              }, // Bishop
      { -26,   -2,  47,   105,   -43      }, // Rook
      {-185,   24, 122,   137,  -134,  55 }  // Queen
    },
#endif
#ifdef GRID
    {
      //            OUR PIECES
      // pair pawn knight bishop rook queen
      {1667                               }, // Bishop pair
      {  40,    2                         }, // Pawn
      {  32,  255,  -3                    }, // Knight      OUR PIECES
      {   0,  104,   4,    0              }, // Bishop
      { -26,   -2,  47,   105,  -149      }, // Rook
      {-185,   24, 122,   137,  -134,   0 }  // Queen
    },
#endif
#ifdef HORDE
    {
      //            OUR PIECES
      // pair pawn knight bishop rook queen king
      {  13                                      }, // Bishop pair
      {  -2,    0                                }, // Pawn
      { -65,   66,   15                          }, // Knight      OUR PIECES
      {   0,   81,   -2,    0                    }, // Bishop
      {  26,   21,  -38,   80,   -70             }, // Rook
      {  24,  -27,   75,   32,     2,  -70       }, // Queen
      {   0,    0,    0,    0,     0,    0,    0 }  // King
    },
#endif
#ifdef KOTH
    {
      //            OUR PIECES
      // pair pawn knight bishop rook queen
      {1667                               }, // Bishop pair
      {  40,    2                         }, // Pawn
      {  32,  255,  -3                    }, // Knight      OUR PIECES
      {   0,  104,   4,    0              }, // Bishop
      { -26,   -2,  47,   105,  -149      }, // Rook
      {-185,   24, 122,   137,  -134,   0 }  // Queen
    },
#endif
#ifdef LOSERS
    {
      //            OUR PIECES
      // pair pawn knight bishop rook queen
      {1634                               }, // Bishop pair
      {  24,  156                         }, // Pawn
      {  90,  243, 133                    }, // Knight      OUR PIECES
      {   0,  120,  66,     0             }, // Bishop
      {  11,   -2,  41,    15,  -166      }, // Rook
      {-251,  258,  86,   141,  -205,  43 }  // Queen
    },
#endif
#ifdef RACE
    {
      //            OUR PIECES
      // pair pawn knight bishop rook queen
      {1667                               }, // Bishop pair
      {   0,    0                         }, // Pawn
      {  32,    0,  -3                    }, // Knight      OUR PIECES
      {   0,    0,   4,    0              }, // Bishop
      { -26,    0,  47,   105,  -149      }, // Rook
      {-185,    0, 122,   137,  -134,   0 }  // Queen
    },
#endif
#ifdef THREECHECK
    {
      //            OUR PIECES
      // pair pawn knight bishop rook queen
      {1667                               }, // Bishop pair
      {  40,    2                         }, // Pawn
      {  32,  255,  -3                    }, // Knight      OUR PIECES
      {   0,  104,   4,    0              }, // Bishop
      { -26,   -2,  47,   105,  -149      }, // Rook
      {-185,   24, 122,   137,  -134,   0 }  // Queen
    },
#endif
#ifdef TWOKINGS
    {
      //            OUR PIECES
      // pair pawn knight bishop rook queen king
      {1676                                    }, // Bishop pair
      {  41,    0                              }, // Pawn
      {  32,  265,  -3                         }, // Knight      OUR PIECES
      {   0,  108,   4,    0                   }, // Bishop
      { -26,   -2,  46,   106,  -151           }, // Rook
      {-188,   24, 123,   138,  -133,   0      }, // Queen
      { -49,  154,  40,    60,   72,  -74,  32 }  // King
    },
#endif
  };
#ifdef CRAZYHOUSE
  const int QuadraticOursInHand[PIECE_TYPE_NB][PIECE_TYPE_NB] = {
      //            OUR PIECES
      //empty pawn knight bishop rook queen
      {-148                               }, // Empty hand
      {   1,  -33                         }, // Pawn
      {  64,   34,   5                    }, // Knight      OUR PIECES
      { -17, -128, -35,     6             }, // Bishop
      {  14,  -18,  55,   -60,    76      }, // Rook
      { -22,   17,  39,   -20,    26,  -8 }  // Queen
  };
#endif

<<<<<<< HEAD
  const int QuadraticTheirs[VARIANT_NB][PIECE_TYPE_NB][PIECE_TYPE_NB] = {
    {
=======
  constexpr int QuadraticTheirs[][PIECE_TYPE_NB] = {
>>>>>>> 19404850
    //           THEIR PIECES
    // pair pawn knight bishop rook queen
    {   0                               }, // Bishop pair
    {  36,    0                         }, // Pawn
    {   9,   63,   0                    }, // Knight      OUR PIECES
    {  59,   65,  42,     0             }, // Bishop
    {  46,   39,  24,   -24,    0       }, // Rook
    {  97,  100, -42,   137,  268,    0 }  // Queen
    },
#ifdef ANTI
    {
      //           THEIR PIECES
      // pair pawn knight bishop rook queen king
      {    0                                   }, // Bishop pair
      {   55,    0                             }, // Pawn
      {   23,   27,    0                       }, // Knight      OUR PIECES
      {  -37, -248,  -18,    0                 }, // Bishop
      { -109, -628, -145,  102,   0            }, // Rook
      { -156, -133,  134,   78,  48,    0      }, // Queen
      {   22,  155,   84,   49, -49, -104,   0 }  // King
    },
#endif
#ifdef ATOMIC
    {
      //           THEIR PIECES
      // pair pawn knight bishop rook queen
      {   0                               }, // Bishop pair
      {  57,    0                         }, // Pawn
      {  16,   47,   0                    }, // Knight      OUR PIECES
      {  65,   62,  29,     0             }, // Bishop
      {  31,   54,  17,   -18,    0       }, // Rook
      { 105,   97, -34,   151,  278,    0 }  // Queen
    },
#endif
#ifdef CRAZYHOUSE
    {
      //           THEIR PIECES
      // pair pawn knight bishop rook queen
      { -54                               }, // Bishop pair
      {  44, -109                         }, // Pawn
      {  32,    1,   2                    }, // Knight      OUR PIECES
      {  97,   49,  12,   -15             }, // Bishop
      {  23,   46,   0,    -2,   23       }, // Rook
      {  75,   43,  20,    65,  221,   83 }  // Queen
    },
#endif
#ifdef EXTINCTION
    {
      //           THEIR PIECES
      // pair pawn knight bishop rook queen
      {   0                               }, // Bishop pair
      {  36,    0                         }, // Pawn
      {   9,   63,   0                    }, // Knight      OUR PIECES
      {  59,   65,  42,     0             }, // Bishop
      {  46,   39,  24,   -24,    0       }, // Rook
      { 101,  100, -37,   141,  268,    0 }  // Queen
    },
#endif
#ifdef GRID
    {
      //           THEIR PIECES
      // pair pawn knight bishop rook queen
      {   0                               }, // Bishop pair
      {  36,    0                         }, // Pawn
      {   9,   63,   0                    }, // Knight      OUR PIECES
      {  59,   65,  42,     0             }, // Bishop
      {  46,   39,  24,   -24,    0       }, // Rook
      { 101,  100, -37,   141,  268,    0 }  // Queen
    },
#endif
#ifdef HORDE
    {
      //           THEIR PIECES
      // pair pawn knight bishop rook queen king
      { 0                                       }, // Bishop pair
      { 0,     0                                }, // Pawn
      { 0,     0,     0                         }, // Knight      OUR PIECES
      { 0,     0,     0,     0                  }, // Bishop
      { 0,     0,     0,     0,     0           }, // Rook
      { 0,     0,     0,     0,     0,    0     }, // Queen
      { 0,  -557,  -711,   -86,  -386, -655,  0 }  // King
    },
#endif
#ifdef KOTH
    {
      //           THEIR PIECES
      // pair pawn knight bishop rook queen
      {   0                               }, // Bishop pair
      {  36,    0                         }, // Pawn
      {   9,   63,   0                    }, // Knight      OUR PIECES
      {  59,   65,  42,     0             }, // Bishop
      {  46,   39,  24,   -24,    0       }, // Rook
      { 101,  100, -37,   141,  268,    0 }  // Queen
    },
#endif
#ifdef LOSERS
    {
      //           THEIR PIECES
      // pair pawn knight bishop rook queen
      {   0                                }, // Bishop pair
      {-132,    0                          }, // Pawn
      {  -5,  185,    0                    }, // Knight      OUR PIECES
      {  59,  440, -106,     0             }, // Bishop
      { 277,   30,    5,    27,    0       }, // Rook
      { 217,  357,    5,    51,  254,    0 }  // Queen
    },
#endif
#ifdef RACE
    {
      //           THEIR PIECES
      // pair pawn knight bishop rook queen
      {   0                               }, // Bishop pair
      {   0,    0                         }, // Pawn
      {   9,    0,   0                    }, // Knight      OUR PIECES
      {  59,    0,  42,     0             }, // Bishop
      {  46,    0,  24,   -24,    0       }, // Rook
      { 101,    0, -37,   141,  268,    0 }  // Queen
    },
#endif
#ifdef THREECHECK
    {
      //           THEIR PIECES
      // pair pawn knight bishop rook queen
      {   0                               }, // Bishop pair
      {  36,    0                         }, // Pawn
      {   9,   63,   0                    }, // Knight      OUR PIECES
      {  59,   65,  42,     0             }, // Bishop
      {  46,   39,  24,   -24,    0       }, // Rook
      { 101,  100, -37,   141,  268,    0 }  // Queen
    },
#endif
#ifdef TWOKINGS
    {
      //           THEIR PIECES
      // pair pawn knight bishop rook queen king
      {   0                                    }, // Bishop pair
      {  35,    0                              }, // Pawn
      {   9,   61,   0                         }, // Knight      OUR PIECES
      {  61,   66,  41,     0                  }, // Bishop
      {  46,   39,  24,   -23,    0            }, // Rook
      { 102,  100, -37,   142,  271,    0      }, // Queen
      { -16, -116,  -4,   -92,   65,  -96,   0 }  // King
    },
#endif
  };
#ifdef CRAZYHOUSE
  const int QuadraticTheirsInHand[PIECE_TYPE_NB][PIECE_TYPE_NB] = {
      //           THEIR PIECES
      //empty pawn knight bishop rook queen
      { -40                               }, // Empty hand
      {  41,   11                         }, // Pawn
      { -62,   -9,  26                    }, // Knight      OUR PIECES
      {  34,   33,  42,    88             }, // Bishop
      { -24,    0,  58,    90,   -38      }, // Rook
      {  78,    3,  46,    37,   -26,  -1 }  // Queen
  };
#endif

  // Endgame evaluation and scaling functions are accessed directly and not through
  // the function maps because they correspond to more than one material hash key.
  Endgame<CHESS_VARIANT, KXK>    EvaluateKXK[] = { Endgame<CHESS_VARIANT, KXK>(WHITE),    Endgame<CHESS_VARIANT, KXK>(BLACK) };
#ifdef ATOMIC
  Endgame<ATOMIC_VARIANT, KXK> EvaluateAtomicKXK[] = { Endgame<ATOMIC_VARIANT, KXK>(WHITE), Endgame<ATOMIC_VARIANT, KXK>(BLACK) };
#endif

  Endgame<CHESS_VARIANT, KBPsK>  ScaleKBPsK[]  = { Endgame<CHESS_VARIANT, KBPsK>(WHITE),  Endgame<CHESS_VARIANT, KBPsK>(BLACK) };
  Endgame<CHESS_VARIANT, KQKRPs> ScaleKQKRPs[] = { Endgame<CHESS_VARIANT, KQKRPs>(WHITE), Endgame<CHESS_VARIANT, KQKRPs>(BLACK) };
  Endgame<CHESS_VARIANT, KPsK>   ScaleKPsK[]   = { Endgame<CHESS_VARIANT, KPsK>(WHITE),   Endgame<CHESS_VARIANT, KPsK>(BLACK) };
  Endgame<CHESS_VARIANT, KPKP>   ScaleKPKP[]   = { Endgame<CHESS_VARIANT, KPKP>(WHITE),   Endgame<CHESS_VARIANT, KPKP>(BLACK) };

  // Helper used to detect a given material distribution
  bool is_KXK(const Position& pos, Color us) {
    return  !more_than_one(pos.pieces(~us))
          && pos.non_pawn_material(us) >= RookValueMg;
  }

#ifdef ATOMIC
  bool is_KXK_atomic(const Position& pos, Color us) {
    return  !more_than_one(pos.pieces(~us))
          && pos.non_pawn_material(us) >= RookValueMg + KnightValueMg;
  }
#endif

  bool is_KBPsK(const Position& pos, Color us) {
    return   pos.non_pawn_material(us) == BishopValueMg
          && pos.count<BISHOP>(us) == 1
          && pos.count<PAWN  >(us) >= 1;
  }

  bool is_KQKRPs(const Position& pos, Color us) {
    return  !pos.count<PAWN>(us)
          && pos.non_pawn_material(us) == QueenValueMg
          && pos.count<QUEEN>(us)  == 1
          && pos.count<ROOK>(~us) == 1
          && pos.count<PAWN>(~us) >= 1;
  }

  /// imbalance() calculates the imbalance by comparing the piece count of each
  /// piece type for both colors.
  template<Color Us>
#ifdef CRAZYHOUSE
  int imbalance(const Position& pos, const int pieceCount[][PIECE_TYPE_NB],
                const int pieceCountInHand[][PIECE_TYPE_NB]) {
#else
  int imbalance(const Position& pos, const int pieceCount[][PIECE_TYPE_NB]) {
#endif

    constexpr Color Them = (Us == WHITE ? BLACK : WHITE);

    int bonus = 0;

    // Second-degree polynomial material imbalance, by Tord Romstad
    PieceType pt_max =
#ifdef ANTI
                      pos.is_anti() ? KING :
#endif
#ifdef HORDE
                      pos.is_horde() ? KING :
#endif
#ifdef TWOKINGS
                      pos.is_two_kings() ? KING :
#endif
                      QUEEN;

    for (int pt1 = NO_PIECE_TYPE; pt1 <= pt_max; ++pt1)
    {
        if (!pieceCount[Us][pt1])
            continue;

        int v = 0;

        for (int pt2 = NO_PIECE_TYPE; pt2 <= pt1; ++pt2)
            v +=  QuadraticOurs[pos.variant()][pt1][pt2] * pieceCount[Us][pt2]
                + QuadraticTheirs[pos.variant()][pt1][pt2] * pieceCount[Them][pt2];

        bonus += pieceCount[Us][pt1] * v;
    }
#ifdef CRAZYHOUSE
    if (pos.is_house())
        for (int pt1 = NO_PIECE_TYPE; pt1 <= pt_max; ++pt1)
        {
            if (!pieceCountInHand[Us][pt1])
                continue;

            int v = 0;

            for (int pt2 = NO_PIECE_TYPE; pt2 <= pt1; ++pt2)
                v +=  QuadraticOursInHand[pt1][pt2] * pieceCountInHand[Us][pt2]
                    + QuadraticTheirsInHand[pt1][pt2] * pieceCountInHand[Them][pt2];

            bonus += pieceCountInHand[Us][pt1] * v;
        }
#endif

    return bonus;
  }

} // namespace

namespace Material {

/// Material::probe() looks up the current position's material configuration in
/// the material hash table. It returns a pointer to the Entry if the position
/// is found. Otherwise a new Entry is computed and stored there, so we don't
/// have to recompute all when the same material configuration occurs again.

Entry* probe(const Position& pos) {

  Key key = pos.material_key();
  Entry* e = pos.this_thread()->materialTable[key];

  if (e->key == key)
      return e;

  std::memset(e, 0, sizeof(Entry));
  e->key = key;
  e->factor[WHITE] = e->factor[BLACK] = (uint8_t)SCALE_FACTOR_NORMAL;

  Value npm_w = pos.non_pawn_material(WHITE);
  Value npm_b = pos.non_pawn_material(BLACK);
  Value npm = std::max(EndgameLimit, std::min(npm_w + npm_b, MidgameLimit));
#ifdef ANTI
  if (pos.is_anti())
      npm = 2 * std::min(npm_w, npm_b);
#endif

  // Map total non-pawn material into [PHASE_ENDGAME, PHASE_MIDGAME]
  e->gamePhase = Phase(((npm - EndgameLimit) * PHASE_MIDGAME) / (MidgameLimit - EndgameLimit));
#ifdef HORDE
  if (pos.is_horde())
      e->gamePhase = Phase(pos.count<PAWN>(pos.is_horde_color(WHITE) ? WHITE : BLACK) * PHASE_MIDGAME / 36);
#endif

  // Let's look if we have a specialized evaluation function for this particular
  // material configuration. Firstly we look for a fixed configuration one, then
  // for a generic one if the previous search failed.
  if ((e->evaluationFunction = pos.this_thread()->endgames.probe<Value>(key)) != nullptr)
      return e;

  if (pos.variant() == CHESS_VARIANT)
  {
  for (Color c = WHITE; c <= BLACK; ++c)
      if (is_KXK(pos, c))
      {
          e->evaluationFunction = &EvaluateKXK[c];
          return e;
      }
  }
#ifdef ATOMIC
  else if (pos.is_atomic())
  {
      for (Color c = WHITE; c <= BLACK; ++c)
          if (is_KXK_atomic(pos, c))
          {
              e->evaluationFunction = &EvaluateAtomicKXK[c];
              return e;
          }
  }
#endif

  // OK, we didn't find any special evaluation function for the current material
  // configuration. Is there a suitable specialized scaling function?
  EndgameBase<ScaleFactor>* sf;

  if ((sf = pos.this_thread()->endgames.probe<ScaleFactor>(key)) != nullptr)
  {
      e->scalingFunction[sf->strongSide] = sf; // Only strong color assigned
      return e;
  }

  if (pos.variant() == CHESS_VARIANT)
  {
  // We didn't find any specialized scaling function, so fall back on generic
  // ones that refer to more than one material distribution. Note that in this
  // case we don't return after setting the function.
  for (Color c = WHITE; c <= BLACK; ++c)
  {
    if (is_KBPsK(pos, c))
        e->scalingFunction[c] = &ScaleKBPsK[c];

    else if (is_KQKRPs(pos, c))
        e->scalingFunction[c] = &ScaleKQKRPs[c];
  }

  if (npm_w + npm_b == VALUE_ZERO && pos.pieces(PAWN)) // Only pawns on the board
  {
      if (!pos.count<PAWN>(BLACK))
      {
          assert(pos.variant() != CHESS_VARIANT || pos.count<PAWN>(WHITE) >= 2);

          e->scalingFunction[WHITE] = &ScaleKPsK[WHITE];
      }
      else if (!pos.count<PAWN>(WHITE))
      {
          assert(pos.variant() != CHESS_VARIANT || pos.count<PAWN>(BLACK) >= 2);

          e->scalingFunction[BLACK] = &ScaleKPsK[BLACK];
      }
      else if (pos.count<PAWN>(WHITE) == 1 && pos.count<PAWN>(BLACK) == 1)
      {
          // This is a special case because we set scaling functions
          // for both colors instead of only one.
          e->scalingFunction[WHITE] = &ScaleKPKP[WHITE];
          e->scalingFunction[BLACK] = &ScaleKPKP[BLACK];
      }
  }

  // Zero or just one pawn makes it difficult to win, even with a small material
  // advantage. This catches some trivial draws like KK, KBK and KNK and gives a
  // drawish scale factor for cases such as KRKBP and KmmKm (except for KBBKN).
  if (!pos.count<PAWN>(WHITE) && npm_w - npm_b <= BishopValueMg)
      e->factor[WHITE] = uint8_t(npm_w <  RookValueMg   ? SCALE_FACTOR_DRAW :
                                 npm_b <= BishopValueMg ? 4 : 14);

  if (!pos.count<PAWN>(BLACK) && npm_b - npm_w <= BishopValueMg)
      e->factor[BLACK] = uint8_t(npm_b <  RookValueMg   ? SCALE_FACTOR_DRAW :
                                 npm_w <= BishopValueMg ? 4 : 14);

  if (pos.count<PAWN>(WHITE) == 1 && npm_w - npm_b <= BishopValueMg)
      e->factor[WHITE] = (uint8_t) SCALE_FACTOR_ONEPAWN;

  if (pos.count<PAWN>(BLACK) == 1 && npm_b - npm_w <= BishopValueMg)
      e->factor[BLACK] = (uint8_t) SCALE_FACTOR_ONEPAWN;
  }

  // Evaluate the material imbalance. We use PIECE_TYPE_NONE as a place holder
  // for the bishop pair "extended piece", which allows us to be more flexible
  // in defining bishop pair bonuses.
  const int pieceCount[COLOR_NB][PIECE_TYPE_NB] = {
  { pos.count<BISHOP>(WHITE) > 1, pos.count<PAWN>(WHITE), pos.count<KNIGHT>(WHITE),
    pos.count<BISHOP>(WHITE)    , pos.count<ROOK>(WHITE), pos.count<QUEEN >(WHITE), pos.count<KING>(WHITE) },
  { pos.count<BISHOP>(BLACK) > 1, pos.count<PAWN>(BLACK), pos.count<KNIGHT>(BLACK),
    pos.count<BISHOP>(BLACK)    , pos.count<ROOK>(BLACK), pos.count<QUEEN >(BLACK), pos.count<KING>(BLACK) } };
#ifdef CRAZYHOUSE
  if (pos.is_house())
  {
      const int PieceCountInHand[COLOR_NB][PIECE_TYPE_NB] = {
      { pos.count_in_hand<ALL_PIECES>(WHITE) == 0, pos.count_in_hand<PAWN>(WHITE), pos.count_in_hand<KNIGHT>(WHITE),
        pos.count_in_hand<BISHOP>(WHITE)         , pos.count_in_hand<ROOK>(WHITE), pos.count_in_hand<QUEEN >(WHITE), pos.count_in_hand<KING>(WHITE) },
      { pos.count_in_hand<ALL_PIECES>(BLACK) == 0, pos.count_in_hand<PAWN>(BLACK), pos.count_in_hand<KNIGHT>(BLACK),
        pos.count_in_hand<BISHOP>(BLACK)         , pos.count_in_hand<ROOK>(BLACK), pos.count_in_hand<QUEEN >(BLACK), pos.count_in_hand<KING>(BLACK) } };

<<<<<<< HEAD
      e->value = int16_t((imbalance<WHITE>(pos, PieceCount, PieceCountInHand) - imbalance<BLACK>(pos, PieceCount, PieceCountInHand)) / 16);
  }
  else
      e->value = int16_t((imbalance<WHITE>(pos, PieceCount, NULL) - imbalance<BLACK>(pos, PieceCount, NULL)) / 16);
#else
  e->value = int16_t((imbalance<WHITE>(pos, PieceCount) - imbalance<BLACK>(pos, PieceCount)) / 16);
#endif
=======
  e->value = int16_t((imbalance<WHITE>(pieceCount) - imbalance<BLACK>(pieceCount)) / 16);
>>>>>>> 19404850
  return e;
}

} // namespace Material<|MERGE_RESOLUTION|>--- conflicted
+++ resolved
@@ -31,12 +31,8 @@
 
   // Polynomial material imbalance parameters
 
-<<<<<<< HEAD
-  const int QuadraticOurs[VARIANT_NB][PIECE_TYPE_NB][PIECE_TYPE_NB] = {
-    {
-=======
-  constexpr int QuadraticOurs[][PIECE_TYPE_NB] = {
->>>>>>> 19404850
+  constexpr int QuadraticOurs[VARIANT_NB][PIECE_TYPE_NB][PIECE_TYPE_NB] = {
+    {
     //            OUR PIECES
     // pair pawn knight bishop rook queen
     {1667                               }, // Bishop pair
@@ -195,12 +191,8 @@
   };
 #endif
 
-<<<<<<< HEAD
-  const int QuadraticTheirs[VARIANT_NB][PIECE_TYPE_NB][PIECE_TYPE_NB] = {
-    {
-=======
-  constexpr int QuadraticTheirs[][PIECE_TYPE_NB] = {
->>>>>>> 19404850
+  constexpr int QuadraticTheirs[VARIANT_NB][PIECE_TYPE_NB][PIECE_TYPE_NB] = {
+    {
     //           THEIR PIECES
     // pair pawn knight bishop rook queen
     {   0                               }, // Bishop pair
@@ -597,23 +589,19 @@
 #ifdef CRAZYHOUSE
   if (pos.is_house())
   {
-      const int PieceCountInHand[COLOR_NB][PIECE_TYPE_NB] = {
+      const int pieceCountInHand[COLOR_NB][PIECE_TYPE_NB] = {
       { pos.count_in_hand<ALL_PIECES>(WHITE) == 0, pos.count_in_hand<PAWN>(WHITE), pos.count_in_hand<KNIGHT>(WHITE),
         pos.count_in_hand<BISHOP>(WHITE)         , pos.count_in_hand<ROOK>(WHITE), pos.count_in_hand<QUEEN >(WHITE), pos.count_in_hand<KING>(WHITE) },
       { pos.count_in_hand<ALL_PIECES>(BLACK) == 0, pos.count_in_hand<PAWN>(BLACK), pos.count_in_hand<KNIGHT>(BLACK),
         pos.count_in_hand<BISHOP>(BLACK)         , pos.count_in_hand<ROOK>(BLACK), pos.count_in_hand<QUEEN >(BLACK), pos.count_in_hand<KING>(BLACK) } };
 
-<<<<<<< HEAD
-      e->value = int16_t((imbalance<WHITE>(pos, PieceCount, PieceCountInHand) - imbalance<BLACK>(pos, PieceCount, PieceCountInHand)) / 16);
+      e->value = int16_t((imbalance<WHITE>(pos, pieceCount, pieceCountInHand) - imbalance<BLACK>(pos, pieceCount, pieceCountInHand)) / 16);
   }
   else
-      e->value = int16_t((imbalance<WHITE>(pos, PieceCount, NULL) - imbalance<BLACK>(pos, PieceCount, NULL)) / 16);
+      e->value = int16_t((imbalance<WHITE>(pos, pieceCount, NULL) - imbalance<BLACK>(pos, pieceCount, NULL)) / 16);
 #else
-  e->value = int16_t((imbalance<WHITE>(pos, PieceCount) - imbalance<BLACK>(pos, PieceCount)) / 16);
-#endif
-=======
-  e->value = int16_t((imbalance<WHITE>(pieceCount) - imbalance<BLACK>(pieceCount)) / 16);
->>>>>>> 19404850
+  e->value = int16_t((imbalance<WHITE>(pos, pieceCount) - imbalance<BLACK>(pos, pieceCount)) / 16);
+#endif
   return e;
 }
 
