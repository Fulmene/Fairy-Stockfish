/*
  Stockfish, a UCI chess playing engine derived from Glaurung 2.1
  Copyright (C) 2004-2008 Tord Romstad (Glaurung author)
  Copyright (C) 2008-2015 Marco Costalba, Joona Kiiski, Tord Romstad
  Copyright (C) 2015-2019 Marco Costalba, Joona Kiiski, Gary Linscott, Tord Romstad

  Stockfish is free software: you can redistribute it and/or modify
  it under the terms of the GNU General Public License as published by
  the Free Software Foundation, either version 3 of the License, or
  (at your option) any later version.

  Stockfish is distributed in the hope that it will be useful,
  but WITHOUT ANY WARRANTY; without even the implied warranty of
  MERCHANTABILITY or FITNESS FOR A PARTICULAR PURPOSE.  See the
  GNU General Public License for more details.

  You should have received a copy of the GNU General Public License
  along with this program.  If not, see <http://www.gnu.org/licenses/>.
*/

#include <cassert>
#include <cstring>   // For std::memset

#include "material.h"
#include "thread.h"

using namespace std;

namespace {

  // Polynomial material imbalance parameters

  constexpr int QuadraticOurs[VARIANT_NB][PIECE_TYPE_NB][PIECE_TYPE_NB] = {
    {
    //            OUR PIECES
    // pair pawn knight bishop rook queen
    {1438                               }, // Bishop pair
    {  40,   38                         }, // Pawn
    {  32,  255, -62                    }, // Knight      OUR PIECES
    {   0,  104,   4,    0              }, // Bishop
    { -26,   -2,  47,   105,  -208      }, // Rook
    {-189,   24, 117,   133,  -134, -6  }  // Queen
    },
#ifdef ANTI
    {
      //            OUR PIECES
      // pair pawn knight bishop rook queen king
      { -129                                    }, // Bishop pair
      { -205,   49                              }, // Pawn
      {  -81,  436,  -81                        }, // Knight      OUR PIECES
      {    0, -204, -328,    0                  }, // Bishop
      { -197, -436,  -12, -183,   92            }, // Rook
      {  197,   40,  133, -179,   93, -66       }, // Queen
      {    1,  -48,   98,   36,   82, 165, -168 }  // King
    },
#endif
#ifdef ATOMIC
    {
      //            OUR PIECES
      // pair pawn knight bishop rook queen
      {1667                               }, // Bishop pair
      {  37,  -18                         }, // Pawn
      {  38,  261, -10                    }, // Knight      OUR PIECES
      {   0,   91,  -2,     0             }, // Bishop
      { -19,  -18,  28,    90,  -149      }, // Rook
      {-175,   18, 109,   149,  -124,   0 }  // Queen
    },
#endif
#ifdef CRAZYHOUSE
    {
      //            OUR PIECES
      // pair pawn knight bishop rook queen
      { 983                               }, // Bishop pair
      { 129,  -16                         }, // Pawn
      {   6,  151,   0                    }, // Knight      OUR PIECES
      { -66,   66, -59,     6             }, // Bishop
      {-107,    6,  11,   107,  -137      }, // Rook
      {-198, -112,  83,   166,  -160, -18 }  // Queen
    },
#endif
#ifdef EXTINCTION
    {
      //            OUR PIECES
      // pair pawn knight bishop rook queen
      { 741                               }, // Bishop pair
      {  40,   -7                         }, // Pawn
      {  32,  255, -54                    }, // Knight      OUR PIECES
      {   0,  104,   4,    0              }, // Bishop
      { -26,   -2,  47,   105,   -43      }, // Rook
      {-185,   24, 122,   137,  -134,  55 }  // Queen
    },
#endif
#ifdef GRID
    {
      //            OUR PIECES
      // pair pawn knight bishop rook queen
      {1667                               }, // Bishop pair
      {  40,    2                         }, // Pawn
      {  32,  255,  -3                    }, // Knight      OUR PIECES
      {   0,  104,   4,    0              }, // Bishop
      { -26,   -2,  47,   105,  -149      }, // Rook
      {-185,   24, 122,   137,  -134,   0 }  // Queen
    },
#endif
#ifdef HORDE
    {
      //            OUR PIECES
      // pair pawn knight bishop rook queen king
      {  13                                      }, // Bishop pair
      {  -2,    0                                }, // Pawn
      { -65,   66,   15                          }, // Knight      OUR PIECES
      {   0,   81,   -2,    0                    }, // Bishop
      {  26,   21,  -38,   80,   -70             }, // Rook
      {  24,  -27,   75,   32,     2,  -70       }, // Queen
      {   0,    0,    0,    0,     0,    0,    0 }  // King
    },
#endif
#ifdef KOTH
    {
      //            OUR PIECES
      // pair pawn knight bishop rook queen
      {1667                               }, // Bishop pair
      {  40,    2                         }, // Pawn
      {  32,  255,  -3                    }, // Knight      OUR PIECES
      {   0,  104,   4,    0              }, // Bishop
      { -26,   -2,  47,   105,  -149      }, // Rook
      {-185,   24, 122,   137,  -134,   0 }  // Queen
    },
#endif
#ifdef LOSERS
    {
      //            OUR PIECES
      // pair pawn knight bishop rook queen
      {1634                               }, // Bishop pair
      {  24,  156                         }, // Pawn
      {  90,  243, 133                    }, // Knight      OUR PIECES
      {   0,  120,  66,     0             }, // Bishop
      {  11,   -2,  41,    15,  -166      }, // Rook
      {-251,  258,  86,   141,  -205,  43 }  // Queen
    },
#endif
#ifdef RACE
    {
      //            OUR PIECES
      // pair pawn knight bishop rook queen
      {1667                               }, // Bishop pair
      {   0,    0                         }, // Pawn
      {  32,    0,  -3                    }, // Knight      OUR PIECES
      {   0,    0,   4,    0              }, // Bishop
      { -26,    0,  47,   105,  -149      }, // Rook
      {-185,    0, 122,   137,  -134,   0 }  // Queen
    },
#endif
#ifdef THREECHECK
    {
      //            OUR PIECES
      // pair pawn knight bishop rook queen
      {1667                               }, // Bishop pair
      {  40,    2                         }, // Pawn
      {  32,  255,  -3                    }, // Knight      OUR PIECES
      {   0,  104,   4,    0              }, // Bishop
      { -26,   -2,  47,   105,  -149      }, // Rook
      {-185,   24, 122,   137,  -134,   0 }  // Queen
    },
#endif
#ifdef TWOKINGS
    {
      //            OUR PIECES
      // pair pawn knight bishop rook queen king
      {1627                                    }, // Bishop pair
      {  41,    0                              }, // Pawn
      {  31,  270,  -3                         }, // Knight      OUR PIECES
      {   0,  104,   4,    0                   }, // Bishop
      { -26,   -2,  44,   108,  -149           }, // Rook
      {-185,   25, 122,   139,  -133,   0      }, // Queen
      { -48,  153,  38,    60,   72,  -73,  32 }  // King
    },
#endif
  };
#ifdef CRAZYHOUSE
  const int QuadraticOursInHand[PIECE_TYPE_NB][PIECE_TYPE_NB] = {
      //            OUR PIECES
      //empty pawn knight bishop rook queen
      {-148                               }, // Empty hand
      {   1,  -33                         }, // Pawn
      {  64,   34,   5                    }, // Knight      OUR PIECES
      { -17, -128, -35,     6             }, // Bishop
      {  14,  -18,  55,   -60,    76      }, // Rook
      { -22,   17,  39,   -20,    26,  -8 }  // Queen
  };
#endif

  constexpr int QuadraticTheirs[VARIANT_NB][PIECE_TYPE_NB][PIECE_TYPE_NB] = {
    {
    //           THEIR PIECES
    // pair pawn knight bishop rook queen
    {   0                               }, // Bishop pair
    {  36,    0                         }, // Pawn
    {   9,   63,   0                    }, // Knight      OUR PIECES
    {  59,   65,  42,     0             }, // Bishop
    {  46,   39,  24,   -24,    0       }, // Rook
    {  97,  100, -42,   137,  268,    0 }  // Queen
    },
#ifdef ANTI
    {
      //           THEIR PIECES
      // pair pawn knight bishop rook queen king
      {    0                                   }, // Bishop pair
      {   55,    0                             }, // Pawn
      {   23,   27,    0                       }, // Knight      OUR PIECES
      {  -37, -248,  -18,    0                 }, // Bishop
      { -109, -628, -145,  102,   0            }, // Rook
      { -156, -133,  134,   78,  48,    0      }, // Queen
      {   22,  155,   84,   49, -49, -104,   0 }  // King
    },
#endif
#ifdef ATOMIC
    {
      //           THEIR PIECES
      // pair pawn knight bishop rook queen
      {   0                               }, // Bishop pair
      {  57,    0                         }, // Pawn
      {  16,   47,   0                    }, // Knight      OUR PIECES
      {  65,   62,  29,     0             }, // Bishop
      {  31,   54,  17,   -18,    0       }, // Rook
      { 105,   97, -34,   151,  278,    0 }  // Queen
    },
#endif
#ifdef CRAZYHOUSE
    {
      //           THEIR PIECES
      // pair pawn knight bishop rook queen
      { -54                               }, // Bishop pair
      {  44, -109                         }, // Pawn
      {  32,    1,   2                    }, // Knight      OUR PIECES
      {  97,   49,  12,   -15             }, // Bishop
      {  23,   46,   0,    -2,   23       }, // Rook
      {  75,   43,  20,    65,  221,   83 }  // Queen
    },
#endif
#ifdef EXTINCTION
    {
      //           THEIR PIECES
      // pair pawn knight bishop rook queen
      {   0                               }, // Bishop pair
      {  36,    0                         }, // Pawn
      {   9,   63,   0                    }, // Knight      OUR PIECES
      {  59,   65,  42,     0             }, // Bishop
      {  46,   39,  24,   -24,    0       }, // Rook
      { 101,  100, -37,   141,  268,    0 }  // Queen
    },
#endif
#ifdef GRID
    {
      //           THEIR PIECES
      // pair pawn knight bishop rook queen
      {   0                               }, // Bishop pair
      {  36,    0                         }, // Pawn
      {   9,   63,   0                    }, // Knight      OUR PIECES
      {  59,   65,  42,     0             }, // Bishop
      {  46,   39,  24,   -24,    0       }, // Rook
      { 101,  100, -37,   141,  268,    0 }  // Queen
    },
#endif
#ifdef HORDE
    {
      //           THEIR PIECES
      // pair pawn knight bishop rook queen king
      { 0                                       }, // Bishop pair
      { 0,     0                                }, // Pawn
      { 0,     0,     0                         }, // Knight      OUR PIECES
      { 0,     0,     0,     0                  }, // Bishop
      { 0,     0,     0,     0,     0           }, // Rook
      { 0,     0,     0,     0,     0,    0     }, // Queen
      { 0,  -557,  -711,   -86,  -386, -655,  0 }  // King
    },
#endif
#ifdef KOTH
    {
      //           THEIR PIECES
      // pair pawn knight bishop rook queen
      {   0                               }, // Bishop pair
      {  36,    0                         }, // Pawn
      {   9,   63,   0                    }, // Knight      OUR PIECES
      {  59,   65,  42,     0             }, // Bishop
      {  46,   39,  24,   -24,    0       }, // Rook
      { 101,  100, -37,   141,  268,    0 }  // Queen
    },
#endif
#ifdef LOSERS
    {
      //           THEIR PIECES
      // pair pawn knight bishop rook queen
      {   0                                }, // Bishop pair
      {-132,    0                          }, // Pawn
      {  -5,  185,    0                    }, // Knight      OUR PIECES
      {  59,  440, -106,     0             }, // Bishop
      { 277,   30,    5,    27,    0       }, // Rook
      { 217,  357,    5,    51,  254,    0 }  // Queen
    },
#endif
#ifdef RACE
    {
      //           THEIR PIECES
      // pair pawn knight bishop rook queen
      {   0                               }, // Bishop pair
      {   0,    0                         }, // Pawn
      {   9,    0,   0                    }, // Knight      OUR PIECES
      {  59,    0,  42,     0             }, // Bishop
      {  46,    0,  24,   -24,    0       }, // Rook
      { 101,    0, -37,   141,  268,    0 }  // Queen
    },
#endif
#ifdef THREECHECK
    {
      //           THEIR PIECES
      // pair pawn knight bishop rook queen
      {   0                               }, // Bishop pair
      {  36,    0                         }, // Pawn
      {   9,   63,   0                    }, // Knight      OUR PIECES
      {  59,   65,  42,     0             }, // Bishop
      {  46,   39,  24,   -24,    0       }, // Rook
      { 101,  100, -37,   141,  268,    0 }  // Queen
    },
#endif
#ifdef TWOKINGS
    {
      //           THEIR PIECES
      // pair pawn knight bishop rook queen king
      {   0                                    }, // Bishop pair
      {  35,    0                              }, // Pawn
      {   9,   62,   0                         }, // Knight      OUR PIECES
      {  63,   67,  41,     0                  }, // Bishop
      {  45,   39,  25,   -23,    0            }, // Rook
      { 104,  103, -37,   144,  272,    0      }, // Queen
      { -16, -119,  -4,   -90,   64,  -99,   0 }  // King
    },
#endif
  };
#ifdef CRAZYHOUSE
  const int QuadraticTheirsInHand[PIECE_TYPE_NB][PIECE_TYPE_NB] = {
      //           THEIR PIECES
      //empty pawn knight bishop rook queen
      { -40                               }, // Empty hand
      {  41,   11                         }, // Pawn
      { -62,   -9,  26                    }, // Knight      OUR PIECES
      {  34,   33,  42,    88             }, // Bishop
      { -24,    0,  58,    90,   -38      }, // Rook
      {  78,    3,  46,    37,   -26,  -1 }  // Queen
  };
#endif

  // Endgame evaluation and scaling functions are accessed directly and not through
  // the function maps because they correspond to more than one material hash key.
  Endgame<CHESS_VARIANT, KXK>    EvaluateKXK[] = { Endgame<CHESS_VARIANT, KXK>(WHITE),    Endgame<CHESS_VARIANT, KXK>(BLACK) };
#ifdef ATOMIC
  Endgame<ATOMIC_VARIANT, KXK> EvaluateAtomicKXK[] = { Endgame<ATOMIC_VARIANT, KXK>(WHITE), Endgame<ATOMIC_VARIANT, KXK>(BLACK) };
#endif

  Endgame<CHESS_VARIANT, KBPsK>  ScaleKBPsK[]  = { Endgame<CHESS_VARIANT, KBPsK>(WHITE),  Endgame<CHESS_VARIANT, KBPsK>(BLACK) };
  Endgame<CHESS_VARIANT, KQKRPs> ScaleKQKRPs[] = { Endgame<CHESS_VARIANT, KQKRPs>(WHITE), Endgame<CHESS_VARIANT, KQKRPs>(BLACK) };
  Endgame<CHESS_VARIANT, KPsK>   ScaleKPsK[]   = { Endgame<CHESS_VARIANT, KPsK>(WHITE),   Endgame<CHESS_VARIANT, KPsK>(BLACK) };
  Endgame<CHESS_VARIANT, KPKP>   ScaleKPKP[]   = { Endgame<CHESS_VARIANT, KPKP>(WHITE),   Endgame<CHESS_VARIANT, KPKP>(BLACK) };

  // Helper used to detect a given material distribution
  bool is_KXK(const Position& pos, Color us) {
    return  !more_than_one(pos.pieces(~us))
          && pos.non_pawn_material(us) >= RookValueMg;
  }

#ifdef ATOMIC
  bool is_KXK_atomic(const Position& pos, Color us) {
    return  !more_than_one(pos.pieces(~us))
          && pos.non_pawn_material(us) >= RookValueMg + KnightValueMg;
  }
#endif

  bool is_KBPsK(const Position& pos, Color us) {
    return   pos.non_pawn_material(us) == BishopValueMg
          && pos.count<PAWN  >(us) >= 1;
  }

  bool is_KQKRPs(const Position& pos, Color us) {
    return  !pos.count<PAWN>(us)
          && pos.non_pawn_material(us) == QueenValueMg
          && pos.count<ROOK>(~us) == 1
          && pos.count<PAWN>(~us) >= 1;
  }

  /// imbalance() calculates the imbalance by comparing the piece count of each
  /// piece type for both colors.
  template<Color Us>
#ifdef CRAZYHOUSE
  int imbalance(const Position& pos, const int pieceCount[][PIECE_TYPE_NB],
                const int pieceCountInHand[][PIECE_TYPE_NB]) {
#else
  int imbalance(const Position& pos, const int pieceCount[][PIECE_TYPE_NB]) {
#endif

    constexpr Color Them = (Us == WHITE ? BLACK : WHITE);

    int bonus = 0;

    // Second-degree polynomial material imbalance, by Tord Romstad
    PieceType pt_max =
#ifdef ANTI
                      pos.is_anti() ? KING :
#endif
#ifdef HORDE
                      pos.is_horde() ? KING :
#endif
#ifdef TWOKINGS
                      pos.is_two_kings() ? KING :
#endif
                      QUEEN;

    for (int pt1 = NO_PIECE_TYPE; pt1 <= pt_max; ++pt1)
    {
        if (!pieceCount[Us][pt1])
            continue;

        int v = 0;

        for (int pt2 = NO_PIECE_TYPE; pt2 <= pt1; ++pt2)
            v +=  QuadraticOurs[pos.variant()][pt1][pt2] * pieceCount[Us][pt2]
                + QuadraticTheirs[pos.variant()][pt1][pt2] * pieceCount[Them][pt2];

        bonus += pieceCount[Us][pt1] * v;
    }
#ifdef CRAZYHOUSE
    if (pos.is_house())
        for (int pt1 = NO_PIECE_TYPE; pt1 <= pt_max; ++pt1)
        {
            if (!pieceCountInHand[Us][pt1])
                continue;

            int v = 0;

            for (int pt2 = NO_PIECE_TYPE; pt2 <= pt1; ++pt2)
                v +=  QuadraticOursInHand[pt1][pt2] * pieceCountInHand[Us][pt2]
                    + QuadraticTheirsInHand[pt1][pt2] * pieceCountInHand[Them][pt2];

            bonus += pieceCountInHand[Us][pt1] * v;
        }
#endif

    return bonus;
  }

} // namespace

namespace Material {

/// Material::probe() looks up the current position's material configuration in
/// the material hash table. It returns a pointer to the Entry if the position
/// is found. Otherwise a new Entry is computed and stored there, so we don't
/// have to recompute all when the same material configuration occurs again.

Entry* probe(const Position& pos) {

  Key key = pos.material_key();
  Entry* e = pos.this_thread()->materialTable[key];

  if (e->key == key)
      return e;

  std::memset(e, 0, sizeof(Entry));
  e->key = key;
  e->factor[WHITE] = e->factor[BLACK] = (uint8_t)SCALE_FACTOR_NORMAL;

  Value npm_w = pos.non_pawn_material(WHITE);
  Value npm_b = pos.non_pawn_material(BLACK);
<<<<<<< HEAD
  Value npm = std::max(EndgameLimit, std::min(npm_w + npm_b, MidgameLimit));
#ifdef ANTI
  if (pos.is_anti())
      npm = 2 * std::min(npm_w, npm_b);
#endif
=======
  Value npm   = clamp(npm_w + npm_b, EndgameLimit, MidgameLimit);
>>>>>>> 82ad9ce9

  // Map total non-pawn material into [PHASE_ENDGAME, PHASE_MIDGAME]
  e->gamePhase = Phase(((npm - EndgameLimit) * PHASE_MIDGAME) / (MidgameLimit - EndgameLimit));
#ifdef HORDE
  if (pos.is_horde())
      e->gamePhase = Phase(pos.count<PAWN>(pos.is_horde_color(WHITE) ? WHITE : BLACK) * PHASE_MIDGAME / 36);
#endif

  // Let's look if we have a specialized evaluation function for this particular
  // material configuration. Firstly we look for a fixed configuration one, then
  // for a generic one if the previous search failed.
  if ((e->evaluationFunction = pos.this_thread()->endgames.probe<Value>(key)) != nullptr)
      return e;

  if (pos.variant() == CHESS_VARIANT)
  {
  for (Color c = WHITE; c <= BLACK; ++c)
      if (is_KXK(pos, c))
      {
          e->evaluationFunction = &EvaluateKXK[c];
          return e;
      }
  }
#ifdef ATOMIC
  else if (pos.is_atomic())
  {
      for (Color c = WHITE; c <= BLACK; ++c)
          if (is_KXK_atomic(pos, c))
          {
              e->evaluationFunction = &EvaluateAtomicKXK[c];
              return e;
          }
  }
#endif

  // OK, we didn't find any special evaluation function for the current material
  // configuration. Is there a suitable specialized scaling function?
  const auto* sf = pos.this_thread()->endgames.probe<ScaleFactor>(key);

  if (sf)
  {
      e->scalingFunction[sf->strongSide] = sf; // Only strong color assigned
      return e;
  }

  if (pos.variant() == CHESS_VARIANT)
  {
  // We didn't find any specialized scaling function, so fall back on generic
  // ones that refer to more than one material distribution. Note that in this
  // case we don't return after setting the function.
  for (Color c = WHITE; c <= BLACK; ++c)
  {
    if (is_KBPsK(pos, c))
        e->scalingFunction[c] = &ScaleKBPsK[c];

    else if (is_KQKRPs(pos, c))
        e->scalingFunction[c] = &ScaleKQKRPs[c];
  }

  if (npm_w + npm_b == VALUE_ZERO && pos.pieces(PAWN)) // Only pawns on the board
  {
      if (!pos.count<PAWN>(BLACK))
      {
          assert(pos.variant() != CHESS_VARIANT || pos.count<PAWN>(WHITE) >= 2);

          e->scalingFunction[WHITE] = &ScaleKPsK[WHITE];
      }
      else if (!pos.count<PAWN>(WHITE))
      {
          assert(pos.variant() != CHESS_VARIANT || pos.count<PAWN>(BLACK) >= 2);

          e->scalingFunction[BLACK] = &ScaleKPsK[BLACK];
      }
      else if (pos.count<PAWN>(WHITE) == 1 && pos.count<PAWN>(BLACK) == 1)
      {
          // This is a special case because we set scaling functions
          // for both colors instead of only one.
          e->scalingFunction[WHITE] = &ScaleKPKP[WHITE];
          e->scalingFunction[BLACK] = &ScaleKPKP[BLACK];
      }
  }

  // Zero or just one pawn makes it difficult to win, even with a small material
  // advantage. This catches some trivial draws like KK, KBK and KNK and gives a
  // drawish scale factor for cases such as KRKBP and KmmKm (except for KBBKN).
  if (!pos.count<PAWN>(WHITE) && npm_w - npm_b <= BishopValueMg)
      e->factor[WHITE] = uint8_t(npm_w <  RookValueMg   ? SCALE_FACTOR_DRAW :
                                 npm_b <= BishopValueMg ? 4 : 14);

  if (!pos.count<PAWN>(BLACK) && npm_b - npm_w <= BishopValueMg)
      e->factor[BLACK] = uint8_t(npm_b <  RookValueMg   ? SCALE_FACTOR_DRAW :
                                 npm_w <= BishopValueMg ? 4 : 14);
  }

  // Evaluate the material imbalance. We use PIECE_TYPE_NONE as a place holder
  // for the bishop pair "extended piece", which allows us to be more flexible
  // in defining bishop pair bonuses.
  const int pieceCount[COLOR_NB][PIECE_TYPE_NB] = {
  { pos.count<BISHOP>(WHITE) > 1, pos.count<PAWN>(WHITE), pos.count<KNIGHT>(WHITE),
    pos.count<BISHOP>(WHITE)    , pos.count<ROOK>(WHITE), pos.count<QUEEN >(WHITE), pos.count<KING>(WHITE) },
  { pos.count<BISHOP>(BLACK) > 1, pos.count<PAWN>(BLACK), pos.count<KNIGHT>(BLACK),
    pos.count<BISHOP>(BLACK)    , pos.count<ROOK>(BLACK), pos.count<QUEEN >(BLACK), pos.count<KING>(BLACK) } };
#ifdef CRAZYHOUSE
  if (pos.is_house())
  {
      const int pieceCountInHand[COLOR_NB][PIECE_TYPE_NB] = {
      { pos.count_in_hand<ALL_PIECES>(WHITE) == 0, pos.count_in_hand<PAWN>(WHITE), pos.count_in_hand<KNIGHT>(WHITE),
        pos.count_in_hand<BISHOP>(WHITE)         , pos.count_in_hand<ROOK>(WHITE), pos.count_in_hand<QUEEN >(WHITE), pos.count_in_hand<KING>(WHITE) },
      { pos.count_in_hand<ALL_PIECES>(BLACK) == 0, pos.count_in_hand<PAWN>(BLACK), pos.count_in_hand<KNIGHT>(BLACK),
        pos.count_in_hand<BISHOP>(BLACK)         , pos.count_in_hand<ROOK>(BLACK), pos.count_in_hand<QUEEN >(BLACK), pos.count_in_hand<KING>(BLACK) } };

      e->value = int16_t((imbalance<WHITE>(pos, pieceCount, pieceCountInHand) - imbalance<BLACK>(pos, pieceCount, pieceCountInHand)) / 16);
  }
  else
      e->value = int16_t((imbalance<WHITE>(pos, pieceCount, NULL) - imbalance<BLACK>(pos, pieceCount, NULL)) / 16);
#else
  e->value = int16_t((imbalance<WHITE>(pos, pieceCount) - imbalance<BLACK>(pos, pieceCount)) / 16);
#endif
  return e;
}

} // namespace Material<|MERGE_RESOLUTION|>--- conflicted
+++ resolved
@@ -470,15 +470,11 @@
 
   Value npm_w = pos.non_pawn_material(WHITE);
   Value npm_b = pos.non_pawn_material(BLACK);
-<<<<<<< HEAD
-  Value npm = std::max(EndgameLimit, std::min(npm_w + npm_b, MidgameLimit));
+  Value npm   = clamp(npm_w + npm_b, EndgameLimit, MidgameLimit);
 #ifdef ANTI
   if (pos.is_anti())
       npm = 2 * std::min(npm_w, npm_b);
 #endif
-=======
-  Value npm   = clamp(npm_w + npm_b, EndgameLimit, MidgameLimit);
->>>>>>> 82ad9ce9
 
   // Map total non-pawn material into [PHASE_ENDGAME, PHASE_MIDGAME]
   e->gamePhase = Phase(((npm - EndgameLimit) * PHASE_MIDGAME) / (MidgameLimit - EndgameLimit));
