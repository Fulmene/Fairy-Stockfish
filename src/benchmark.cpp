/*
  Stockfish, a UCI chess playing engine derived from Glaurung 2.1
  Copyright (C) 2004-2008 Tord Romstad (Glaurung author)
  Copyright (C) 2008-2015 Marco Costalba, Joona Kiiski, Tord Romstad
  Copyright (C) 2015-2019 Marco Costalba, Joona Kiiski, Gary Linscott, Tord Romstad

  Stockfish is free software: you can redistribute it and/or modify
  it under the terms of the GNU General Public License as published by
  the Free Software Foundation, either version 3 of the License, or
  (at your option) any later version.

  Stockfish is distributed in the hope that it will be useful,
  but WITHOUT ANY WARRANTY; without even the implied warranty of
  MERCHANTABILITY or FITNESS FOR A PARTICULAR PURPOSE.  See the
  GNU General Public License for more details.

  You should have received a copy of the GNU General Public License
  along with this program.  If not, see <http://www.gnu.org/licenses/>.
*/

#include <algorithm>
#include <fstream>
#include <iostream>
#include <istream>
#include <vector>

#include "position.h"
#include "uci.h"

using namespace std;

namespace {

const vector<string> Defaults[SUBVARIANT_NB] = {
  {
  "setoption name UCI_Variant value chess",
  "setoption name UCI_Chess960 value false",
  "rnbqkbnr/pppppppp/8/8/8/8/PPPPPPPP/RNBQKBNR w KQkq - 0 1",
  "r3k2r/p1ppqpb1/bn2pnp1/3PN3/1p2P3/2N2Q1p/PPPBBPPP/R3K2R w KQkq - 0 10",
  "8/2p5/3p4/KP5r/1R3p1k/8/4P1P1/8 w - - 0 11",
  "4rrk1/pp1n3p/3q2pQ/2p1pb2/2PP4/2P3N1/P2B2PP/4RRK1 b - - 7 19",
  "rq3rk1/ppp2ppp/1bnpb3/3N2B1/3NP3/7P/PPPQ1PP1/2KR3R w - - 7 14 moves d4e6",
  "r1bq1r1k/1pp1n1pp/1p1p4/4p2Q/4Pp2/1BNP4/PPP2PPP/3R1RK1 w - - 2 14 moves g2g4",
  "r3r1k1/2p2ppp/p1p1bn2/8/1q2P3/2NPQN2/PPP3PP/R4RK1 b - - 2 15",
  "r1bbk1nr/pp3p1p/2n5/1N4p1/2Np1B2/8/PPP2PPP/2KR1B1R w kq - 0 13",
  "r1bq1rk1/ppp1nppp/4n3/3p3Q/3P4/1BP1B3/PP1N2PP/R4RK1 w - - 1 16",
  "4r1k1/r1q2ppp/ppp2n2/4P3/5Rb1/1N1BQ3/PPP3PP/R5K1 w - - 1 17",
  "2rqkb1r/ppp2p2/2npb1p1/1N1Nn2p/2P1PP2/8/PP2B1PP/R1BQK2R b KQ - 0 11",
  "r1bq1r1k/b1p1npp1/p2p3p/1p6/3PP3/1B2NN2/PP3PPP/R2Q1RK1 w - - 1 16",
  "3r1rk1/p5pp/bpp1pp2/8/q1PP1P2/b3P3/P2NQRPP/1R2B1K1 b - - 6 22",
  "r1q2rk1/2p1bppp/2Pp4/p6b/Q1PNp3/4B3/PP1R1PPP/2K4R w - - 2 18",
  "4k2r/1pb2ppp/1p2p3/1R1p4/3P4/2r1PN2/P4PPP/1R4K1 b - - 3 22",
  "3q2k1/pb3p1p/4pbp1/2r5/PpN2N2/1P2P2P/5PP1/Q2R2K1 b - - 4 26",
  "6k1/6p1/6Pp/ppp5/3pn2P/1P3K2/1PP2P2/3N4 b - - 0 1",
  "3b4/5kp1/1p1p1p1p/pP1PpP1P/P1P1P3/3KN3/8/8 w - - 0 1",
  "2K5/p7/7P/5pR1/8/5k2/r7/8 w - - 0 1 moves g5g6 f3e3 g6g5 e3f3",
  "8/6pk/1p6/8/PP3p1p/5P2/4KP1q/3Q4 w - - 0 1",
  "7k/3p2pp/4q3/8/4Q3/5Kp1/P6b/8 w - - 0 1",
  "8/2p5/8/2kPKp1p/2p4P/2P5/3P4/8 w - - 0 1",
  "8/1p3pp1/7p/5P1P/2k3P1/8/2K2P2/8 w - - 0 1",
  "8/pp2r1k1/2p1p3/3pP2p/1P1P1P1P/P5KR/8/8 w - - 0 1",
  "8/3p4/p1bk3p/Pp6/1Kp1PpPp/2P2P1P/2P5/5B2 b - - 0 1",
  "5k2/7R/4P2p/5K2/p1r2P1p/8/8/8 b - - 0 1",
  "6k1/6p1/P6p/r1N5/5p2/7P/1b3PP1/4R1K1 w - - 0 1",
  "1r3k2/4q3/2Pp3b/3Bp3/2Q2p2/1p1P2P1/1P2KP2/3N4 w - - 0 1",
  "6k1/4pp1p/3p2p1/P1pPb3/R7/1r2P1PP/3B1P2/6K1 w - - 0 1",
  "8/3p3B/5p2/5P2/p7/PP5b/k7/6K1 w - - 0 1",

  // 5-man positions
  "8/8/8/8/5kp1/P7/8/1K1N4 w - - 0 1",     // Kc2 - mate
  "8/8/8/5N2/8/p7/8/2NK3k w - - 0 1",      // Na2 - mate
  "8/3k4/8/8/8/4B3/4KB2/2B5 w - - 0 1",    // draw

  // 6-man positions
  "8/8/1P6/5pr1/8/4R3/7k/2K5 w - - 0 1",   // Re5 - mate
  "8/2p4P/8/kr6/6R1/8/8/1K6 w - - 0 1",    // Ka2 - mate
  "8/8/3P3k/8/1p6/8/1P6/1K3n2 b - - 0 1",  // Nd2 - draw

  // 7-man positions
  "8/R7/2q5/8/6k1/8/1P5p/K6R w - - 0 124", // Draw

  // Mate and stalemate positions
  "6k1/3b3r/1p1p4/p1n2p2/1PPNpP1q/P3Q1p1/1R1RB1P1/5K2 b - - 0 1",
  "r2r1n2/pp2bk2/2p1p2p/3q4/3PN1QP/2P3R1/P4PP1/5RK1 w - - 0 1",
  "8/8/8/8/8/6k1/6p1/6K1 w - -",
  "7k/7P/6K1/8/3B4/8/8/8 b - -",

  // Chess 960
  "setoption name UCI_Variant value chess",
  "setoption name UCI_Chess960 value true",
  "bbqnnrkr/pppppppp/8/8/8/8/PPPPPPPP/BBQNNRKR w KQkq - 0 1 moves g2g3 d7d5 d2d4 c8h3 c1g5 e8d6 g5e7 f7f6",
  "setoption name UCI_Chess960 value false"
  },
#ifdef ANTI
  {
    "rnbqkbnr/pppppppp/8/8/8/8/PPPPPPPP/RNBQKBNR w KQkq - 0 1",
    "rn1qkbnr/p1pBpppp/8/8/8/4P3/PPPP1PbP/RNBQK1NR w - - 0 4",
    "rnbqkbnr/p2p1ppp/8/2p1p3/2pP4/2N3P1/PP2PP1P/R1BQKBNR b - d3 0 5",
    "rnb1kbn1/p4ppr/8/3q4/1p6/6PB/P3PP1P/R1B1K1NR b - - 1 11",
    "r7/4rp1p/4p3/p1p5/P1P1P2P/8/2K1NPP1/7R w - - 11 26",
    "8/8/1r6/p7/P2k4/8/2pp2K1/3k2K1 w - - 4 42",

    // 2-man positions
    "2K5/8/4r3/8/8/8/8/8 b - - 0 1", // win

    // 3-man positions
    "8/3nP3/8/8/8/8/7R/8 w - - 0 1", // e8B - win
    "8/8/8/8/3K4/5K2/8/1r6 w - - 0 1", // draw

    // 5-man positions
    "8/pb4Pp/8/2p5/8/8/8/8 b - - 0 1", // Bc6 - draw
    "k7/8/3PN3/p4K2/8/8/8/8 b - - 0 1", // loss

    // 6-man positions
    "8/3K4/2K5/3K1K2/8/8/3kk3/8 b - - 0 1", // draw

    // Win by having no pieces left
    "3q4/3k1pp1/7n/5p2/8/4r3/8/8 w - - 0 1",

    // Stalemate
    "1r6/5k2/8/p4b2/P1p5/8/8/8 w - - 0 1", // less pieces
    "7b/7P/8/2p5/2P5/8/8/8 w - - 0 1", // equal number of pieces
    "6bB/5pP1/5P2/8/8/8/8/8 w - - 0 1" // more pieces
  },
#endif
#ifdef ATOMIC
  {
    "rnbqkbnr/pppppppp/8/8/8/8/PPPPPPPP/RNBQKBNR w KQkq - 0 1",
    "rnb1k1nr/pppp1ppp/4pq2/2b5/3P4/2P1PN2/PP3PPP/RNBQKB1R b KQkq - 0 4",
    "r2qk2r/ppQ1p2p/2p1bn2/2np4/8/2N1PP2/PPPP2PP/R1B1K2R b KQkq - 2 12",
    "2k2r2/p3p2p/5r2/1p1p1n2/8/3PP3/PPPB2PP/R3KR2 w Q - 5 17",
    "2k5/p6p/8/1p2p3/PP1p4/4P3/2P2rPP/K3R3 b - - 0 1",
    "5r2/p6k/6p1/1p1p2Bp/8/7P/PPP3P1/5R1K w - - 1 1",
    "6k1/1pp3pp/5p2/8/8/2P1P3/5PPP/6K1 w - - 0 1",
    "8/k7/P7/8/8/6p1/2p3N1/2K5 w - - 0 1",
    "8/k7/P7/8/8/6p1/2p3N1/2K5 b - - 0 1"
  },
#endif
#ifdef CRAZYHOUSE
  {
    "rnbqkbnr/pppppppp/8/8/8/8/PPPPPPPP/RNBQKBNR[] w KQkq - 0 1",
    "rnbqkb1r/ppp1pppp/5n2/3pP3/8/8/PPPP1PPP/RNBQKBNR[] w KQkq d6 4 3", // en passant
    "r1bk3r/pppp1Bpp/2n5/4p1N1/4P3/3P4/PPP1p1PP/RNK4R[QBNPqb] b - - 23 12", // repetition detection
    "r3k2r/pppb1ppp/4n3/2P1Q3/2p1n3/2Pb1N2/PP1NpPPP/R1BqR1K1[BP] w kq - 28 15",
    "r1b1kb1r/p1p3pp/2pp4/8/4P3/2NR3P/PPP2P1P/5K1R[QBBNqnnppp] b kq - 39 20", // many pieces in hand
    "r1b1r1k1/ppp1Pppp/8/3p4/3P2P1/PN6/2PBQP1P/q1q~1KB1R[NNrbnp] w - - 42 22", // promoted queen
    "r3kb1r/1bpppppp/p1N2p2/2NPP3/2PP4/2N2Pb1/P3P1R1/R1Q2KBq[Pn] w kq - 54 28",
    "7k/Q2P1pp1/2PPpn1p/3p1b2/3P4/P1n1P3/P1n1bPPP/R1B3KR[RRqbnp] w - - 48 25", // promotion
    "r5k1/p4ppp/4p3/3p2qn/3PB3/4P1B1/PrP2PPP/R4RK1[PBQPBnpnn] w - - 42 22", // syuuban

    // Checkmate
    "r1b2rk1/pppp1ppp/2P2b2/1N6/5N2/4P1K1/P1P4P/1Nrb1b1n~[QQNPPrp] w - - 64 33", // promoted knight
    "1Rbk3r/p1pQ1ppp/2Bn3n/4p1b1/4Pn2/3p4/PbPP1PPP/3RK1R1[QPPn] b - - 45 23",

    // Stalemate
    "2R5/3Q2pk/2p1p3/1pP1P1Qp/1P3P1P/p1P1B3/P7/1R2K3[RRBBBNNNNPPP] b - - 98 55",
  },
#endif
#ifdef EXTINCTION
  {
    "rnbqkbnr/pppppppp/8/8/8/8/PPPPPPPP/RNBQKBNR w KQkq - 0 1"
  },
#endif
#ifdef GRID
  {
    "rnbqkbnr/pppppppp/8/8/8/8/PPPPPPPP/RNBQKBNR w KQkq - 0 1",
    "r1b1kbnr/pppp1ppp/n7/3NN3/4P3/8/PPPP1qPP/R1BQKB1R b KQkq - 0 1 moves f2h4"
  },
#endif
#ifdef HORDE
  {
    "rnbqkbnr/pppppppp/8/1PP2PP1/PPPPPPPP/PPPPPPPP/PPPPPPPP/PPPPPPPP w kq - 0 1",
    "pppppppp/pppppppp/pppppppp/pppppppp/1pp2pp1/8/PPPPPPPP/RNBQKBNR w KQ - 0 1",
    "rnb3r1/1p1p1k2/pPpP1P2/P1PPPPP1/1PP1PP2/PPP5/PPPP1P1P/PPP3qP w - - 0 1",
    "rn2qk2/1b1p1pbr/3P2n1/pPP1P1Pp/P1PPPP1P/PPPPPPPP/PPP1PPPP/PP4PP w - - 1 22"
  },
#endif
#ifdef KOTH
  {
    "rnbqkbnr/pppppppp/8/8/8/8/PPPPPPPP/RNBQKBNR w KQkq - 0 1",
    "r3k2r/p1ppqpb1/bn2pnp1/3PN3/1p2P3/2N2Q1p/PPPBBPPP/R3K2R w KQkq - 0 10",
    "8/2p5/3p4/KP5r/1R3p1k/8/4P1P1/8 w - - 0 11",
    "4rrk1/pp1n3p/3q2pQ/2p1pb2/2PP4/2P3N1/P2B2PP/4RRK1 b - - 7 19",
    "rq3rk1/ppp2ppp/1bnpb3/3N2B1/3NP3/7P/PPPQ1PP1/2KR3R w - - 7 14 moves d4e6",
    "r1bq1r1k/1pp1n1pp/1p1p4/4p2Q/4Pp2/1BNP4/PPP2PPP/3R1RK1 w - - 2 14 moves g2g4",
    "r3r1k1/2p2ppp/p1p1bn2/8/1q2P3/2NPQN2/PPP3PP/R4RK1 b - - 2 15",
    "r1bbk1nr/pp3p1p/2n5/1N4p1/2Np1B2/8/PPP2PPP/2KR1B1R w kq - 0 13",
    "r1bq1rk1/ppp1nppp/4n3/3p3Q/3P4/1BP1B3/PP1N2PP/R4RK1 w - - 1 16",
    "4r1k1/r1q2ppp/ppp2n2/4P3/5Rb1/1N1BQ3/PPP3PP/R5K1 w - - 1 17",
    "2rqkb1r/ppp2p2/2npb1p1/1N1Nn2p/2P1PP2/8/PP2B1PP/R1BQK2R b KQ - 0 11",
    "r1bq1r1k/b1p1npp1/p2p3p/1p6/3PP3/1B2NN2/PP3PPP/R2Q1RK1 w - - 1 16",
    "3r1rk1/p5pp/bpp1pp2/8/q1PP1P2/b3P3/P2NQRPP/1R2B1K1 b - - 6 22",
    "r1q2rk1/2p1bppp/2Pp4/p6b/Q1PNp3/4B3/PP1R1PPP/2K4R w - - 2 18",
    "4k2r/1pb2ppp/1p2p3/1R1p4/3P4/2r1PN2/P4PPP/1R4K1 b - - 3 22",
    "3q2k1/pb3p1p/4pbp1/2r5/PpN2N2/1P2P2P/5PP1/Q2R2K1 b - - 4 26",
    "6k1/6p1/6Pp/ppp5/3pn2P/1P3K2/1PP2P2/3N4 b - - 0 1",
    "3b4/5kp1/1p1p1p1p/pP1PpP1P/P1P1P3/3KN3/8/8 w - - 0 1",
    "2K5/p7/7P/5pR1/8/5k2/r7/8 w - - 0 1 moves g5g6 f3e3 g6g5 e3f3",
    "8/6pk/1p6/8/PP3p1p/5P2/4KP1q/3Q4 w - - 0 1",
    "7k/3p2pp/4q3/8/4Q3/5Kp1/P6b/8 w - - 0 1",
    "8/2p5/8/2kPKp1p/2p4P/2P5/3P4/8 w - - 0 1",
    "8/1p3pp1/7p/5P1P/2k3P1/8/2K2P2/8 w - - 0 1",
    "8/pp2r1k1/2p1p3/3pP2p/1P1P1P1P/P5KR/8/8 w - - 0 1",
    "8/3p4/p1bk3p/Pp6/1Kp1PpPp/2P2P1P/2P5/5B2 b - - 0 1",
    "5k2/7R/4P2p/5K2/p1r2P1p/8/8/8 b - - 0 1",
    "6k1/6p1/P6p/r1N5/5p2/7P/1b3PP1/4R1K1 w - - 0 1",
    "1r3k2/4q3/2Pp3b/3Bp3/2Q2p2/1p1P2P1/1P2KP2/3N4 w - - 0 1",
    "6k1/4pp1p/3p2p1/P1pPb3/R7/1r2P1PP/3B1P2/6K1 w - - 0 1",
    "8/3p3B/5p2/5P2/p7/PP5b/k7/6K1 w - - 0 1",

    // 5-man positions
    "8/8/8/8/5kp1/P7/8/1K1N4 w - - 0 1",
    "8/8/8/5N2/8/p7/8/2NK3k w - - 0 1",
    "8/3k4/8/8/8/4B3/4KB2/2B5 w - - 0 1",

    // 6-man positions
    "8/8/1P6/5pr1/8/4R3/7k/2K5 w - - 0 1",
    "8/2p4P/8/kr6/6R1/8/8/1K6 w - - 0 1",
    "8/8/3P3k/8/1p6/8/1P6/1K3n2 b - - 0 1",

    // 7-man positions
    "8/R7/2q5/8/6k1/8/1P5p/K6R w - - 0 124",

    // Mate and stalemate positions
    "6k1/3b3r/1p1p4/p1n2p2/1PPNpP1q/P3Q1p1/1R1RB1P1/5K2 b - - 0 1",
    "r2r1n2/pp2bk2/2p1p2p/3q4/3PN1QP/2P3R1/P4PP1/5RK1 w - - 0 1",
    "8/8/8/8/8/6k1/6p1/6K1 w - -",
    "5k2/5P2/5K2/8/8/8/8/8 b - -",
    "8/8/8/8/8/4k3/4p3/4K3 w - -",
    "8/8/8/8/8/5K2/8/3Q1k2 b - -",
    "7k/7P/6K1/8/3B4/8/8/8 b - -",

    // King in the center
    "8/2p5/8/2kPKp1p/2p4P/2P5/3P4/8 b - -",
    "8/8/8/4k3/8/3K4/8/8 w - -"
  },
#endif
#ifdef LOSERS
  {
    "8/4P2p/2pk2p1/1p6/1B2P3/7N/3NKPPP/5B1R b - - 0 22",
    "8/4P2p/2pk2p1/pp6/1B2P3/7N/3NKPPP/5B1R b - - 0 22",
    "1k6/1b2p3/8/3P4/8/8/8/1R5K b - - 0 1",
    "4k3/4p3/8/1r1P3K/B7/8/8/8 b - - 0 1",
    "rnbq1bnr/pppp1kpp/5p2/2P1p3/2B5/K3P3/PP1P1PPP/RNBQ2NR b - - 0 1",
    "1nbq1bnr/1ppkpppp/3p4/1r3P1K/p7/2P5/PP1PP1PP/RNBQ1BNR w - - 0 1"
  },
#endif
#ifdef RACE
  {
    "8/8/8/8/8/8/krbnNBRK/qrbnNBRQ w - - 0 1",
    "8/8/8/2r5/3N1K2/7Q/kqNn2B1/1r1nR3 b - - 4 8",
    "8/6R1/qr3Q2/1k6/4bK2/8/1n1nN1B1/1r2N1R1 w - - 0 9",
    "8/k5K1/1r4Q1/2n2R2/8/8/6B1/8 w - - 4 16",
    "1r6/3R4/1k2N2q/2N1K3/5R2/8/8/8 b - - 11 20"
  },
#endif
#ifdef THREECHECK
  {
    "rnbqkbnr/pppppppp/8/8/8/8/PPPPPPPP/RNBQKBNR w KQkq - 3+3 0 1",
    "r1bqkb1r/ppp1pppp/2n2n2/3p4/Q7/2P2N2/PP1PPPPP/RNB1KB1R w KQkq - 3+3 0 1"
  },
#endif
#ifdef TWOKINGS
  {
    "rnbqkknr/pppppppp/8/8/8/8/PPPPPPPP/RNBQKKNR w KQkq - 0 1",
    "r1b1kk1r/pp1ppppp/2N2n2/8/4P3/2N5/PPP2qPP/R1BQKK1R w KQkq - 0 7",
    "rnbqk2r/ppppkppp/5n2/4p3/4P3/5N2/PPPPKPPP/RNBQK2R w KQ - 4 4"
  },
#endif
#ifdef SUICIDE
  {
    "rnbqkbnr/pppppppp/8/8/8/8/PPPPPPPP/RNBQKBNR w - - 0 1",
    "rn1qkbnr/p1pBpppp/8/8/8/4P3/PPPP1PbP/RNBQK1NR w - - 0 4",
    "rnbqkbnr/p2p1ppp/8/2p1p3/2pP4/2N3P1/PP2PP1P/R1BQKBNR b - d3 0 5",
    "rnb1kbn1/p4ppr/8/3q4/1p6/6PB/P3PP1P/R1B1K1NR b - - 1 11",
    "r7/4rp1p/4p3/p1p5/P1P1P2P/8/2K1NPP1/7R w - - 11 26",
    "8/8/1r6/p7/P2k4/8/2pp2K1/3k2K1 w - - 4 42",

    // 2-man positions
    "2K5/8/4r3/8/8/8/8/8 b - - 0 1", // win

    // 3-man positions
    "8/3nP3/8/8/8/8/7R/8 w - - 0 1", // e8B - win
    "8/8/8/8/3K4/5K2/8/1r6 w - - 0 1", // draw

    // 5-man positions
    "8/pb4Pp/8/2p5/8/8/8/8 b - - 0 1", // Bc6 - draw
    "k7/8/3PN3/p4K2/8/8/8/8 b - - 0 1", // loss

    // 6-man positions
    "8/3K4/2K5/3K1K2/8/8/3kk3/8 b - - 0 1", // draw

    // Win by having no pieces left
    "3q4/3k1pp1/7n/5p2/8/4r3/8/8 w - - 0 1",

    // Stalemate
    "1r6/5k2/8/p4b2/P1p5/8/8/8 w - - 0 1", // less pieces
    "7b/7P/8/2p5/2P5/8/8/8 w - - 0 1", // equal number of pieces
    "6bB/5pP1/5P2/8/8/8/8/8 w - - 0 1" // more pieces
  },
#endif
#ifdef BUGHOUSE
  {
    "rnbqkbnr/pppppppp/8/8/8/8/PPPPPPPP/RNBQKBNR[] w KQkq - 0 1",
    "rnbqkb1r/ppp1pppp/5n2/3pP3/8/8/PPPP1PPP/RNBQKBNR[] w KQkq d6 4 3", // en passant
    "r1bk3r/pppp1Bpp/2n5/4p1N1/4P3/3P4/PPP1p1PP/RNK4R[QBNPqb] b - - 23 12", // repetition detection
    "r3k2r/pppb1ppp/4n3/2P1Q3/2p1n3/2Pb1N2/PP1NpPPP/R1BqR1K1[BP] w kq - 28 15",
    "r1b1kb1r/p1p3pp/2pp4/8/4P3/2NR3P/PPP2P1P/5K1R[QBBNqnnppp] b kq - 39 20", // many pieces in hand
    "r1b1r1k1/ppp1Pppp/8/3p4/3P2P1/PN6/2PBQP1P/q1q~1KB1R[NNrbnp] w - - 42 22", // promoted queen
    "r3kb1r/1bpppppp/p1N2p2/2NPP3/2PP4/2N2Pb1/P3P1R1/R1Q2KBq[Pn] w kq - 54 28",
    "7k/Q2P1pp1/2PPpn1p/3p1b2/3P4/P1n1P3/P1n1bPPP/R1B3KR[RRqbnp] w - - 48 25", // promotion

    // Checkmate
    "r1b2rk1/pppp1ppp/2P2b2/1N6/5N2/4P1K1/P1P4P/1Nrb1b1n~[QQNPPrp] w - - 64 33", // promoted knight
    "1Rbk3r/p1pQ1ppp/2Bn3n/4p1b1/4Pn2/3p4/PbPP1PPP/3RK1R1[QPPn] b - - 45 23",

    // Stalemate
    "2R5/3Q2pk/2p1p3/1pP1P1Qp/1P3P1P/p1P1B3/P7/1R2K3[RRBBBNNNNPPP] b - - 98 55",
  },
#endif
#ifdef DISPLACEDGRID
  {
    "rnbqkbnr/pppppppp/8/8/8/8/PPPPPPPP/RNBQKBNR w KQkq - 0 1"
  },
#endif
#ifdef LOOP
  {
    "rnbqkbnr/pppppppp/8/8/8/8/PPPPPPPP/RNBQKBNR[] w KQkq - 0 1",
    "rnbqkb1r/ppp1pppp/5n2/3pP3/8/8/PPPP1PPP/RNBQKBNR[] w KQkq d6 4 3", // en passant
    "r1bk3r/pppp1Bpp/2n5/4p1N1/4P3/3P4/PPP1p1PP/RNK4R[QBNPqb] b - - 23 12", // repetition detection
    "r3k2r/pppb1ppp/4n3/2P1Q3/2p1n3/2Pb1N2/PP1NpPPP/R1BqR1K1[BP] w kq - 28 15",
    "r1b1kb1r/p1p3pp/2pp4/8/4P3/2NR3P/PPP2P1P/5K1R[QBBNqnnppp] b kq - 39 20", // many pieces in hand
    "r1b1r1k1/ppp1Pppp/8/3p4/3P2P1/PN6/2PBQP1P/q1q1KB1R[NNrbnp] w - - 42 22", // promoted queen
    "r3kb1r/1bpppppp/p1N2p2/2NPP3/2PP4/2N2Pb1/P3P1R1/R1Q2KBq[Pn] w kq - 54 28",
    "7k/Q2P1pp1/2PPpn1p/3p1b2/3P4/P1n1P3/P1n1bPPP/R1B3KR[RRqbnp] w - - 48 25", // promotion

    // Checkmate
    "r1b2rk1/pppp1ppp/2P2b2/1N6/5N2/4P1K1/P1P4P/1Nrb1b1n[QQNPPrp] w - - 64 33", // promoted knight
    "1Rbk3r/p1pQ1ppp/2Bn3n/4p1b1/4Pn2/3p4/PbPP1PPP/3RK1R1[QPPn] b - - 45 23",

    // Stalemate
    "2R5/3Q2pk/2p1p3/1pP1P1Qp/1P3P1P/p1P1B3/P7/1R2K3[RRBBBNNNNPPP] b - - 98 55",
  },
#endif
#ifdef PLACEMENT
  {
    "8/pppppppp/8/8/8/8/PPPPPPPP/8[KQRRBBNNkqrrbbnn] w - -",
  },
#endif
#ifdef SLIPPEDGRID
  {
    "rnbqkbnr/pppppppp/8/8/8/8/PPPPPPPP/RNBQKBNR w KQkq - 0 1"
  },
#endif
#ifdef TWOKINGSSYMMETRIC
  {
    "rnbqkknr/pppppppp/8/8/8/8/PPPPPPPP/RNBQKKNR w KQkq - 0 1",
    "r1b1kk1r/pp1ppppp/2N2n2/8/4P3/2N5/PPP2qPP/R1BQKK1R w KQkq - 0 7",
    "rnbqk2r/ppppkppp/5n2/4p3/4P3/5N2/PPPPKPPP/RNBQK2R w KQkq - 4 4"
  },
#endif
};

const int defaultDepth[VARIANT_NB] = {
  13,
#ifdef ANTI
  13,
#endif
#ifdef ATOMIC
  13,
#endif
#ifdef CRAZYHOUSE
  12,
#endif
#ifdef EXTINCTION
  13,
#endif
#ifdef GRID
  13,
#endif
#ifdef HORDE
  13,
#endif
#ifdef KOTH
  13,
#endif
#ifdef LOSERS
  13,
#endif
#ifdef RACE
  13,
#endif
#ifdef THREECHECK
  13,
#endif
#ifdef TWOKINGS
  13,
#endif
};

} // namespace

/// setup_bench() builds a list of UCI commands to be run by bench. There
/// are five parameters: TT size in MB, number of search threads that
/// should be used, the limit value spent for each position, a file name
/// where to look for positions in FEN format and the type of the limit:
/// depth, perft, nodes and movetime (in millisecs).
///
/// bench -> search default positions up to depth 13
/// bench 64 1 15 -> search default positions up to depth 15 (TT = 64MB)
/// bench 64 4 5000 current movetime -> search current position with 4 threads for 5 sec
/// bench 64 1 100000 default nodes -> search default positions for 100K nodes each
/// bench 16 1 5 default perft -> run a perft 5 on default positions

vector<string> setup_bench(const Position& current, istream& is) {

  vector<string> fens, list;
  string go, token, varname;

  streampos args = is.tellg();
  // Check whether the next token is a variant name
  if ((is >> token) && (std::find(variants.begin(), variants.end(), token) != variants.end() || token == "all"))
  {
      args = is.tellg();
      varname = token;
  }
  else
  {
      is.seekg(args);
      varname = string(Options["UCI_Variant"]);
  }
  Variant variant = varname == "all" ? CHESS_VARIANT : UCI::variant_from_name(varname);

  do {
  Variant mainVariant = main_variant(variant);

  // Assign default values to missing arguments
  string ttSize    = (is >> token) ? token : "16";
  string threads   = (is >> token) ? token : "1";
  string limit     = (is >> token) ? token : to_string(defaultDepth[mainVariant]);
  string fenFile   = (is >> token) ? token : "default";
  string limitType = (is >> token) ? token : "depth";

  go = "go " + limitType + " " + limit;

  if (fenFile == "default")
      fens = Defaults[variant];

  else if (fenFile == "current")
      fens.push_back(current.fen());

  else
  {
      string fen;
      ifstream file(fenFile);

      if (!file.is_open())
      {
          cerr << "Unable to open file " << fenFile << endl;
          exit(EXIT_FAILURE);
      }

      while (getline(file, fen))
          if (!fen.empty())
              fens.push_back(fen);

      file.close();
  }

  list.emplace_back("setoption name Threads value " + threads);
  list.emplace_back("setoption name Hash value " + ttSize);
<<<<<<< HEAD
  list.emplace_back("setoption name UCI_Variant value " + variants[variant]);
=======
  list.emplace_back("ucinewgame");
>>>>>>> 79d06d88

  for (const string& fen : fens)
      if (fen.find("setoption") != string::npos)
          list.emplace_back(fen);
      else
      {
          list.emplace_back("position fen " + fen);
          list.emplace_back(go);
      }
  } while (varname == "all" && ++variant < SUBVARIANT_NB && (is.clear(), is.seekg(args)));

  return list;
}<|MERGE_RESOLUTION|>--- conflicted
+++ resolved
@@ -469,11 +469,8 @@
 
   list.emplace_back("setoption name Threads value " + threads);
   list.emplace_back("setoption name Hash value " + ttSize);
-<<<<<<< HEAD
+  list.emplace_back("ucinewgame");
   list.emplace_back("setoption name UCI_Variant value " + variants[variant]);
-=======
-  list.emplace_back("ucinewgame");
->>>>>>> 79d06d88
 
   for (const string& fen : fens)
       if (fen.find("setoption") != string::npos)
