--- conflicted
+++ resolved
@@ -1229,11 +1229,7 @@
               if (!pos.see_ge(move, Value(-29 * lmrDepth * lmrDepth)))
                   continue;
           }
-<<<<<<< HEAD
-          else if ((!givesCheck || !pos.gives_discovered_check(move))
-=======
           else if ((!givesCheck || !extension)
->>>>>>> 46ce2457
                   && !pos.see_ge(move, -PawnValueEg * (depth / ONE_PLY))) // (~20 Elo)
                   continue;
       }
