/*
  Stockfish, a UCI chess playing engine derived from Glaurung 2.1
  Copyright (C) 2004-2008 Tord Romstad (Glaurung author)
  Copyright (C) 2008-2015 Marco Costalba, Joona Kiiski, Tord Romstad
  Copyright (C) 2015-2019 Marco Costalba, Joona Kiiski, Gary Linscott, Tord Romstad

  Stockfish is free software: you can redistribute it and/or modify
  it under the terms of the GNU General Public License as published by
  the Free Software Foundation, either version 3 of the License, or
  (at your option) any later version.

  Stockfish is distributed in the hope that it will be useful,
  but WITHOUT ANY WARRANTY; without even the implied warranty of
  MERCHANTABILITY or FITNESS FOR A PARTICULAR PURPOSE.  See the
  GNU General Public License for more details.

  You should have received a copy of the GNU General Public License
  along with this program.  If not, see <http://www.gnu.org/licenses/>.
*/

#include <algorithm>
#include <cassert>
#include <cmath>
#include <cstring>   // For std::memset
#include <iostream>
#include <sstream>

#include "evaluate.h"
#include "misc.h"
#include "movegen.h"
#include "movepick.h"
#include "position.h"
#include "search.h"
#include "thread.h"
#include "timeman.h"
#include "tt.h"
#include "uci.h"
#include "syzygy/tbprobe.h"

namespace Search {

  LimitsType Limits;
}

namespace Tablebases {

  int Cardinality;
  bool RootInTB;
  bool UseRule50;
  Depth ProbeDepth;
}

namespace TB = Tablebases;

using std::string;
using Eval::evaluate;
using namespace Search;

namespace {

  // Time threshold for printing upperbound/lowerbound info
  const int PV_MIN_ELAPSED = 2500;

  // Different node types, used as a template parameter
  enum NodeType { NonPV, PV };

  // Razor and futility margins
  constexpr int RazorMargin[VARIANT_NB] = {
  661,
#ifdef ANTI
  2234,
#endif
#ifdef ATOMIC
  600,
#endif
#ifdef CRAZYHOUSE
  600,
#endif
#ifdef EXTINCTION
  600,
#endif
#ifdef GRID
  600,
#endif
#ifdef HORDE
  600,
#endif
#ifdef KOTH
  600,
#endif
#ifdef LOSERS
  2351,
#endif
#ifdef RACE
  600,
#endif
#ifdef THREECHECK
  600,
#endif
#ifdef TWOKINGS
  600,
#endif
  };
  constexpr int FutilityMarginFactor[VARIANT_NB] = {
  198,
#ifdef ANTI
  611,
#endif
#ifdef ATOMIC
  585,
#endif
#ifdef CRAZYHOUSE
  150,
#endif
#ifdef EXTINCTION
  175,
#endif
#ifdef GRID
  206,
#endif
#ifdef HORDE
  176,
#endif
#ifdef KOTH
  217,
#endif
#ifdef LOSERS
  618,
#endif
#ifdef RACE
  361,
#endif
#ifdef THREECHECK
  248,
#endif
#ifdef TWOKINGS
  175,
#endif
  };
  constexpr int FutilityMarginParent[VARIANT_NB][2] = {
  { 250, 211 },
#ifdef ANTI
  { 331, 372 },
#endif
#ifdef ATOMIC
  { 512, 400 },
#endif
#ifdef CRAZYHOUSE
  { 256, 200 },
#endif
#ifdef EXTINCTION
  { 256, 200 },
#endif
#ifdef GRID
  { 278, 168 },
#endif
#ifdef HORDE
  { 261, 162 },
#endif
#ifdef KOTH
  { 418, 305 },
#endif
#ifdef LOSERS
  { 299, 281 },
#endif
#ifdef RACE
  { VALUE_INFINITE, VALUE_INFINITE },
#endif
#ifdef THREECHECK
  { 420, 332 },
#endif
#ifdef TWOKINGS
  { 256, 200 },
#endif
  };
  constexpr int ProbcutMargin[VARIANT_NB] = {
  191,
#ifdef ANTI
  216,
#endif
#ifdef ATOMIC
  200,
#endif
#ifdef CRAZYHOUSE
  200,
#endif
#ifdef EXTINCTION
  400,
#endif
#ifdef GRID
  222,
#endif
#ifdef HORDE
  153,
#endif
#ifdef KOTH
  324,
#endif
#ifdef LOSERS
  200,
#endif
#ifdef RACE
  242,
#endif
#ifdef THREECHECK
  418,
#endif
#ifdef TWOKINGS
  200,
#endif
  };
  Value futility_margin(Variant var, Depth d, bool improving) {
    return Value(FutilityMarginFactor[var] * (d / ONE_PLY) - 178 * improving);
  }

  // Reductions lookup table, initialized at startup
  int Reductions[MAX_MOVES]; // [depth or moveNumber]

  Depth reduction(bool i, Depth d, int mn) {
    int r = Reductions[d / ONE_PLY] * Reductions[mn];
    return ((r + 520) / 1024 + (!i && r > 999)) * ONE_PLY;
  }

  constexpr int futility_move_count(bool improving, int depth) {
    return (5 + depth * depth) * (1 + improving) / 2;
  }

  // History and stats update bonus, based on depth
  int stat_bonus(Depth depth) {
    int d = depth / ONE_PLY;
    return d > 17 ? -8 : 22 * d * d + 151 * d - 140;
  }

  // Add a small random component to draw evaluations to avoid 3fold-blindness
  Value value_draw(Depth depth, Thread* thisThread) {
    return depth < 4 * ONE_PLY ? VALUE_DRAW
                               : VALUE_DRAW + Value(2 * (thisThread->nodes & 1) - 1);
  }

  // Skill structure is used to implement strength limit
  struct Skill {
    explicit Skill(int l) : level(l) {}
    bool enabled() const { return level < 20; }
    bool time_to_pick(Depth depth) const { return depth / ONE_PLY == 1 + level; }
    Move pick_best(size_t multiPV);

    int level;
    Move best = MOVE_NONE;
  };

  // Breadcrumbs are used to mark nodes as being searched by a given thread
  struct Breadcrumb {
    std::atomic<Thread*> thread;
    std::atomic<Key> key;
  };
  std::array<Breadcrumb, 1024> breadcrumbs;

  // ThreadHolding structure keeps track of which thread left breadcrumbs at the given
  // node for potential reductions. A free node will be marked upon entering the moves
  // loop by the constructor, and unmarked upon leaving that loop by the destructor.
  struct ThreadHolding {
    explicit ThreadHolding(Thread* thisThread, Key posKey, int ply) {
       location = ply < 8 ? &breadcrumbs[posKey & (breadcrumbs.size() - 1)] : nullptr;
       otherThread = false;
       owning = false;
       if (location)
       {
          // See if another already marked this location, if not, mark it ourselves
          Thread* tmp = (*location).thread.load(std::memory_order_relaxed);
          if (tmp == nullptr)
          {
              (*location).thread.store(thisThread, std::memory_order_relaxed);
              (*location).key.store(posKey, std::memory_order_relaxed);
              owning = true;
          }
          else if (   tmp != thisThread
                   && (*location).key.load(std::memory_order_relaxed) == posKey)
              otherThread = true;
       }
    }

    ~ThreadHolding() {
       if (owning) // Free the marked location
           (*location).thread.store(nullptr, std::memory_order_relaxed);
    }

    bool marked() { return otherThread; }

    private:
    Breadcrumb* location;
    bool otherThread, owning;
  };

  template <NodeType NT>
  Value search(Position& pos, Stack* ss, Value alpha, Value beta, Depth depth, bool cutNode);

  template <NodeType NT>
  Value qsearch(Position& pos, Stack* ss, Value alpha, Value beta, Depth depth = DEPTH_ZERO);

  Value value_to_tt(Value v, int ply);
  Value value_from_tt(Value v, int ply);
  void update_pv(Move* pv, Move move, Move* childPv);
  void update_continuation_histories(Stack* ss, Piece pc, Square to, int bonus);
  void update_quiet_stats(const Position& pos, Stack* ss, Move move, Move* quiets, int quietCount, int bonus);
  void update_capture_stats(const Position& pos, Move move, Move* captures, int captureCount, int bonus);

  // perft() is our utility to verify move generation. All the leaf nodes up
  // to the given depth are generated and counted, and the sum is returned.
  template<bool Root>
  uint64_t perft(Position& pos, Depth depth) {

    StateInfo st;
    uint64_t cnt, nodes = 0;
    const bool leaf = (depth == 2 * ONE_PLY);

    for (const auto& m : MoveList<LEGAL>(pos))
    {
        if (Root && depth <= ONE_PLY)
            cnt = 1, nodes++;
        else
        {
            pos.do_move(m, st);
            cnt = leaf ? MoveList<LEGAL>(pos).size() : perft<false>(pos, depth - ONE_PLY);
            nodes += cnt;
            pos.undo_move(m);
        }
        if (Root)
            sync_cout << UCI::move(m, pos.is_chess960()) << ": " << cnt << sync_endl;
    }
    return nodes;
  }

} // namespace


/// Search::init() is called at startup to initialize various lookup tables

void Search::init() {

  for (int i = 1; i < MAX_MOVES; ++i)
      Reductions[i] = int(23.4 * std::log(i));
}


/// Search::clear() resets search state to its initial value

void Search::clear() {

  Threads.main()->wait_for_search_finished();

  Time.availableNodes = 0;
  TT.clear();
  Threads.clear();
  Tablebases::init(CHESS_VARIANT, Options["SyzygyPath"]); // Free mapped files
}


/// MainThread::search() is started when the program receives the UCI 'go'
/// command. It searches from the root position and outputs the "bestmove".

void MainThread::search() {

  if (Limits.perft)
  {
      nodes = perft<true>(rootPos, Limits.perft * ONE_PLY);
      sync_cout << "\nNodes searched: " << nodes << "\n" << sync_endl;
      return;
  }

  Color us = rootPos.side_to_move();
  Time.init(rootPos.variant(), Limits, us, rootPos.game_ply());
  TT.new_search();

  if (rootMoves.empty())
  {
      rootMoves.emplace_back(MOVE_NONE);
      Value score = rootPos.is_variant_end() ? rootPos.variant_result()
                   : rootPos.checkers() ? rootPos.checkmate_value()
                   : rootPos.stalemate_value();
      sync_cout << "info depth 0 score " << UCI::value(score) << sync_endl;
  }
  else
  {
      for (Thread* th : Threads)
      {
          th->bestMoveChanges = 0;
          if (th != this)
              th->start_searching();
      }

      Thread::search(); // Let's start searching!
  }

  // When we reach the maximum depth, we can arrive here without a raise of
  // Threads.stop. However, if we are pondering or in an infinite search,
  // the UCI protocol states that we shouldn't print the best move before the
  // GUI sends a "stop" or "ponderhit" command. We therefore simply wait here
  // until the GUI sends one of those commands.

  while (!Threads.stop && (ponder || Limits.infinite))
  {} // Busy wait for a stop or a ponder reset

  // Stop the threads if not already stopped (also raise the stop if
  // "ponderhit" just reset Threads.ponder).
  Threads.stop = true;

  // Wait until all threads have finished
  for (Thread* th : Threads)
      if (th != this)
          th->wait_for_search_finished();

  // When playing in 'nodes as time' mode, subtract the searched nodes from
  // the available ones before exiting.
  if (Limits.npmsec)
      Time.availableNodes += Limits.inc[us] - Threads.nodes_searched();

  Thread* bestThread = this;

  // Check if there are threads with a better score than main thread
  if (    Options["MultiPV"] == 1
      && !Limits.depth
      && !(Skill(Options["Skill Level"]).enabled() || Options["UCI_LimitStrength"])
      &&  rootMoves[0].pv[0] != MOVE_NONE)
  {
      std::map<Move, int64_t> votes;
      Value minScore = this->rootMoves[0].score;

      // Find out minimum score
      for (Thread* th: Threads)
          minScore = std::min(minScore, th->rootMoves[0].score);

      // Vote according to score and depth, and select the best thread
      for (Thread* th : Threads)
      {
          votes[th->rootMoves[0].pv[0]] +=
              (th->rootMoves[0].score - minScore + 14) * int(th->completedDepth);

          if (bestThread->rootMoves[0].score >= VALUE_MATE_IN_MAX_PLY)
          {
              // Make sure we pick the shortest mate
              if (th->rootMoves[0].score > bestThread->rootMoves[0].score)
                  bestThread = th;
          }
          else if (   th->rootMoves[0].score >= VALUE_MATE_IN_MAX_PLY
                   || votes[th->rootMoves[0].pv[0]] > votes[bestThread->rootMoves[0].pv[0]])
              bestThread = th;
      }
  }

  previousScore = bestThread->rootMoves[0].score;

#ifdef USELONGESTPV
  if (longestPVThread != this)
      sync_cout << UCI::pv(longestPVThread->rootPos, longestPVThread->completedDepth, -VALUE_INFINITE, VALUE_INFINITE) << sync_endl;
#else
  // Send again PV info if we have a new best thread
  if (bestThread != this)
      sync_cout << UCI::pv(bestThread->rootPos, bestThread->completedDepth, -VALUE_INFINITE, VALUE_INFINITE) << sync_endl;
#endif

  // Best move could be MOVE_NONE when searching on a terminal position
  sync_cout << "bestmove " << UCI::move(bestThread->rootMoves[0].pv[0], rootPos.is_chess960());

  if (bestThread->rootMoves[0].pv.size() > 1 || bestThread->rootMoves[0].extract_ponder_from_tt(rootPos))
      std::cout << " ponder " << UCI::move(bestThread->rootMoves[0].pv[1], rootPos.is_chess960());

  std::cout << sync_endl;
}


/// Thread::search() is the main iterative deepening loop. It calls search()
/// repeatedly with increasing depth until the allocated thinking time has been
/// consumed, the user stops the search, or the maximum search depth is reached.

void Thread::search() {

  // To allow access to (ss-7) up to (ss+2), the stack must be oversized.
  // The former is needed to allow update_continuation_histories(ss-1, ...),
  // which accesses its argument at ss-6, also near the root.
  // The latter is needed for statScores and killer initialization.
  Stack stack[MAX_PLY+10], *ss = stack+7;
  Move  pv[MAX_PLY+1];
  Value bestValue, alpha, beta, delta;
  Move  lastBestMove = MOVE_NONE;
  Depth lastBestMoveDepth = DEPTH_ZERO;
  MainThread* mainThread = (this == Threads.main() ? Threads.main() : nullptr);
  double timeReduction = 1, totBestMoveChanges = 0;
  Color us = rootPos.side_to_move();

  std::memset(ss-7, 0, 10 * sizeof(Stack));
  for (int i = 7; i > 0; i--)
     (ss-i)->continuationHistory = &this->continuationHistory[NO_PIECE][0]; // Use as sentinel
  ss->pv = pv;

  bestValue = delta = alpha = -VALUE_INFINITE;
  beta = VALUE_INFINITE;

  size_t multiPV = Options["MultiPV"];

  // Pick integer skill levels, but non-deterministically round up or down
  // such that the average integer skill corresponds to the input floating point one.
  // UCI_Elo is converted to a suitable fractional skill level, using anchoring
  // to CCRL Elo (goldfish 1.13 = 2000) and a fit through Ordo derived Elo
  // for match (TC 60+0.6) results spanning a wide range of k values.
  PRNG rng(now());
  double floatLevel = Options["UCI_LimitStrength"] ?
                        clamp(std::pow((Options["UCI_Elo"] - 1346.6) / 143.4, 1 / 0.806), 0.0, 20.0) :
                        double(Options["Skill Level"]);
  int intLevel = int(floatLevel) +
                 ((floatLevel - int(floatLevel)) * 1024 > rng.rand<unsigned>() % 1024  ? 1 : 0);
  Skill skill(intLevel);

  // When playing with strength handicap enable MultiPV search that we will
  // use behind the scenes to retrieve a set of possible moves.
  if (skill.enabled())
      multiPV = std::max(multiPV, (size_t)4);

  multiPV = std::min(multiPV, rootMoves.size());

  int ct = int(Options["Contempt"]) * PawnValueEg / 100; // From centipawns

  // In analysis mode, adjust contempt in accordance with user preference
  if (Limits.infinite || Options["UCI_AnalyseMode"])
      ct =  Options["Analysis Contempt"] == "Off"  ? 0
          : Options["Analysis Contempt"] == "Both" ? ct
          : Options["Analysis Contempt"] == "White" && us == BLACK ? -ct
          : Options["Analysis Contempt"] == "Black" && us == WHITE ? -ct
          : ct;

  // Evaluation score is from the white point of view
  contempt = (us == WHITE ?  make_score(ct, ct / 2)
                          : -make_score(ct, ct / 2));

  // Iterative deepening loop until requested to stop or the target depth is reached
  while (   (rootDepth += ONE_PLY) < DEPTH_MAX
         && !Threads.stop
         && !(Limits.depth && mainThread && rootDepth / ONE_PLY > Limits.depth))
  {
      // Age out PV variability metric
      if (mainThread)
          totBestMoveChanges /= 2;

      // Save the last iteration's scores before first PV line is searched and
      // all the move scores except the (new) PV are set to -VALUE_INFINITE.
      for (RootMove& rm : rootMoves)
          rm.previousScore = rm.score;

      size_t pvFirst = 0;
      pvLast = 0;

      // MultiPV loop. We perform a full root search for each PV line
      for (pvIdx = 0; pvIdx < multiPV && !Threads.stop; ++pvIdx)
      {
          if (pvIdx == pvLast)
          {
              pvFirst = pvLast;
              for (pvLast++; pvLast < rootMoves.size(); pvLast++)
                  if (rootMoves[pvLast].tbRank != rootMoves[pvFirst].tbRank)
                      break;
          }

          // Reset UCI info selDepth for each depth and each PV line
          selDepth = 0;

          // Reset aspiration window starting size
          if (rootDepth >= 4 * ONE_PLY)
          {
              Value previousScore = rootMoves[pvIdx].previousScore;
              delta = Value(23);
              alpha = std::max(previousScore - delta,-VALUE_INFINITE);
              beta  = std::min(previousScore + delta, VALUE_INFINITE);

              // Adjust contempt based on root move's previousScore (dynamic contempt)
              int dct = ct + 86 * previousScore / (abs(previousScore) + 176);

              contempt = (us == WHITE ?  make_score(dct, dct / 2)
                                      : -make_score(dct, dct / 2));
          }

          // Start with a small aspiration window and, in the case of a fail
          // high/low, re-search with a bigger window until we don't fail
          // high/low anymore.
          int failedHighCnt = 0;
          while (true)
          {
              Depth adjustedDepth = std::max(ONE_PLY, rootDepth - failedHighCnt * ONE_PLY);
              bestValue = ::search<PV>(rootPos, ss, alpha, beta, adjustedDepth, false);

              // Bring the best move to the front. It is critical that sorting
              // is done with a stable algorithm because all the values but the
              // first and eventually the new best one are set to -VALUE_INFINITE
              // and we want to keep the same order for all the moves except the
              // new PV that goes to the front. Note that in case of MultiPV
              // search the already searched PV lines are preserved.
              std::stable_sort(rootMoves.begin() + pvIdx, rootMoves.begin() + pvLast);

              // If search has been stopped, we break immediately. Sorting is
              // safe because RootMoves is still valid, although it refers to
              // the previous iteration.
              if (Threads.stop)
                  break;

              // When failing high/low give some update (without cluttering
              // the UI) before a re-search.
              if (   mainThread
                  && multiPV == 1
                  && (bestValue <= alpha || bestValue >= beta)
                  && Time.elapsed() > PV_MIN_ELAPSED)
                  sync_cout << UCI::pv(rootPos, rootDepth, alpha, beta) << sync_endl;

              // In case of failing low/high increase aspiration window and
              // re-search, otherwise exit the loop.
              if (bestValue <= alpha)
              {
                  beta = (alpha + beta) / 2;
                  alpha = std::max(bestValue - delta, -VALUE_INFINITE);

                  failedHighCnt = 0;
                  if (mainThread)
                      mainThread->stopOnPonderhit = false;
              }
              else if (bestValue >= beta)
              {
                  beta = std::min(bestValue + delta, VALUE_INFINITE);
                  ++failedHighCnt;
              }
              else
                  break;

              delta += delta / 4 + 5;

              assert(alpha >= -VALUE_INFINITE && beta <= VALUE_INFINITE);
          }

          // Sort the PV lines searched so far and update the GUI
          std::stable_sort(rootMoves.begin() + pvFirst, rootMoves.begin() + pvIdx + 1);

          if (    mainThread
              && (Threads.stop || pvIdx + 1 == multiPV || Time.elapsed() > PV_MIN_ELAPSED))
              sync_cout << UCI::pv(rootPos, rootDepth, alpha, beta) << sync_endl;
      }

      if (!Threads.stop)
          completedDepth = rootDepth;

      if (rootMoves[0].pv[0] != lastBestMove) {
         lastBestMove = rootMoves[0].pv[0];
         lastBestMoveDepth = rootDepth;
      }

      // Have we found a "mate in x"?
      if (   Limits.mate
          && bestValue >= VALUE_MATE_IN_MAX_PLY
          && VALUE_MATE - bestValue <= 2 * Limits.mate)
          Threads.stop = true;

      if (!mainThread)
          continue;

      // If skill level is enabled and time is up, pick a sub-optimal best move
      if (skill.enabled() && skill.time_to_pick(rootDepth))
          skill.pick_best(multiPV);

      // Do we have time for the next iteration? Can we stop searching now?
      if (    Limits.use_time_management()
          && !Threads.stop
          && !mainThread->stopOnPonderhit)
      {
          double fallingEval = (354 + 10 * (mainThread->previousScore - bestValue)) / 692.0;
          fallingEval = clamp(fallingEval, 0.5, 1.5);

          // If the bestMove is stable over several iterations, reduce time accordingly
          timeReduction = lastBestMoveDepth + 9 * ONE_PLY < completedDepth ? 1.97 : 0.98;
          double reduction = (1.36 + mainThread->previousTimeReduction) / (2.29 * timeReduction);

          // Use part of the gained time from a previous stable move for the current move
          for (Thread* th : Threads)
          {
              totBestMoveChanges += th->bestMoveChanges;
              th->bestMoveChanges = 0;
          }
          double bestMoveInstability = 1 + totBestMoveChanges / Threads.size();

          // Stop the search if we have only one legal move, or if available time elapsed
          if (   rootMoves.size() == 1
              || Time.elapsed() > Time.optimum() * fallingEval * reduction * bestMoveInstability)
          {
              // If we are allowed to ponder do not stop the search now but
              // keep pondering until the GUI sends "ponderhit" or "stop".
              if (mainThread->ponder)
                  mainThread->stopOnPonderhit = true;
              else
                  Threads.stop = true;
          }
      }
  }

  if (!mainThread)
      return;

  mainThread->previousTimeReduction = timeReduction;

  // If skill level is enabled, swap best PV line with the sub-optimal one
  if (skill.enabled())
      std::swap(rootMoves[0], *std::find(rootMoves.begin(), rootMoves.end(),
                skill.best ? skill.best : skill.pick_best(multiPV)));
}


namespace {

  // search<>() is the main search function for both PV and non-PV nodes

  template <NodeType NT>
  Value search(Position& pos, Stack* ss, Value alpha, Value beta, Depth depth, bool cutNode) {

    constexpr bool PvNode = NT == PV;
    const bool rootNode = PvNode && ss->ply == 0;

    // Check if we have an upcoming move which draws by repetition, or
    // if the opponent had an alternative move earlier to this position.
    if (   pos.rule50_count() >= 3
        && alpha < VALUE_DRAW
        && !rootNode
        && pos.has_game_cycle(ss->ply))
    {
        alpha = value_draw(depth, pos.this_thread());
        if (alpha >= beta)
            return alpha;
    }

    // Dive into quiescence search when the depth reaches zero
    if (depth < ONE_PLY)
        return qsearch<NT>(pos, ss, alpha, beta);

    assert(-VALUE_INFINITE <= alpha && alpha < beta && beta <= VALUE_INFINITE);
    assert(PvNode || (alpha == beta - 1));
    assert(DEPTH_ZERO < depth && depth < DEPTH_MAX);
    assert(!(PvNode && cutNode));
    assert(depth / ONE_PLY * ONE_PLY == depth);

    Move pv[MAX_PLY+1], capturesSearched[32], quietsSearched[64];
    StateInfo st;
    TTEntry* tte;
    Key posKey;
    Move ttMove, move, excludedMove, bestMove;
    Depth extension, newDepth;
    Value bestValue, value, ttValue, eval, maxValue;
    bool ttHit, ttPv, inCheck, givesCheck, improving, doLMR;
    bool captureOrPromotion, doFullDepthSearch, moveCountPruning, ttCapture;
    Piece movedPiece;
    int moveCount, captureCount, quietCount, singularLMR;

    // Step 1. Initialize node
    Thread* thisThread = pos.this_thread();
    inCheck = pos.checkers();
    Color us = pos.side_to_move();
    moveCount = captureCount = quietCount = singularLMR = ss->moveCount = 0;
    bestValue = -VALUE_INFINITE;
    maxValue = VALUE_INFINITE;

    // Check for the available remaining time
    if (thisThread == Threads.main())
        static_cast<MainThread*>(thisThread)->check_time();

    // Used to send selDepth info to GUI (selDepth counts from 1, ply from 0)
    if (PvNode && thisThread->selDepth < ss->ply + 1)
        thisThread->selDepth = ss->ply + 1;

    if (!rootNode)
    {
        if (pos.is_variant_end())
            return pos.variant_result(ss->ply, VALUE_DRAW);

        // Step 2. Check for aborted search and immediate draw
        if (   Threads.stop.load(std::memory_order_relaxed)
            || pos.is_draw(ss->ply)
            || ss->ply >= MAX_PLY)
            return (ss->ply >= MAX_PLY && !inCheck) ? evaluate(pos)
                                                    : value_draw(depth, pos.this_thread());

        // Step 3. Mate distance pruning. Even if we mate at the next move our score
        // would be at best mate_in(ss->ply+1), but if alpha is already bigger because
        // a shorter mate was found upward in the tree then there is no need to search
        // because we will never beat the current alpha. Same logic but with reversed
        // signs applies also in the opposite condition of being mated instead of giving
        // mate. In this case return a fail-high score.
        alpha = std::max(mated_in(ss->ply), alpha);
        beta = std::min(mate_in(ss->ply+1), beta);
        if (alpha >= beta)
            return alpha;
    }

    assert(0 <= ss->ply && ss->ply < MAX_PLY);

    (ss+1)->ply = ss->ply + 1;
    (ss+1)->excludedMove = bestMove = MOVE_NONE;
    (ss+2)->killers[0] = (ss+2)->killers[1] = MOVE_NONE;
    Square prevSq = to_sq((ss-1)->currentMove);

    // Initialize statScore to zero for the grandchildren of the current position.
    // So statScore is shared between all grandchildren and only the first grandchild
    // starts with statScore = 0. Later grandchildren start with the last calculated
    // statScore of the previous grandchild. This influences the reduction rules in
    // LMR which are based on the statScore of parent position.
    if (rootNode)
        (ss+4)->statScore = 0;
    else
        (ss+2)->statScore = 0;

    // Step 4. Transposition table lookup. We don't want the score of a partial
    // search to overwrite a previous full search TT value, so we use a different
    // position key in case of an excluded move.
    excludedMove = ss->excludedMove;
    posKey = pos.key() ^ Key(excludedMove << 16); // Isn't a very good hash
    tte = TT.probe(posKey, ttHit);
    ttValue = ttHit ? value_from_tt(tte->value(), ss->ply) : VALUE_NONE;
    ttMove =  rootNode ? thisThread->rootMoves[thisThread->pvIdx].pv[0]
            : ttHit    ? tte->move() : MOVE_NONE;
    ttPv = PvNode || (ttHit && tte->is_pv());

    // At non-PV nodes we check for an early TT cutoff
    if (  !PvNode
        && ttHit
        && tte->depth() >= depth
        && ttValue != VALUE_NONE // Possible in case of TT access race
        && (ttValue >= beta ? (tte->bound() & BOUND_LOWER)
                            : (tte->bound() & BOUND_UPPER)))
    {
        // If ttMove is quiet, update move sorting heuristics on TT hit
        if (ttMove)
        {
            if (ttValue >= beta)
            {
                if (!pos.capture_or_promotion(ttMove))
                    update_quiet_stats(pos, ss, ttMove, nullptr, 0, stat_bonus(depth));

                // Extra penalty for early quiet moves of the previous ply
                if ((ss-1)->moveCount <= 2 && !pos.captured_piece())
                    update_continuation_histories(ss-1, pos.piece_on(prevSq), prevSq, -stat_bonus(depth + ONE_PLY));
            }
            // Penalty for a quiet ttMove that fails low
            else if (!pos.capture_or_promotion(ttMove))
            {
                int penalty = -stat_bonus(depth);
                thisThread->mainHistory[us][from_to(ttMove)] << penalty;
                update_continuation_histories(ss, pos.moved_piece(ttMove), to_sq(ttMove), penalty);
            }
        }
        return ttValue;
    }

    // Step 5. Tablebases probe
#ifdef EXTINCTION
    if (pos.is_extinction()) {} else
#endif
#ifdef GRID
    if (pos.is_grid()) {} else
#endif
#ifdef KOTH
    if (pos.is_koth()) {} else
#endif
#ifdef LOSERS
    if (pos.is_losers()) {} else
#endif
#ifdef RACE
    if (pos.is_race()) {} else
#endif
#ifdef THREECHECK
    if (pos.is_three_check()) {} else
#endif
#ifdef HORDE
    if (pos.is_horde()) {} else
#endif
    if (!rootNode && TB::Cardinality)
    {
        int piecesCount = pos.count<ALL_PIECES>();

        if (    piecesCount <= TB::Cardinality
            && (piecesCount <  TB::Cardinality || depth >= TB::ProbeDepth)
            &&  pos.rule50_count() == 0
            && !pos.can_castle(ANY_CASTLING))
        {
            TB::ProbeState err;
            TB::WDLScore wdl = Tablebases::probe_wdl(pos, &err);

            // Force check of time on the next occasion
            if (thisThread == Threads.main())
                static_cast<MainThread*>(thisThread)->callsCnt = 0;

            if (err != TB::ProbeState::FAIL)
            {
                thisThread->tbHits.fetch_add(1, std::memory_order_relaxed);

                int drawScore = TB::UseRule50 ? 1 : 0;

                value =  wdl < -drawScore ? -VALUE_MATE + MAX_PLY + ss->ply + 1
                       : wdl >  drawScore ?  VALUE_MATE - MAX_PLY - ss->ply - 1
                                          :  VALUE_DRAW + 2 * wdl * drawScore;

                Bound b =  wdl < -drawScore ? BOUND_UPPER
                         : wdl >  drawScore ? BOUND_LOWER : BOUND_EXACT;

                if (    b == BOUND_EXACT
                    || (b == BOUND_LOWER ? value >= beta : value <= alpha))
                {
                    tte->save(posKey, value_to_tt(value, ss->ply), ttPv, b,
                              std::min(DEPTH_MAX - ONE_PLY, depth + 6 * ONE_PLY),
                              MOVE_NONE, VALUE_NONE);

                    return value;
                }

                if (PvNode)
                {
                    if (b == BOUND_LOWER)
                        bestValue = value, alpha = std::max(alpha, bestValue);
                    else
                        maxValue = value;
                }
            }
        }
    }

    // Step 6. Static evaluation of the position
    if (inCheck)
    {
        ss->staticEval = eval = VALUE_NONE;
        improving = false;
        goto moves_loop;  // Skip early pruning when in check
    }
    else if (ttHit)
    {
        // Never assume anything about values stored in TT
        ss->staticEval = eval = tte->eval();
        if (eval == VALUE_NONE)
            ss->staticEval = eval = evaluate(pos);

        // Can ttValue be used as a better position evaluation?
        if (    ttValue != VALUE_NONE
            && (tte->bound() & (ttValue > eval ? BOUND_LOWER : BOUND_UPPER)))
            eval = ttValue;
    }
    else
    {
        if ((ss-1)->currentMove != MOVE_NULL)
        {
            int bonus = -(ss-1)->statScore / 512;

            ss->staticEval = eval = evaluate(pos) + bonus;
        }
        else
            ss->staticEval = eval = -(ss-1)->staticEval + 2 * Eval::Tempo[pos.variant()];

        tte->save(posKey, VALUE_NONE, ttPv, BOUND_NONE, DEPTH_NONE, MOVE_NONE, eval);
    }

#ifdef ANTI
    if (pos.is_anti() && pos.can_capture())
    {
        improving =   ss->staticEval >= (ss-2)->staticEval
                   || (ss-2)->staticEval == VALUE_NONE;
        goto moves_loop;
    }
#endif
#ifdef LOSERS
    if (pos.is_losers() && pos.can_capture_losers())
    {
        improving =   ss->staticEval >= (ss-2)->staticEval
                   || (ss-2)->staticEval == VALUE_NONE;
        goto moves_loop;
    }
#endif
#ifdef RACE
    if (pos.is_race() && (pos.pieces(KING) & (Rank7BB | Rank8BB)))
    {
        improving =   ss->staticEval >= (ss-2)->staticEval
                   || (ss-2)->staticEval == VALUE_NONE;
        goto moves_loop;
    }
#endif

    // Step 7. Razoring (~2 Elo)
    if (   !rootNode // The required rootNode PV handling is not available in qsearch
        &&  depth < 2 * ONE_PLY
        &&  eval <= alpha - RazorMargin[pos.variant()])
        return qsearch<NT>(pos, ss, alpha, beta);

    improving =   ss->staticEval >= (ss-2)->staticEval
               || (ss-2)->staticEval == VALUE_NONE;

    // Step 8. Futility pruning: child node (~30 Elo)
#ifdef EXTINCTION
    if (pos.is_extinction()) {} else
#endif
    if (   !PvNode
        &&  depth < 7 * ONE_PLY
        &&  eval - futility_margin(pos.variant(), depth, improving) >= beta
        &&  eval < VALUE_KNOWN_WIN) // Do not return unproven wins
        return eval;

    // Step 9. Null move search with verification search (~40 Elo)
#ifdef GRID
    if (pos.is_grid()) {} else
#endif
#ifdef HORDE
    if (pos.is_horde()) {} else
#endif
    if (   !PvNode
        && (ss-1)->currentMove != MOVE_NULL
        && (ss-1)->statScore < 22661
        &&  eval >= beta
        &&  ss->staticEval >= beta - 33 * depth / ONE_PLY + 299
        && !excludedMove
        &&  pos.non_pawn_material(us)
        && (ss->ply >= thisThread->nmpMinPly || us != thisThread->nmpColor))
    {
        assert(eval - beta >= 0);

        // Null move dynamic reduction based on depth and value
        Depth R = ((835 + 70 * depth / ONE_PLY) / 256 + std::min(int(eval - beta) / 185, 3)) * ONE_PLY;
#ifdef ANTI
        if (pos.is_anti())
            R = ((823 + 67 * depth / ONE_PLY) / 256 + std::min(int(eval - beta) / 400, 3)) * ONE_PLY;
#endif
#ifdef ATOMIC
        if (pos.is_atomic())
            R = ((823 + 67 * depth / ONE_PLY) / 256 + std::min(int(eval - beta) / 400, 3)) * ONE_PLY;
#endif

        ss->currentMove = MOVE_NULL;
        ss->continuationHistory = &thisThread->continuationHistory[NO_PIECE][0];

        pos.do_null_move(st);

        Value nullValue = -search<NonPV>(pos, ss+1, -beta, -beta+1, depth-R, !cutNode);

        pos.undo_null_move();

        if (nullValue >= beta)
        {
            // Do not return unproven mate scores
            if (nullValue >= VALUE_MATE_IN_MAX_PLY)
                nullValue = beta;

            if (thisThread->nmpMinPly || (abs(beta) < VALUE_KNOWN_WIN && depth < 13 * ONE_PLY))
                return nullValue;

            assert(!thisThread->nmpMinPly); // Recursive verification is not allowed

            // Do verification search at high depths, with null move pruning disabled
            // for us, until ply exceeds nmpMinPly.
            thisThread->nmpMinPly = ss->ply + 3 * (depth-R) / (4 * ONE_PLY);
            thisThread->nmpColor = us;

            Value v = search<NonPV>(pos, ss, beta-1, beta, depth-R, false);

            thisThread->nmpMinPly = 0;

            if (v >= beta)
                return nullValue;
        }
    }

    // Step 10. ProbCut (~10 Elo)
    // If we have a good enough capture and a reduced search returns a value
    // much above beta, we can (almost) safely prune the previous move.
    if (   !PvNode
        &&  depth >= 5 * ONE_PLY
        &&  abs(beta) < VALUE_MATE_IN_MAX_PLY)
    {
        Value raisedBeta = std::min(beta + ProbcutMargin[pos.variant()] - 46 * improving, VALUE_INFINITE);
        MovePicker mp(pos, ttMove, raisedBeta - ss->staticEval, &thisThread->captureHistory);
        int probCutCount = 0;

        while (  (move = mp.next_move()) != MOVE_NONE
               && probCutCount < 2 + 2 * cutNode)
            if (move != excludedMove && pos.legal(move))
            {
                probCutCount++;

                ss->currentMove = move;
                ss->continuationHistory = &thisThread->continuationHistory[pos.moved_piece(move)][to_sq(move)];

                assert(depth >= 5 * ONE_PLY);

                pos.do_move(move, st);

                // Perform a preliminary qsearch to verify that the move holds
                value = -qsearch<NonPV>(pos, ss+1, -raisedBeta, -raisedBeta+1);

                // If the qsearch held, perform the regular search
                if (value >= raisedBeta)
                    value = -search<NonPV>(pos, ss+1, -raisedBeta, -raisedBeta+1, depth - 4 * ONE_PLY, !cutNode);

                pos.undo_move(move);

                if (value >= raisedBeta)
                    return value;
            }
    }

    // Step 11. Internal iterative deepening (~2 Elo)
    if (depth >= 7 * ONE_PLY && !ttMove)
    {
        search<NT>(pos, ss, alpha, beta, depth - 7 * ONE_PLY, cutNode);

        tte = TT.probe(posKey, ttHit);
        ttValue = ttHit ? value_from_tt(tte->value(), ss->ply) : VALUE_NONE;
        ttMove = ttHit ? tte->move() : MOVE_NONE;
    }

moves_loop: // When in check, search starts from here

    const PieceToHistory* contHist[] = { (ss-1)->continuationHistory, (ss-2)->continuationHistory,
                                          nullptr, (ss-4)->continuationHistory,
                                          nullptr, (ss-6)->continuationHistory };

    Move countermove = thisThread->counterMoves[pos.piece_on(prevSq)][prevSq];

    MovePicker mp(pos, ttMove, depth, &thisThread->mainHistory,
                                      &thisThread->captureHistory,
                                      contHist,
                                      countermove,
                                      ss->killers);

    value = bestValue; // Workaround a bogus 'uninitialized' warning under gcc
    moveCountPruning = false;
    ttCapture = ttMove && pos.capture_or_promotion(ttMove);

    // Mark this node as being searched
    ThreadHolding th(thisThread, posKey, ss->ply);

    // Step 12. Loop through all pseudo-legal moves until no moves remain
    // or a beta cutoff occurs.
    while ((move = mp.next_move(moveCountPruning)) != MOVE_NONE)
    {
      assert(is_ok(move));

      if (move == excludedMove)
          continue;

      // At root obey the "searchmoves" option and skip moves not listed in Root
      // Move List. As a consequence any illegal move is also skipped. In MultiPV
      // mode we also skip PV moves which have been already searched and those
      // of lower "TB rank" if we are in a TB root position.
      if (rootNode && !std::count(thisThread->rootMoves.begin() + thisThread->pvIdx,
                                  thisThread->rootMoves.begin() + thisThread->pvLast, move))
          continue;

      ss->moveCount = ++moveCount;
#ifdef PRINTCURRMOVE
      if (rootNode && thisThread == Threads.main() && Time.elapsed() > PV_MIN_ELAPSED)
          sync_cout << "info depth " << depth / ONE_PLY
                    << " currmove " << UCI::move(move, pos.is_chess960())
                    << " currmovenumber " << moveCount + thisThread->pvIdx << sync_endl;
#endif
      if (PvNode)
          (ss+1)->pv = nullptr;

      extension = DEPTH_ZERO;
      captureOrPromotion = pos.capture_or_promotion(move);
      movedPiece = pos.moved_piece(move);
      givesCheck = pos.gives_check(move);

      // Step 13. Extensions (~70 Elo)

      // Singular extension search (~60 Elo). If all moves but one fail low on a
      // search of (alpha-s, beta-s), and just one fails high on (alpha, beta),
      // then that move is singular and should be extended. To verify this we do
      // a reduced search on all the other moves but the ttMove and if the
      // result is lower than ttValue minus a margin then we will extend the ttMove.
      if (    depth >= 6 * ONE_PLY
          &&  move == ttMove
          && !rootNode
          && !excludedMove // Avoid recursive singular search
       /* &&  ttValue != VALUE_NONE Already implicit in the next condition */
          &&  abs(ttValue) < VALUE_KNOWN_WIN
          && (tte->bound() & BOUND_LOWER)
          &&  tte->depth() >= depth - 3 * ONE_PLY
          &&  pos.legal(move))
      {
          Value singularBeta = ttValue - 2 * depth / ONE_PLY;
          Depth halfDepth = depth / (2 * ONE_PLY) * ONE_PLY; // ONE_PLY invariant
          ss->excludedMove = move;
          value = search<NonPV>(pos, ss, singularBeta - 1, singularBeta, halfDepth, cutNode);
          ss->excludedMove = MOVE_NONE;

          if (value < singularBeta)
          {
              extension = ONE_PLY;
              singularLMR++;

              if (value < singularBeta - std::min(4 * depth / ONE_PLY, 36))
                  singularLMR++;
          }

          // Multi-cut pruning
          // Our ttMove is assumed to fail high, and now we failed high also on a reduced
          // search without the ttMove. So we assume this expected Cut-node is not singular,
          // that multiple moves fail high, and we can prune the whole subtree by returning
          // a soft bound.
          else if (   eval >= beta
                   && singularBeta >= beta)
              return singularBeta;
      }

      // Check extension (~2 Elo)
#ifdef CRAZYHOUSE
      else if (type_of(move) == DROP)
      {
          if (givesCheck && pos.see_ge(move))
              extension = ONE_PLY;
      }
#endif
      else if (    givesCheck
               && (pos.is_discovery_check_on_king(~us, move) || pos.see_ge(move)))
          extension = ONE_PLY;
#ifdef ANTI
      else if (    pos.is_anti() // Capture extension (all moves are captures)
               && !moveCountPruning
               &&  pos.capture_count(move) == 1)
          extension = ONE_PLY;
#endif

      // Castling extension
      else if (type_of(move) == CASTLING)
          extension = ONE_PLY;

      // Shuffle extension
      else if (   PvNode
               && pos.rule50_count() > 18
               && depth < 3 * ONE_PLY
               && ++thisThread->shuffleExts < thisThread->nodes.load(std::memory_order_relaxed) / 4)  // To avoid too many extensions
          extension = ONE_PLY;

      // Passed pawn extension
      else if (   move == ss->killers[0]
               && pos.advanced_pawn_push(move)
               && pos.pawn_passed(us, to_sq(move)))
          extension = ONE_PLY;

      // Calculate new depth for this move
      newDepth = depth - ONE_PLY + extension;

      // Step 14. Pruning at shallow depth (~170 Elo)
      if (  !rootNode
#ifdef HORDE
          && (pos.is_horde() || pos.non_pawn_material(us))
#else
          && pos.non_pawn_material(us)
#endif
          && bestValue > VALUE_MATED_IN_MAX_PLY)
      {
          // Skip quiet moves if movecount exceeds our FutilityMoveCount threshold
          moveCountPruning = moveCount >= futility_move_count(improving, depth / ONE_PLY);

          if (   !captureOrPromotion
              && !givesCheck
#ifdef ANTI
              && (!pos.is_anti() || !(pos.attackers_to(to_sq(move)) & pos.pieces(~pos.side_to_move())))
#endif
#ifdef LOSERS
              && (!pos.is_losers() || !(pos.attackers_to(to_sq(move)) & pos.pieces(~pos.side_to_move())))
#endif
              && (!pos.advanced_pawn_push(move) || pos.non_pawn_material(~us) > BishopValueMg))
          {
              // Move count based pruning
              if (moveCountPruning)
                  continue;

              // Reduced depth of the next LMR search
              int lmrDepth = std::max(newDepth - reduction(improving, depth, moveCount), DEPTH_ZERO);
              lmrDepth /= ONE_PLY;

              // Countermoves based pruning (~20 Elo)
              if (   lmrDepth < 4 + ((ss-1)->statScore > 0 || (ss-1)->moveCount == 1)
                  && (*contHist[0])[movedPiece][to_sq(move)] < CounterMovePruneThreshold
                  && (*contHist[1])[movedPiece][to_sq(move)] < CounterMovePruneThreshold)
                  continue;

              // Futility pruning: parent node (~2 Elo)
#ifdef LOSERS
              if (pos.is_losers()) {} else
#endif
              if (   lmrDepth < 6
                  && !inCheck
                  && ss->staticEval + FutilityMarginParent[pos.variant()][0] + FutilityMarginParent[pos.variant()][1] * lmrDepth <= alpha)
                  continue;

              // Prune moves with negative SEE (~10 Elo)
#ifdef ANTI
              if (pos.is_anti()) {} else
#endif
              if (!pos.see_ge(move, Value(-(31 - std::min(lmrDepth, 18)) * lmrDepth * lmrDepth)))
                  continue;
          }
          else if (  (!givesCheck || !extension)
                   && !pos.see_ge(move, Value(-199) * (depth / ONE_PLY))) // (~20 Elo)
                  continue;
      }

      // Speculative prefetch as early as possible
      prefetch(TT.first_entry(pos.key_after(move)));

      // Check for legality just before making the move
      if (!rootNode && !pos.legal(move))
      {
          ss->moveCount = --moveCount;
          continue;
      }

      // Update the current move (this must be done after singular extension search)
      ss->currentMove = move;
      ss->continuationHistory = &thisThread->continuationHistory[movedPiece][to_sq(move)];

      // Step 15. Make the move
      pos.do_move(move, st, givesCheck);

      // Step 16. Reduced depth search (LMR). If the move fails high it will be
      // re-searched at full depth.
      if (    depth >= 3 * ONE_PLY
          &&  moveCount > 1 + 3 * rootNode
          && (  !captureOrPromotion
              || moveCountPruning
<<<<<<< HEAD
              || ss->staticEval + PieceValue[pos.variant()][EG][pos.captured_piece()] <= alpha))
=======
              || ss->staticEval + PieceValue[EG][pos.captured_piece()] <= alpha
              || cutNode))
>>>>>>> 10d2ebc6
      {
          Depth r = reduction(improving, depth, moveCount);

          // Reduction if other threads are searching this position.
          if (th.marked())
              r += ONE_PLY;

          // Decrease reduction if position is or has been on the PV
          if (ttPv)
              r -= 2 * ONE_PLY;

          // Decrease reduction if opponent's move count is high (~10 Elo)
#ifdef ANTI
          if (pos.is_anti() && pos.can_capture())
              r -= r ? ONE_PLY : DEPTH_ZERO;
          else
#endif
          if ((ss-1)->moveCount > 15)
              r -= ONE_PLY;

          // Decrease reduction if move has been singularly extended
          r -= singularLMR * ONE_PLY;

          if (!captureOrPromotion)
          {
              // Increase reduction if ttMove is a capture (~0 Elo)
              if (ttCapture)
                  r += ONE_PLY;

              // Increase reduction for cut nodes (~5 Elo)
              if (cutNode)
                  r += 2 * ONE_PLY;

              // Decrease reduction for moves that escape a capture. Filter out
              // castling moves, because they are coded as "king captures rook" and
              // hence break make_move(). (~5 Elo)
              else if (    type_of(move) == NORMAL
                       && !pos.see_ge(make_move(to_sq(move), from_sq(move))))
                  r -= 2 * ONE_PLY;

              ss->statScore =  thisThread->mainHistory[us][from_to(move)]
                             + (*contHist[0])[movedPiece][to_sq(move)]
                             + (*contHist[1])[movedPiece][to_sq(move)]
                             + (*contHist[3])[movedPiece][to_sq(move)]
                             - 4729;

              // Reset statScore to zero if negative and most stats shows >= 0
              if (    ss->statScore < 0
                  && (*contHist[0])[movedPiece][to_sq(move)] >= 0
                  && (*contHist[1])[movedPiece][to_sq(move)] >= 0
                  && thisThread->mainHistory[us][from_to(move)] >= 0)
                  ss->statScore = 0;

              // Decrease/increase reduction by comparing opponent's stat score (~10 Elo)
              if (ss->statScore >= -99 && (ss-1)->statScore < -116)
                  r -= ONE_PLY;

              else if ((ss-1)->statScore >= -117 && ss->statScore < -144)
                  r += ONE_PLY;

              // Decrease/increase reduction for moves with a good/bad history (~30 Elo)
              r -= ss->statScore / 16384 * ONE_PLY;
          }

          Depth d = clamp(newDepth - r, ONE_PLY, newDepth);

          value = -search<NonPV>(pos, ss+1, -(alpha+1), -alpha, d, true);

          doFullDepthSearch = (value > alpha && d != newDepth), doLMR = true;
      }
      else
          doFullDepthSearch = !PvNode || moveCount > 1, doLMR = false;

      // Step 17. Full depth search when LMR is skipped or fails high
      if (doFullDepthSearch)
      {
          value = -search<NonPV>(pos, ss+1, -(alpha+1), -alpha, newDepth, !cutNode);

          if (doLMR && !captureOrPromotion)
          {
              int bonus = value > alpha ?  stat_bonus(newDepth)
                                        : -stat_bonus(newDepth);

              if (move == ss->killers[0])
                  bonus += bonus / 4;

              update_continuation_histories(ss, movedPiece, to_sq(move), bonus);
          }
      }

      // For PV nodes only, do a full PV search on the first move or after a fail
      // high (in the latter case search only if value < beta), otherwise let the
      // parent node fail low with value <= alpha and try another move.
      if (PvNode && (moveCount == 1 || (value > alpha && (rootNode || value < beta))))
      {
          (ss+1)->pv = pv;
          (ss+1)->pv[0] = MOVE_NONE;

          value = -search<PV>(pos, ss+1, -beta, -alpha, newDepth, false);
      }

      // Step 18. Undo move
      pos.undo_move(move);

      assert(value > -VALUE_INFINITE && value < VALUE_INFINITE);

      // Step 19. Check for a new best move
      // Finished searching the move. If a stop occurred, the return value of
      // the search cannot be trusted, and we return immediately without
      // updating best move, PV and TT.
      if (Threads.stop.load(std::memory_order_relaxed))
          return VALUE_ZERO;

      if (rootNode)
      {
          RootMove& rm = *std::find(thisThread->rootMoves.begin(),
                                    thisThread->rootMoves.end(), move);

          // PV move or new best move?
          if (moveCount == 1 || value > alpha)
          {
              rm.score = value;
              rm.selDepth = thisThread->selDepth;
              rm.pv.resize(1);

              assert((ss+1)->pv);

              for (Move* m = (ss+1)->pv; *m != MOVE_NONE; ++m)
                  rm.pv.push_back(*m);

              // We record how often the best move has been changed in each
              // iteration. This information is used for time management: When
              // the best move changes frequently, we allocate some more time.
              if (moveCount > 1)
                  ++thisThread->bestMoveChanges;
          }
          else
              // All other moves but the PV are set to the lowest value: this
              // is not a problem when sorting because the sort is stable and the
              // move position in the list is preserved - just the PV is pushed up.
              rm.score = -VALUE_INFINITE;
      }

      if (value > bestValue)
      {
          bestValue = value;

          if (value > alpha)
          {
              bestMove = move;

              if (PvNode && !rootNode) // Update pv even in fail-high case
                  update_pv(ss->pv, move, (ss+1)->pv);

              if (PvNode && value < beta) // Update alpha! Always alpha < beta
                  alpha = value;
              else
              {
                  assert(value >= beta); // Fail high
                  ss->statScore = 0;
                  break;
              }
          }
      }

      if (move != bestMove)
      {
          if (captureOrPromotion && captureCount < 32)
              capturesSearched[captureCount++] = move;

          else if (!captureOrPromotion && quietCount < 64)
              quietsSearched[quietCount++] = move;
      }
    }

    // The following condition would detect a stop only after move loop has been
    // completed. But in this case bestValue is valid because we have fully
    // searched our subtree, and we can anyhow save the result in TT.
    /*
       if (Threads.stop)
        return VALUE_DRAW;
    */

    // Step 20. Check for mate and stalemate
    // All legal moves have been searched and if there are no legal moves, it
    // must be a mate or a stalemate. If we are in a singular extension search then
    // return a fail low score.

    assert(moveCount || !inCheck || excludedMove || !MoveList<LEGAL>(pos).size());

    if (!moveCount)
    {
        assert(!pos.is_variant_end()); // was already checked
        bestValue =          excludedMove ? alpha
                   :              inCheck ? pos.checkmate_value(ss->ply)
                   :                        pos.stalemate_value(ss->ply, VALUE_DRAW);
    }
    else if (bestMove)
    {
        // Quiet best move: update move sorting heuristics
        if (!pos.capture_or_promotion(bestMove))
            update_quiet_stats(pos, ss, bestMove, quietsSearched, quietCount,
                               stat_bonus(depth + (bestValue > beta + PawnValueMg ? ONE_PLY : DEPTH_ZERO)));

        update_capture_stats(pos, bestMove, capturesSearched, captureCount, stat_bonus(depth + ONE_PLY));

        // Extra penalty for a quiet TT or main killer move in previous ply when it gets refuted
        if (   ((ss-1)->moveCount == 1 || ((ss-1)->currentMove == (ss-1)->killers[0]))
            && !pos.captured_piece())
                update_continuation_histories(ss-1, pos.piece_on(prevSq), prevSq, -stat_bonus(depth + ONE_PLY));

    }
    // Bonus for prior countermove that caused the fail low
    else if (   (depth >= 3 * ONE_PLY || PvNode)
             && !pos.captured_piece())
        update_continuation_histories(ss-1, pos.piece_on(prevSq), prevSq, stat_bonus(depth));

    if (PvNode)
        bestValue = std::min(bestValue, maxValue);

    if (!excludedMove)
        tte->save(posKey, value_to_tt(bestValue, ss->ply), ttPv,
                  bestValue >= beta ? BOUND_LOWER :
                  PvNode && bestMove ? BOUND_EXACT : BOUND_UPPER,
                  depth, bestMove, ss->staticEval);

    assert(bestValue > -VALUE_INFINITE && bestValue < VALUE_INFINITE);

    return bestValue;
  }


  // qsearch() is the quiescence search function, which is called by the main search
  // function with zero depth, or recursively with further decreasing depth per call.
  template <NodeType NT>
  Value qsearch(Position& pos, Stack* ss, Value alpha, Value beta, Depth depth) {

    constexpr bool PvNode = NT == PV;

    assert(alpha >= -VALUE_INFINITE && alpha < beta && beta <= VALUE_INFINITE);
    assert(PvNode || (alpha == beta - 1));
    assert(depth <= DEPTH_ZERO);
    assert(depth / ONE_PLY * ONE_PLY == depth);

    Move pv[MAX_PLY+1];
    StateInfo st;
    TTEntry* tte;
    Key posKey;
    Move ttMove, move, bestMove;
    Depth ttDepth;
    Value bestValue, value, ttValue, futilityValue, futilityBase, oldAlpha;
    bool ttHit, pvHit, inCheck, givesCheck, evasionPrunable;
    int moveCount;

    if (PvNode)
    {
        oldAlpha = alpha; // To flag BOUND_EXACT when eval above alpha and no available moves
        (ss+1)->pv = pv;
        ss->pv[0] = MOVE_NONE;
    }

    Thread* thisThread = pos.this_thread();
    (ss+1)->ply = ss->ply + 1;
    bestMove = MOVE_NONE;
    inCheck = pos.checkers();
    moveCount = 0;

    if (pos.is_variant_end())
        return pos.variant_result(ss->ply, VALUE_DRAW);

    // Check for an immediate draw or maximum ply reached
    if (   pos.is_draw(ss->ply)
        || ss->ply >= MAX_PLY)
        return (ss->ply >= MAX_PLY && !inCheck) ? evaluate(pos) : VALUE_DRAW;

    assert(0 <= ss->ply && ss->ply < MAX_PLY);

    // Decide whether or not to include checks: this fixes also the type of
    // TT entry depth that we are going to use. Note that in qsearch we use
    // only two types of depth in TT: DEPTH_QS_CHECKS or DEPTH_QS_NO_CHECKS.
    ttDepth = inCheck || depth >= DEPTH_QS_CHECKS ? DEPTH_QS_CHECKS
                                                  : DEPTH_QS_NO_CHECKS;
    // Transposition table lookup
    posKey = pos.key();
    tte = TT.probe(posKey, ttHit);
    ttValue = ttHit ? value_from_tt(tte->value(), ss->ply) : VALUE_NONE;
    ttMove = ttHit ? tte->move() : MOVE_NONE;
    pvHit = ttHit && tte->is_pv();

    if (  !PvNode
        && ttHit
        && tte->depth() >= ttDepth
        && ttValue != VALUE_NONE // Only in case of TT access race
        && (ttValue >= beta ? (tte->bound() & BOUND_LOWER)
                            : (tte->bound() & BOUND_UPPER)))
        return ttValue;

    // Evaluate the position statically
    if (inCheck)
    {
        ss->staticEval = VALUE_NONE;
        bestValue = futilityBase = -VALUE_INFINITE;
    }
    else
    {
        if (ttHit)
        {
            // Never assume anything about values stored in TT
            if ((ss->staticEval = bestValue = tte->eval()) == VALUE_NONE)
                ss->staticEval = bestValue = evaluate(pos);

            // Can ttValue be used as a better position evaluation?
            if (    ttValue != VALUE_NONE
                && (tte->bound() & (ttValue > bestValue ? BOUND_LOWER : BOUND_UPPER)))
                bestValue = ttValue;
        }
        else
            ss->staticEval = bestValue =
            (ss-1)->currentMove != MOVE_NULL ? evaluate(pos)
                                             : -(ss-1)->staticEval + 2 * Eval::Tempo[pos.variant()];

        // Stand pat. Return immediately if static value is at least beta
        if (bestValue >= beta)
        {
            if (!ttHit)
                tte->save(posKey, value_to_tt(bestValue, ss->ply), pvHit, BOUND_LOWER,
                          DEPTH_NONE, MOVE_NONE, ss->staticEval);

            return bestValue;
        }

        if (PvNode && bestValue > alpha)
            alpha = bestValue;

        futilityBase = bestValue + 153;
    }

    const PieceToHistory* contHist[] = { (ss-1)->continuationHistory, (ss-2)->continuationHistory,
                                          nullptr, (ss-4)->continuationHistory,
                                          nullptr, (ss-6)->continuationHistory };

    // Initialize a MovePicker object for the current position, and prepare
    // to search the moves. Because the depth is <= 0 here, only captures,
    // queen promotions and checks (only if depth >= DEPTH_QS_CHECKS) will
    // be generated.
    MovePicker mp(pos, ttMove, depth, &thisThread->mainHistory,
                                      &thisThread->captureHistory,
                                      contHist,
                                      to_sq((ss-1)->currentMove));

    // Loop through the moves until no moves remain or a beta cutoff occurs
    while ((move = mp.next_move()) != MOVE_NONE)
    {
      assert(is_ok(move));

      givesCheck = pos.gives_check(move);

      moveCount++;

      // Futility pruning
      if (   !inCheck
          && !givesCheck
#ifdef EXTINCTION
          && !pos.is_extinction()
#endif
#ifdef RACE
          && !(pos.is_race() && type_of(pos.piece_on(from_sq(move))) == KING && rank_of(to_sq(move)) == RANK_8)
#endif
          &&  futilityBase > -VALUE_KNOWN_WIN
          && !pos.advanced_pawn_push(move))
      {
          assert(type_of(move) != ENPASSANT); // Due to !pos.advanced_pawn_push

#ifdef ATOMIC
          if (pos.is_atomic())
              futilityValue = futilityBase + pos.see<ATOMIC_VARIANT>(move);
          else
#endif
#ifdef CRAZYHOUSE
          if (pos.is_house())
              futilityValue = futilityBase + 2 * PieceValue[CRAZYHOUSE_VARIANT][EG][pos.piece_on(to_sq(move))];
          else
#endif
          futilityValue = futilityBase + PieceValue[pos.variant()][EG][pos.piece_on(to_sq(move))];

          if (futilityValue <= alpha)
          {
              bestValue = std::max(bestValue, futilityValue);
              continue;
          }

          if (futilityBase <= alpha && !pos.see_ge(move, VALUE_ZERO + 1))
          {
              bestValue = std::max(bestValue, futilityBase);
              continue;
          }
      }

      // Detect non-capture evasions that are candidates to be pruned
      evasionPrunable =    inCheck
                       &&  (depth != DEPTH_ZERO || moveCount > 2)
                       &&  bestValue > VALUE_MATED_IN_MAX_PLY
                       && !pos.capture(move);

      // Don't search moves with negative SEE values
      if (  (!inCheck || evasionPrunable)
          && (!givesCheck || !pos.gives_discovered_check(move))
          && !pos.see_ge(move))
          continue;

      // Speculative prefetch as early as possible
      prefetch(TT.first_entry(pos.key_after(move)));

      // Check for legality just before making the move
      if (!pos.legal(move))
      {
          moveCount--;
          continue;
      }

      ss->currentMove = move;
      ss->continuationHistory = &thisThread->continuationHistory[pos.moved_piece(move)][to_sq(move)];

      // Make and search the move
      pos.do_move(move, st, givesCheck);
      value = -qsearch<NT>(pos, ss+1, -beta, -alpha, depth - ONE_PLY);
      pos.undo_move(move);

      assert(value > -VALUE_INFINITE && value < VALUE_INFINITE);

      // Check for a new best move
      if (value > bestValue)
      {
          bestValue = value;

          if (value > alpha)
          {
              bestMove = move;

              if (PvNode) // Update pv even in fail-high case
                  update_pv(ss->pv, move, (ss+1)->pv);

              if (PvNode && value < beta) // Update alpha here!
                  alpha = value;
              else
                  break; // Fail high
          }
       }
    }

    // All legal moves have been searched. A special case: If we're in check
    // and no legal moves were found, it is checkmate.
    if (inCheck && bestValue == -VALUE_INFINITE)
        return pos.checkmate_value(ss->ply); // Plies to mate from the root

    tte->save(posKey, value_to_tt(bestValue, ss->ply), pvHit,
              bestValue >= beta ? BOUND_LOWER :
              PvNode && bestValue > oldAlpha  ? BOUND_EXACT : BOUND_UPPER,
              ttDepth, bestMove, ss->staticEval);

    assert(bestValue > -VALUE_INFINITE && bestValue < VALUE_INFINITE);

    return bestValue;
  }


  // value_to_tt() adjusts a mate score from "plies to mate from the root" to
  // "plies to mate from the current position". Non-mate scores are unchanged.
  // The function is called before storing a value in the transposition table.

  Value value_to_tt(Value v, int ply) {

    assert(v != VALUE_NONE);

    return  v >= VALUE_MATE_IN_MAX_PLY  ? v + ply
          : v <= VALUE_MATED_IN_MAX_PLY ? v - ply : v;
  }


  // value_from_tt() is the inverse of value_to_tt(): It adjusts a mate score
  // from the transposition table (which refers to the plies to mate/be mated
  // from current position) to "plies to mate/be mated from the root".

  Value value_from_tt(Value v, int ply) {

    return  v == VALUE_NONE             ? VALUE_NONE
          : v >= VALUE_MATE_IN_MAX_PLY  ? v - ply
          : v <= VALUE_MATED_IN_MAX_PLY ? v + ply : v;
  }


  // update_pv() adds current move and appends child pv[]

  void update_pv(Move* pv, Move move, Move* childPv) {

    for (*pv++ = move; childPv && *childPv != MOVE_NONE; )
        *pv++ = *childPv++;
    *pv = MOVE_NONE;
  }


  // update_continuation_histories() updates histories of the move pairs formed
  // by moves at ply -1, -2, and -4 with current move.

  void update_continuation_histories(Stack* ss, Piece pc, Square to, int bonus) {

    for (int i : {1, 2, 4, 6})
        if (is_ok((ss-i)->currentMove))
            (*(ss-i)->continuationHistory)[pc][to] << bonus;
  }


  // update_capture_stats() updates move sorting heuristics when a new capture best move is found

  void update_capture_stats(const Position& pos, Move move,
                            Move* captures, int captureCount, int bonus) {

      CapturePieceToHistory& captureHistory = pos.this_thread()->captureHistory;
      Piece moved_piece = pos.moved_piece(move);
      PieceType captured = type_of(pos.piece_on(to_sq(move)));

      if (pos.capture_or_promotion(move))
          captureHistory[moved_piece][to_sq(move)][captured] << bonus;

      // Decrease all the other played capture moves
      for (int i = 0; i < captureCount; ++i)
      {
          moved_piece = pos.moved_piece(captures[i]);
          captured = type_of(pos.piece_on(to_sq(captures[i])));
          captureHistory[moved_piece][to_sq(captures[i])][captured] << -bonus;
      }
  }


  // update_quiet_stats() updates move sorting heuristics when a new quiet best move is found

  void update_quiet_stats(const Position& pos, Stack* ss, Move move,
                          Move* quiets, int quietCount, int bonus) {

    if (ss->killers[0] != move)
    {
        ss->killers[1] = ss->killers[0];
        ss->killers[0] = move;
    }

    Color us = pos.side_to_move();
    Thread* thisThread = pos.this_thread();
    thisThread->mainHistory[us][from_to(move)] << bonus;
    update_continuation_histories(ss, pos.moved_piece(move), to_sq(move), bonus);

    if (is_ok((ss-1)->currentMove))
    {
        Square prevSq = to_sq((ss-1)->currentMove);
        thisThread->counterMoves[pos.piece_on(prevSq)][prevSq] = move;
    }

    // Decrease all the other played quiet moves
    for (int i = 0; i < quietCount; ++i)
    {
        thisThread->mainHistory[us][from_to(quiets[i])] << -bonus;
        update_continuation_histories(ss, pos.moved_piece(quiets[i]), to_sq(quiets[i]), -bonus);
    }
  }

  // When playing with strength handicap, choose best move among a set of RootMoves
  // using a statistical rule dependent on 'level'. Idea by Heinz van Saanen.

  Move Skill::pick_best(size_t multiPV) {

    const RootMoves& rootMoves = Threads.main()->rootMoves;
    static PRNG rng(now()); // PRNG sequence should be non-deterministic

    // RootMoves are already sorted by score in descending order
    Value topScore = rootMoves[0].score;
    int delta = std::min(topScore - rootMoves[multiPV - 1].score, PawnValueMg);
    int weakness = 125 - level * 9/4;
    int maxScore = -VALUE_INFINITE;

    // Choose best move. For each move score we add two terms, both dependent on
    // weakness. One is deterministic and bigger for weaker levels, and one is
    // random. Then we choose the move with the resulting highest score.
    for (size_t i = 0; i < multiPV; ++i)
    {
        // This is our magic formula
        int push = (  weakness * int(topScore - rootMoves[i].score)
                    + delta * (rng.rand<unsigned>() % weakness)) / 128;

        if (rootMoves[i].score + push >= maxScore)
        {
            maxScore = rootMoves[i].score + push;
            best = rootMoves[i].pv[0];
        }
    }

    return best;
  }

} // namespace

/// MainThread::check_time() is used to print debug info and, more importantly,
/// to detect when we are out of available time and thus stop the search.

void MainThread::check_time() {

  if (--callsCnt > 0)
      return;

  // When using nodes, ensure checking rate is not lower than 0.1% of nodes
  callsCnt = Limits.nodes ? std::min(1024, int(Limits.nodes / 1024)) : 1024;

  static TimePoint lastInfoTime = now();

  TimePoint elapsed = Time.elapsed();
  TimePoint tick = Limits.startTime + elapsed;

  if (tick - lastInfoTime >= 1000)
  {
      lastInfoTime = tick;
      dbg_print();
  }

  // We should not stop pondering until told so by the GUI
  if (ponder)
      return;

  if (   (Limits.use_time_management() && (elapsed > Time.maximum() - 10 || stopOnPonderhit))
      || (Limits.movetime && elapsed >= Limits.movetime)
      || (Limits.nodes && Threads.nodes_searched() >= (uint64_t)Limits.nodes))
      Threads.stop = true;
}


/// UCI::pv() formats PV information according to the UCI protocol. UCI requires
/// that all (if any) unsearched PV lines are sent using a previous search score.

string UCI::pv(const Position& pos, Depth depth, Value alpha, Value beta) {

  std::stringstream ss;
  TimePoint elapsed = Time.elapsed() + 1;
  const RootMoves& rootMoves = pos.this_thread()->rootMoves;
  size_t pvIdx = pos.this_thread()->pvIdx;
  size_t multiPV = std::min((size_t)Options["MultiPV"], rootMoves.size());
  uint64_t nodesSearched = Threads.nodes_searched();
  uint64_t tbHits = Threads.tb_hits() + (TB::RootInTB ? rootMoves.size() : 0);

  for (size_t i = 0; i < multiPV; ++i)
  {
      bool updated = (i <= pvIdx && rootMoves[i].score != -VALUE_INFINITE);

      if (depth == ONE_PLY && !updated)
          continue;

      Depth d = updated ? depth : depth - ONE_PLY;
      Value v = updated ? rootMoves[i].score : rootMoves[i].previousScore;

      bool tb = TB::RootInTB && abs(v) < VALUE_MATE - MAX_PLY;
      v = tb ? rootMoves[i].tbScore : v;

      if (ss.rdbuf()->in_avail()) // Not at first line
          ss << "\n";

      ss << "info"
         << " depth "    << d / ONE_PLY
         << " seldepth " << rootMoves[i].selDepth
         << " multipv "  << i + 1
         << " score "    << UCI::value(v);

      if (!tb && i == pvIdx)
          ss << (v >= beta ? " lowerbound" : v <= alpha ? " upperbound" : "");

      ss << " nodes "    << nodesSearched
         << " nps "      << nodesSearched * 1000 / elapsed;

      if (elapsed > 1000) // Earlier makes little sense
          ss << " hashfull " << TT.hashfull();

      ss << " tbhits "   << tbHits
         << " time "     << elapsed
         << " pv";

      for (Move m : rootMoves[i].pv)
          ss << " " << UCI::move(m, pos.is_chess960());
  }

  return ss.str();
}


/// RootMove::extract_ponder_from_tt() is called in case we have no ponder move
/// before exiting the search, for instance, in case we stop the search during a
/// fail high at root. We try hard to have a ponder move to return to the GUI,
/// otherwise in case of 'ponder on' we have nothing to think on.

bool RootMove::extract_ponder_from_tt(Position& pos) {

    StateInfo st;
    bool ttHit;

    assert(pv.size() == 1);
    if (pv[0] == MOVE_NONE) // Not pondering
        return false;

    if (pv[0] == MOVE_NONE)
        return false;

    pos.do_move(pv[0], st);
    TTEntry* tte = TT.probe(pos.key(), ttHit);

    if (ttHit)
    {
        Move m = tte->move(); // Local copy to be SMP safe
        if (MoveList<LEGAL>(pos).contains(m))
            pv.push_back(m);
    }

    pos.undo_move(pv[0]);
    return pv.size() > 1;
}

void Tablebases::rank_root_moves(Position& pos, Search::RootMoves& rootMoves) {

    RootInTB = false;
    UseRule50 = bool(Options["Syzygy50MoveRule"]);
    ProbeDepth = int(Options["SyzygyProbeDepth"]) * ONE_PLY;
    Cardinality = int(Options["SyzygyProbeLimit"]);
    bool dtz_available = true;

    // Tables with fewer pieces than SyzygyProbeLimit are searched with
    // ProbeDepth == DEPTH_ZERO
    if (Cardinality > MaxCardinality)
    {
        Cardinality = MaxCardinality;
        ProbeDepth = DEPTH_ZERO;
    }

    if (Cardinality >= popcount(pos.pieces()) && !pos.can_castle(ANY_CASTLING))
    {
        // Rank moves using DTZ tables
        RootInTB = root_probe(pos, rootMoves);

        if (!RootInTB)
        {
            // DTZ tables are missing; try to rank moves using WDL tables
            dtz_available = false;
            RootInTB = root_probe_wdl(pos, rootMoves);
        }
    }

    if (RootInTB)
    {
        // Sort moves according to TB rank
        std::sort(rootMoves.begin(), rootMoves.end(),
                  [](const RootMove &a, const RootMove &b) { return a.tbRank > b.tbRank; } );

        // Probe during search only if DTZ is not available and we are winning
        if (dtz_available || rootMoves[0].tbScore <= VALUE_DRAW)
            Cardinality = 0;
    }
    else
    {
        // Clean up if root_probe() and root_probe_wdl() have failed
        for (auto& m : rootMoves)
            m.tbRank = 0;
    }
}<|MERGE_RESOLUTION|>--- conflicted
+++ resolved
@@ -1323,12 +1323,8 @@
           &&  moveCount > 1 + 3 * rootNode
           && (  !captureOrPromotion
               || moveCountPruning
-<<<<<<< HEAD
-              || ss->staticEval + PieceValue[pos.variant()][EG][pos.captured_piece()] <= alpha))
-=======
-              || ss->staticEval + PieceValue[EG][pos.captured_piece()] <= alpha
+              || ss->staticEval + PieceValue[pos.variant()][EG][pos.captured_piece()] <= alpha
               || cutNode))
->>>>>>> 10d2ebc6
       {
           Depth r = reduction(improving, depth, moveCount);
 
