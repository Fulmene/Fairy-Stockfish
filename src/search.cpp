--- conflicted
+++ resolved
@@ -1281,14 +1281,10 @@
                   continue;
 
               // Prune moves with negative SEE (~10 Elo)
-<<<<<<< HEAD
 #ifdef ANTI
               if (pos.is_anti()) {} else
 #endif
-              if (!pos.see_ge(move, Value(-29 * lmrDepth * lmrDepth)))
-=======
               if (!pos.see_ge(move, Value(-(31 - std::min(lmrDepth, 18)) * lmrDepth * lmrDepth)))
->>>>>>> acdda38b
                   continue;
           }
           else if (  (!givesCheck || !extension)
