/*
  Stockfish, a UCI chess playing engine derived from Glaurung 2.1
  Copyright (C) 2004-2008 Tord Romstad (Glaurung author)
  Copyright (C) 2008-2015 Marco Costalba, Joona Kiiski, Tord Romstad
  Copyright (C) 2015-2019 Marco Costalba, Joona Kiiski, Gary Linscott, Tord Romstad

  Stockfish is free software: you can redistribute it and/or modify
  it under the terms of the GNU General Public License as published by
  the Free Software Foundation, either version 3 of the License, or
  (at your option) any later version.

  Stockfish is distributed in the hope that it will be useful,
  but WITHOUT ANY WARRANTY; without even the implied warranty of
  MERCHANTABILITY or FITNESS FOR A PARTICULAR PURPOSE.  See the
  GNU General Public License for more details.

  You should have received a copy of the GNU General Public License
  along with this program.  If not, see <http://www.gnu.org/licenses/>.
*/

#include <algorithm>
#include <cassert>
#include <cmath>
#include <cstring>   // For std::memset
#include <iostream>
#include <sstream>

#include "evaluate.h"
#include "misc.h"
#include "movegen.h"
#include "movepick.h"
#include "position.h"
#include "search.h"
#include "thread.h"
#include "timeman.h"
#include "tt.h"
#include "uci.h"
#include "syzygy/tbprobe.h"

namespace Search {

  LimitsType Limits;
}

namespace Tablebases {

  int Cardinality;
  bool RootInTB;
  bool UseRule50;
  Depth ProbeDepth;
}

namespace TB = Tablebases;

using std::string;
using Eval::evaluate;
using namespace Search;

namespace {

  // Different node types, used as a template parameter
  enum NodeType { NonPV, PV };

  // Razor and futility margins
  constexpr int RazorMargin = 661;
  Value futility_margin(Depth d, bool improving) {
    return Value(198 * (d / ONE_PLY - improving));
  }

  // Reductions lookup table, initialized at startup
  int Reductions[MAX_MOVES]; // [depth or moveNumber]

  Depth reduction(bool i, Depth d, int mn) {
    int r = Reductions[d / ONE_PLY] * Reductions[mn];
    return ((r + 520) / 1024 + (!i && r > 999)) * ONE_PLY;
  }

  constexpr int futility_move_count(bool improving, int depth) {
    return (5 + depth * depth) * (1 + improving) / 2;
  }

  // History and stats update bonus, based on depth
  int stat_bonus(Depth depth) {
    int d = depth / ONE_PLY;
    return d > 17 ? -8 : 22 * d * d + 151 * d - 140;
  }

  // Add a small random component to draw evaluations to avoid 3fold-blindness
  Value value_draw(Depth depth, Thread* thisThread) {
    return depth < 4 * ONE_PLY ? VALUE_DRAW
                               : VALUE_DRAW + Value(2 * (thisThread->nodes & 1) - 1);
  }

  // Skill structure is used to implement strength limit
  struct Skill {
    explicit Skill(int l) : level(l) {}
    bool enabled() const { return level < 20; }
    bool time_to_pick(Depth depth) const { return depth / ONE_PLY == 1 + level; }
    Move pick_best(size_t multiPV);

    int level;
    Move best = MOVE_NONE;
  };

  // Breadcrumbs are used to mark nodes as being searched by a given thread
  struct Breadcrumb {
    std::atomic<Thread*> thread;
    std::atomic<Key> key;
  };
  std::array<Breadcrumb, 1024> breadcrumbs;

  // ThreadHolding structure keeps track of which thread left breadcrumbs at the given
  // node for potential reductions. A free node will be marked upon entering the moves
  // loop by the constructor, and unmarked upon leaving that loop by the destructor.
  struct ThreadHolding {
    explicit ThreadHolding(Thread* thisThread, Key posKey, int ply) {
       location = ply < 8 ? &breadcrumbs[posKey & (breadcrumbs.size() - 1)] : nullptr;
       otherThread = false;
       owning = false;
       if (location)
       {
          // See if another already marked this location, if not, mark it ourselves
          Thread* tmp = (*location).thread.load(std::memory_order_relaxed);
          if (tmp == nullptr)
          {
              (*location).thread.store(thisThread, std::memory_order_relaxed);
              (*location).key.store(posKey, std::memory_order_relaxed);
              owning = true;
          }
          else if (   tmp != thisThread
                   && (*location).key.load(std::memory_order_relaxed) == posKey)
              otherThread = true;
       }
    }

    ~ThreadHolding() {
       if (owning) // Free the marked location
           (*location).thread.store(nullptr, std::memory_order_relaxed);
    }

    bool marked() { return otherThread; }

    private:
    Breadcrumb* location;
    bool otherThread, owning;
  };

  template <NodeType NT>
  Value search(Position& pos, Stack* ss, Value alpha, Value beta, Depth depth, bool cutNode);

  template <NodeType NT>
  Value qsearch(Position& pos, Stack* ss, Value alpha, Value beta, Depth depth = DEPTH_ZERO);

  Value value_to_tt(Value v, int ply);
  Value value_from_tt(Value v, int ply);
  void update_pv(Move* pv, Move move, Move* childPv);
  void update_continuation_histories(Stack* ss, Piece pc, Square to, int bonus);
  void update_quiet_stats(const Position& pos, Stack* ss, Move move, Move* quiets, int quietCount, int bonus);
  void update_capture_stats(const Position& pos, Move move, Move* captures, int captureCount, int bonus);

  // perft() is our utility to verify move generation. All the leaf nodes up
  // to the given depth are generated and counted, and the sum is returned.
  template<bool Root>
  uint64_t perft(Position& pos, Depth depth) {

    StateInfo st;
    uint64_t cnt, nodes = 0;
    const bool leaf = (depth == 2 * ONE_PLY);

    for (const auto& m : MoveList<LEGAL>(pos))
    {
        if (Root && depth <= ONE_PLY)
            cnt = 1, nodes++;
        else
        {
            pos.do_move(m, st);
            cnt = leaf ? MoveList<LEGAL>(pos).size() : perft<false>(pos, depth - ONE_PLY);
            nodes += cnt;
            pos.undo_move(m);
        }
        if (Root)
            sync_cout << UCI::move(pos, m) << ": " << cnt << sync_endl;
    }
    return nodes;
  }

} // namespace


/// Search::init() is called at startup to initialize various lookup tables

void Search::init() {

  for (int i = 1; i < MAX_MOVES; ++i)
      Reductions[i] = int(23.4 * std::log(i));
}


/// Search::clear() resets search state to its initial value

void Search::clear() {

  Threads.main()->wait_for_search_finished();

  Time.availableNodes = 0;
  TT.clear();
  Threads.clear();
  Tablebases::init(Options["SyzygyPath"]); // Free mapped files
}


/// MainThread::search() is started when the program receives the UCI 'go'
/// command. It searches from the root position and outputs the "bestmove".

void MainThread::search() {

  if (Limits.perft)
  {
      nodes = perft<true>(rootPos, Limits.perft * ONE_PLY);
      sync_cout << "\nNodes searched: " << nodes << "\n" << sync_endl;
      return;
  }

  Color us = rootPos.side_to_move();
  Time.init(rootPos, Limits, us, rootPos.game_ply());
  TT.new_search();

  if (rootMoves.empty())
  {
      rootMoves.emplace_back(MOVE_NONE);
      Value variantResult;
      sync_cout << "info depth 0 score "
                << UCI::value(  rootPos.is_game_end(variantResult) ? variantResult
                              : rootPos.checkers() ? rootPos.checkmate_value() : rootPos.stalemate_value())
                << sync_endl;
  }
  else
  {
      for (Thread* th : Threads)
      {
          th->bestMoveChanges = 0;
          if (th != this)
              th->start_searching();
      }

      Thread::search(); // Let's start searching!
  }

  // When we reach the maximum depth, we can arrive here without a raise of
  // Threads.stop. However, if we are pondering or in an infinite search,
  // the UCI protocol states that we shouldn't print the best move before the
  // GUI sends a "stop" or "ponderhit" command. We therefore simply wait here
  // until the GUI sends one of those commands.

  while (!Threads.stop && (ponder || Limits.infinite))
  {} // Busy wait for a stop or a ponder reset

  // Stop the threads if not already stopped (also raise the stop if
  // "ponderhit" just reset Threads.ponder).
  Threads.stop = true;

  // Wait until all threads have finished
  for (Thread* th : Threads)
      if (th != this)
          th->wait_for_search_finished();

  // When playing in 'nodes as time' mode, subtract the searched nodes from
  // the available ones before exiting.
  if (Limits.npmsec)
      Time.availableNodes += Limits.inc[us] - Threads.nodes_searched();

  Thread* bestThread = this;

  // Check if there are threads with a better score than main thread
  if (    Options["MultiPV"] == 1
      && !Limits.depth
      && !(Skill(Options["Skill Level"]).enabled() || Options["UCI_LimitStrength"])
      &&  rootMoves[0].pv[0] != MOVE_NONE)
  {
      std::map<Move, int64_t> votes;
      Value minScore = this->rootMoves[0].score;

      // Find out minimum score
      for (Thread* th: Threads)
          minScore = std::min(minScore, th->rootMoves[0].score);

      // Vote according to score and depth, and select the best thread
      for (Thread* th : Threads)
      {
          votes[th->rootMoves[0].pv[0]] +=
              (th->rootMoves[0].score - minScore + 14) * int(th->completedDepth);

          if (bestThread->rootMoves[0].score >= VALUE_MATE_IN_MAX_PLY)
          {
              // Make sure we pick the shortest mate
              if (th->rootMoves[0].score > bestThread->rootMoves[0].score)
                  bestThread = th;
          }
          else if (   th->rootMoves[0].score >= VALUE_MATE_IN_MAX_PLY
                   || votes[th->rootMoves[0].pv[0]] > votes[bestThread->rootMoves[0].pv[0]])
              bestThread = th;
      }
  }

  previousScore = bestThread->rootMoves[0].score;

  // Send again PV info if we have a new best thread
  if (bestThread != this)
      sync_cout << UCI::pv(bestThread->rootPos, bestThread->completedDepth, -VALUE_INFINITE, VALUE_INFINITE) << sync_endl;

  sync_cout << "bestmove " << UCI::move(rootPos, bestThread->rootMoves[0].pv[0]);

  if (bestThread->rootMoves[0].pv.size() > 1 || bestThread->rootMoves[0].extract_ponder_from_tt(rootPos))
      std::cout << " ponder " << UCI::move(rootPos, bestThread->rootMoves[0].pv[1]);

  std::cout << sync_endl;
}


/// Thread::search() is the main iterative deepening loop. It calls search()
/// repeatedly with increasing depth until the allocated thinking time has been
/// consumed, the user stops the search, or the maximum search depth is reached.

void Thread::search() {

  // To allow access to (ss-7) up to (ss+2), the stack must be oversized.
  // The former is needed to allow update_continuation_histories(ss-1, ...),
  // which accesses its argument at ss-6, also near the root.
  // The latter is needed for statScores and killer initialization.
  Stack stack[MAX_PLY+10], *ss = stack+7;
  Move  pv[MAX_PLY+1];
  Value bestValue, alpha, beta, delta;
  Move  lastBestMove = MOVE_NONE;
  Depth lastBestMoveDepth = DEPTH_ZERO;
  MainThread* mainThread = (this == Threads.main() ? Threads.main() : nullptr);
  double timeReduction = 1, totBestMoveChanges = 0;
  Color us = rootPos.side_to_move();

  std::memset(ss-7, 0, 10 * sizeof(Stack));
  for (int i = 7; i > 0; i--)
     (ss-i)->continuationHistory = &this->continuationHistory[NO_PIECE][0]; // Use as sentinel
  ss->pv = pv;

  bestValue = delta = alpha = -VALUE_INFINITE;
  beta = VALUE_INFINITE;

  size_t multiPV = Options["MultiPV"];

  // Pick integer skill levels, but non-deterministically round up or down
  // such that the average integer skill corresponds to the input floating point one.
  // UCI_Elo is converted to a suitable fractional skill level, using anchoring
  // to CCRL Elo (goldfish 1.13 = 2000) and a fit through Ordo derived Elo
  // for match (TC 60+0.6) results spanning a wide range of k values.
  PRNG rng(now());
  double floatLevel = Options["UCI_LimitStrength"] ?
                        clamp(std::pow((Options["UCI_Elo"] - 1346.6) / 143.4, 1 / 0.806), 0.0, 20.0) :
                        double(Options["Skill Level"]);
  int intLevel = int(floatLevel) +
                 ((floatLevel - int(floatLevel)) * 1024 > rng.rand<unsigned>() % 1024  ? 1 : 0);
  Skill skill(intLevel);

  // When playing with strength handicap enable MultiPV search that we will
  // use behind the scenes to retrieve a set of possible moves.
  if (skill.enabled())
      multiPV = std::max(multiPV, (size_t)4);

  multiPV = std::min(multiPV, rootMoves.size());

  int ct = int(Options["Contempt"]) * PawnValueEg / 100; // From centipawns

  // In analysis mode, adjust contempt in accordance with user preference
  if (Limits.infinite || Options["UCI_AnalyseMode"])
      ct =  Options["Analysis Contempt"] == "Off"  ? 0
          : Options["Analysis Contempt"] == "Both" ? ct
          : Options["Analysis Contempt"] == "White" && us == BLACK ? -ct
          : Options["Analysis Contempt"] == "Black" && us == WHITE ? -ct
          : ct;

  // Evaluation score is from the white point of view
  contempt = (us == WHITE ?  make_score(ct, ct / 2)
                          : -make_score(ct, ct / 2));

  // Iterative deepening loop until requested to stop or the target depth is reached
  while (   (rootDepth += ONE_PLY) < DEPTH_MAX
         && !Threads.stop
         && !(Limits.depth && mainThread && rootDepth / ONE_PLY > Limits.depth))
  {
      // Age out PV variability metric
      if (mainThread)
          totBestMoveChanges /= 2;

      // Save the last iteration's scores before first PV line is searched and
      // all the move scores except the (new) PV are set to -VALUE_INFINITE.
      for (RootMove& rm : rootMoves)
          rm.previousScore = rm.score;

      size_t pvFirst = 0;
      pvLast = 0;

      // MultiPV loop. We perform a full root search for each PV line
      for (pvIdx = 0; pvIdx < multiPV && !Threads.stop; ++pvIdx)
      {
          if (pvIdx == pvLast)
          {
              pvFirst = pvLast;
              for (pvLast++; pvLast < rootMoves.size(); pvLast++)
                  if (rootMoves[pvLast].tbRank != rootMoves[pvFirst].tbRank)
                      break;
          }

          // Reset UCI info selDepth for each depth and each PV line
          selDepth = 0;

          // Reset aspiration window starting size
          if (rootDepth >= 4 * ONE_PLY)
          {
              Value previousScore = rootMoves[pvIdx].previousScore;
              delta = Value(23);
              alpha = std::max(previousScore - delta,-VALUE_INFINITE);
              beta  = std::min(previousScore + delta, VALUE_INFINITE);

              // Adjust contempt based on root move's previousScore (dynamic contempt)
              int dct = ct + 86 * previousScore / (abs(previousScore) + 176);

              contempt = (us == WHITE ?  make_score(dct, dct / 2)
                                      : -make_score(dct, dct / 2));
          }

          // Start with a small aspiration window and, in the case of a fail
          // high/low, re-search with a bigger window until we don't fail
          // high/low anymore.
          int failedHighCnt = 0;
          while (true)
          {
              Depth adjustedDepth = std::max(ONE_PLY, rootDepth - failedHighCnt * ONE_PLY);
              bestValue = ::search<PV>(rootPos, ss, alpha, beta, adjustedDepth, false);

              // Bring the best move to the front. It is critical that sorting
              // is done with a stable algorithm because all the values but the
              // first and eventually the new best one are set to -VALUE_INFINITE
              // and we want to keep the same order for all the moves except the
              // new PV that goes to the front. Note that in case of MultiPV
              // search the already searched PV lines are preserved.
              std::stable_sort(rootMoves.begin() + pvIdx, rootMoves.begin() + pvLast);

              // If search has been stopped, we break immediately. Sorting is
              // safe because RootMoves is still valid, although it refers to
              // the previous iteration.
              if (Threads.stop)
                  break;

              // When failing high/low give some update (without cluttering
              // the UI) before a re-search.
              if (   mainThread
                  && multiPV == 1
                  && (bestValue <= alpha || bestValue >= beta)
                  && Time.elapsed() > 3000)
                  sync_cout << UCI::pv(rootPos, rootDepth, alpha, beta) << sync_endl;

              // In case of failing low/high increase aspiration window and
              // re-search, otherwise exit the loop.
              if (bestValue <= alpha)
              {
                  beta = (alpha + beta) / 2;
                  alpha = std::max(bestValue - delta, -VALUE_INFINITE);

                  failedHighCnt = 0;
                  if (mainThread)
                      mainThread->stopOnPonderhit = false;
              }
              else if (bestValue >= beta)
              {
                  beta = std::min(bestValue + delta, VALUE_INFINITE);
                  ++failedHighCnt;
              }
              else
              {
                  ++rootMoves[pvIdx].bestMoveCount;
                  break;
              }

              delta += delta / 4 + 5;

              assert(alpha >= -VALUE_INFINITE && beta <= VALUE_INFINITE);
          }

          // Sort the PV lines searched so far and update the GUI
          std::stable_sort(rootMoves.begin() + pvFirst, rootMoves.begin() + pvIdx + 1);

          if (    mainThread
              && (Threads.stop || pvIdx + 1 == multiPV || Time.elapsed() > 3000))
              sync_cout << UCI::pv(rootPos, rootDepth, alpha, beta) << sync_endl;
      }

      if (!Threads.stop)
          completedDepth = rootDepth;

      if (rootMoves[0].pv[0] != lastBestMove) {
         lastBestMove = rootMoves[0].pv[0];
         lastBestMoveDepth = rootDepth;
      }

      // Have we found a "mate in x"?
      if (   Limits.mate
          && bestValue >= VALUE_MATE_IN_MAX_PLY
          && VALUE_MATE - bestValue <= 2 * Limits.mate)
          Threads.stop = true;

      if (!mainThread)
          continue;

      // If skill level is enabled and time is up, pick a sub-optimal best move
      if (skill.enabled() && skill.time_to_pick(rootDepth))
          skill.pick_best(multiPV);

      // Do we have time for the next iteration? Can we stop searching now?
      if (    Limits.use_time_management()
          && !Threads.stop
          && !mainThread->stopOnPonderhit)
      {
          double fallingEval = (354 + 10 * (mainThread->previousScore - bestValue)) / 692.0;
          fallingEval = clamp(fallingEval, 0.5, 1.5);

          // If the bestMove is stable over several iterations, reduce time accordingly
          timeReduction = lastBestMoveDepth + 9 * ONE_PLY < completedDepth ? 1.97 : 0.98;
          double reduction = (1.36 + mainThread->previousTimeReduction) / (2.29 * timeReduction);

          // Use part of the gained time from a previous stable move for the current move
          for (Thread* th : Threads)
          {
              totBestMoveChanges += th->bestMoveChanges;
              th->bestMoveChanges = 0;
          }
          double bestMoveInstability = 1 + totBestMoveChanges / Threads.size();

          // Stop the search if we have only one legal move, or if available time elapsed
          if (   rootMoves.size() == 1
              || Time.elapsed() > Time.optimum() * fallingEval * reduction * bestMoveInstability)
          {
              // If we are allowed to ponder do not stop the search now but
              // keep pondering until the GUI sends "ponderhit" or "stop".
              if (mainThread->ponder)
                  mainThread->stopOnPonderhit = true;
              else
                  Threads.stop = true;
          }
      }
  }

  if (!mainThread)
      return;

  mainThread->previousTimeReduction = timeReduction;

  // If skill level is enabled, swap best PV line with the sub-optimal one
  if (skill.enabled())
      std::swap(rootMoves[0], *std::find(rootMoves.begin(), rootMoves.end(),
                skill.best ? skill.best : skill.pick_best(multiPV)));
}


namespace {

  // search<>() is the main search function for both PV and non-PV nodes

  template <NodeType NT>
  Value search(Position& pos, Stack* ss, Value alpha, Value beta, Depth depth, bool cutNode) {

    constexpr bool PvNode = NT == PV;
    const bool rootNode = PvNode && ss->ply == 0;

    // Check if we have an upcoming move which draws by repetition, or
    // if the opponent had an alternative move earlier to this position.
    if (   pos.rule50_count() >= 3
        && alpha < VALUE_DRAW
        && !rootNode
        && pos.has_game_cycle(ss->ply))
    {
        alpha = value_draw(depth, pos.this_thread());
        if (alpha >= beta)
            return alpha;
    }

    // Dive into quiescence search when the depth reaches zero
    if (depth < ONE_PLY)
        return qsearch<NT>(pos, ss, alpha, beta);

    assert(-VALUE_INFINITE <= alpha && alpha < beta && beta <= VALUE_INFINITE);
    assert(PvNode || (alpha == beta - 1));
    assert(DEPTH_ZERO < depth && depth < DEPTH_MAX);
    assert(!(PvNode && cutNode));
    assert(depth / ONE_PLY * ONE_PLY == depth);

    Move pv[MAX_PLY+1], capturesSearched[32], quietsSearched[64];
    StateInfo st;
    TTEntry* tte;
    Key posKey;
    Move ttMove, move, excludedMove, bestMove;
    Depth extension, newDepth;
    Value bestValue, value, ttValue, eval, maxValue;
    bool ttHit, ttPv, inCheck, givesCheck, improving, doLMR;
    bool captureOrPromotion, doFullDepthSearch, moveCountPruning, ttCapture;
    Piece movedPiece;
    int moveCount, captureCount, quietCount, singularLMR;

    // Step 1. Initialize node
    Thread* thisThread = pos.this_thread();
    inCheck = pos.checkers();
    Color us = pos.side_to_move();
    moveCount = captureCount = quietCount = singularLMR = ss->moveCount = 0;
    bestValue = -VALUE_INFINITE;
    maxValue = VALUE_INFINITE;

    // Check for the available remaining time
    if (thisThread == Threads.main())
        static_cast<MainThread*>(thisThread)->check_time();

    // Used to send selDepth info to GUI (selDepth counts from 1, ply from 0)
    if (PvNode && thisThread->selDepth < ss->ply + 1)
        thisThread->selDepth = ss->ply + 1;

    if (!rootNode)
    {
        Value variantResult;
        if (pos.is_game_end(variantResult, ss->ply))
            return variantResult;

        // Step 2. Check for aborted search and immediate draw
        if (   Threads.stop.load(std::memory_order_relaxed)
            || ss->ply >= MAX_PLY)
            return (ss->ply >= MAX_PLY && !inCheck) ? evaluate(pos)
                                                    : value_draw(depth, pos.this_thread());

        // Step 3. Mate distance pruning. Even if we mate at the next move our score
        // would be at best mate_in(ss->ply+1), but if alpha is already bigger because
        // a shorter mate was found upward in the tree then there is no need to search
        // because we will never beat the current alpha. Same logic but with reversed
        // signs applies also in the opposite condition of being mated instead of giving
        // mate. In this case return a fail-high score.
        alpha = std::max(mated_in(ss->ply), alpha);
        beta = std::min(mate_in(ss->ply+1), beta);
        if (alpha >= beta)
            return alpha;
    }

    assert(0 <= ss->ply && ss->ply < MAX_PLY);

    (ss+1)->ply = ss->ply + 1;
    (ss+1)->excludedMove = bestMove = MOVE_NONE;
    (ss+2)->killers[0] = (ss+2)->killers[1] = MOVE_NONE;
    Square prevSq = to_sq((ss-1)->currentMove);

    // Initialize statScore to zero for the grandchildren of the current position.
    // So statScore is shared between all grandchildren and only the first grandchild
    // starts with statScore = 0. Later grandchildren start with the last calculated
    // statScore of the previous grandchild. This influences the reduction rules in
    // LMR which are based on the statScore of parent position.
    if (rootNode)
        (ss+4)->statScore = 0;
    else
        (ss+2)->statScore = 0;

    // Step 4. Transposition table lookup. We don't want the score of a partial
    // search to overwrite a previous full search TT value, so we use a different
    // position key in case of an excluded move.
    excludedMove = ss->excludedMove;
    posKey = pos.key() ^ (Key(excludedMove) << 16); // Isn't a very good hash
    tte = TT.probe(posKey, ttHit);
    ttValue = ttHit ? value_from_tt(tte->value(), ss->ply) : VALUE_NONE;
    ttMove =  rootNode ? thisThread->rootMoves[thisThread->pvIdx].pv[0]
            : ttHit    ? tte->move() : MOVE_NONE;
    ttPv = PvNode || (ttHit && tte->is_pv());

    // At non-PV nodes we check for an early TT cutoff
    if (  !PvNode
        && ttHit
        && tte->depth() >= depth
        && ttValue != VALUE_NONE // Possible in case of TT access race
        && (ttValue >= beta ? (tte->bound() & BOUND_LOWER)
                            : (tte->bound() & BOUND_UPPER)))
    {
        // If ttMove is quiet, update move sorting heuristics on TT hit
        if (ttMove)
        {
            if (ttValue >= beta)
            {
                if (!pos.capture_or_promotion(ttMove))
                    update_quiet_stats(pos, ss, ttMove, nullptr, 0, stat_bonus(depth));

                // Extra penalty for early quiet moves of the previous ply
                if ((ss-1)->moveCount <= 2 && !pos.captured_piece())
                    update_continuation_histories(ss-1, pos.piece_on(prevSq), prevSq, -stat_bonus(depth + ONE_PLY));
            }
            // Penalty for a quiet ttMove that fails low
            else if (!pos.capture_or_promotion(ttMove))
            {
                int penalty = -stat_bonus(depth);
                thisThread->mainHistory[us][from_to(ttMove)] << penalty;
                update_continuation_histories(ss, pos.moved_piece(ttMove), to_sq(ttMove), penalty);
            }
        }
        return ttValue;
    }

    // Step 5. Tablebases probe
    if (!rootNode && TB::Cardinality)
    {
        int piecesCount = pos.count<ALL_PIECES>();

        if (    piecesCount <= TB::Cardinality
            && (piecesCount <  TB::Cardinality || depth >= TB::ProbeDepth)
            &&  pos.rule50_count() == 0
            &&  Options["UCI_Variant"] == "chess"
            && !pos.can_castle(ANY_CASTLING))
        {
            TB::ProbeState err;
            TB::WDLScore wdl = Tablebases::probe_wdl(pos, &err);

            // Force check of time on the next occasion
            if (thisThread == Threads.main())
                static_cast<MainThread*>(thisThread)->callsCnt = 0;

            if (err != TB::ProbeState::FAIL)
            {
                thisThread->tbHits.fetch_add(1, std::memory_order_relaxed);

                int drawScore = TB::UseRule50 ? 1 : 0;

                value =  wdl < -drawScore ? -VALUE_MATE + MAX_PLY + ss->ply + 1
                       : wdl >  drawScore ?  VALUE_MATE - MAX_PLY - ss->ply - 1
                                          :  VALUE_DRAW + 2 * wdl * drawScore;

                Bound b =  wdl < -drawScore ? BOUND_UPPER
                         : wdl >  drawScore ? BOUND_LOWER : BOUND_EXACT;

                if (    b == BOUND_EXACT
                    || (b == BOUND_LOWER ? value >= beta : value <= alpha))
                {
                    tte->save(posKey, value_to_tt(value, ss->ply), ttPv, b,
                              std::min(DEPTH_MAX - ONE_PLY, depth + 6 * ONE_PLY),
                              MOVE_NONE, VALUE_NONE);

                    return value;
                }

                if (PvNode)
                {
                    if (b == BOUND_LOWER)
                        bestValue = value, alpha = std::max(alpha, bestValue);
                    else
                        maxValue = value;
                }
            }
        }
    }

    // Step 6. Static evaluation of the position
    if (inCheck)
    {
        ss->staticEval = eval = VALUE_NONE;
        improving = false;
        goto moves_loop;  // Skip early pruning when in check
    }
    else if (ttHit)
    {
        // Never assume anything about values stored in TT
        ss->staticEval = eval = tte->eval();
        if (eval == VALUE_NONE)
            ss->staticEval = eval = evaluate(pos);

        // Can ttValue be used as a better position evaluation?
        if (    ttValue != VALUE_NONE
            && (tte->bound() & (ttValue > eval ? BOUND_LOWER : BOUND_UPPER)))
            eval = ttValue;
    }
    else
    {
        if ((ss-1)->currentMove != MOVE_NULL)
        {
            int bonus = -(ss-1)->statScore / 512;

            ss->staticEval = eval = evaluate(pos) + bonus;
        }
        else
            ss->staticEval = eval = -(ss-1)->staticEval + 2 * Eval::tempo_value(pos);

        tte->save(posKey, VALUE_NONE, ttPv, BOUND_NONE, DEPTH_NONE, MOVE_NONE, eval);
    }

    // Step 7. Razoring (~2 Elo)
    if (   !rootNode // The required rootNode PV handling is not available in qsearch
        &&  depth < 2 * ONE_PLY
        && !pos.must_capture()
        && !pos.capture_the_flag_piece()
        && !pos.check_counting()
        &&  eval <= alpha - RazorMargin)
        return qsearch<NT>(pos, ss, alpha, beta);

    improving =   ss->staticEval >= (ss-2)->staticEval
               || (ss-2)->staticEval == VALUE_NONE;

    // Skip early pruning in case of mandatory capture
    if (pos.must_capture() && MoveList<CAPTURES>(pos).size())
        goto moves_loop;

    // Step 8. Futility pruning: child node (~30 Elo)
    if (   !PvNode
        &&  depth < 7 * ONE_PLY
        && !(   pos.extinction_value() == -VALUE_MATE
             && pos.extinction_piece_types().find(ALL_PIECES) == pos.extinction_piece_types().end())
        && (pos.checking_permitted() || !pos.capture_the_flag_piece())
        &&  eval - futility_margin(depth, improving) * (1 + pos.check_counting()) >= beta
        &&  eval < VALUE_KNOWN_WIN) // Do not return unproven wins
        return eval;

    // Step 9. Null move search with verification search (~40 Elo)
    if (   !PvNode
        && (ss-1)->currentMove != MOVE_NULL
        && (ss-1)->statScore < 22661
        &&  eval >= beta
        &&  eval >= ss->staticEval
        &&  ss->staticEval >= beta - 33 * depth / ONE_PLY + 299 - improving * 30
        && !excludedMove
        &&  pos.non_pawn_material(us)
        && (pos.pieces(~us) ^ pos.pieces(~us, PAWN))
        && (pos.pieces() ^ pos.pieces(BREAKTHROUGH_PIECE) ^ pos.pieces(CLOBBER_PIECE))
        && (ss->ply >= thisThread->nmpMinPly || us != thisThread->nmpColor))
    {
        assert(eval - beta >= 0);

        // Null move dynamic reduction based on depth and value
<<<<<<< HEAD
        Depth R = ((823 - 150 * !pos.checking_permitted() + 67 * depth / ONE_PLY) / 256 + std::min(int(eval - beta) / 200, 3)) * ONE_PLY;
=======
        Depth R = ((835 + 70 * depth / ONE_PLY) / 256 + std::min(int(eval - beta) / 185, 3)) * ONE_PLY;
>>>>>>> a858defd

        ss->currentMove = MOVE_NULL;
        ss->continuationHistory = &thisThread->continuationHistory[NO_PIECE][0];

        pos.do_null_move(st);

        Value nullValue = -search<NonPV>(pos, ss+1, -beta, -beta+1, depth-R, !cutNode);

        pos.undo_null_move();

        if (nullValue >= beta)
        {
            // Do not return unproven mate scores
            if (nullValue >= VALUE_MATE_IN_MAX_PLY)
                nullValue = beta;

            if (thisThread->nmpMinPly || (abs(beta) < VALUE_KNOWN_WIN && depth < 13 * ONE_PLY))
                return nullValue;

            assert(!thisThread->nmpMinPly); // Recursive verification is not allowed

            // Do verification search at high depths, with null move pruning disabled
            // for us, until ply exceeds nmpMinPly.
            thisThread->nmpMinPly = ss->ply + 3 * (depth-R) / (4 * ONE_PLY);
            thisThread->nmpColor = us;

            Value v = search<NonPV>(pos, ss, beta-1, beta, depth-R, false);

            thisThread->nmpMinPly = 0;

            if (v >= beta)
                return nullValue;
        }
    }

    // Step 10. ProbCut (~10 Elo)
    // If we have a good enough capture and a reduced search returns a value
    // much above beta, we can (almost) safely prune the previous move.
    if (   !PvNode
        &&  depth >= 5 * ONE_PLY
        &&  (pos.pieces() ^ pos.pieces(CLOBBER_PIECE))
        &&  abs(beta) < VALUE_MATE_IN_MAX_PLY)
    {
<<<<<<< HEAD
        Value raisedBeta = std::min(beta + 216 * (1 + pos.check_counting() + (pos.extinction_value() != VALUE_NONE)) - 48 * improving, VALUE_INFINITE);
=======
        Value raisedBeta = std::min(beta + 191 - 46 * improving, VALUE_INFINITE);
>>>>>>> a858defd
        MovePicker mp(pos, ttMove, raisedBeta - ss->staticEval, &thisThread->captureHistory);
        int probCutCount = 0;

        while (  (move = mp.next_move()) != MOVE_NONE
               && probCutCount < 2 + 2 * cutNode)
            if (move != excludedMove && pos.legal(move))
            {
                probCutCount++;

                ss->currentMove = move;
                ss->continuationHistory = &thisThread->continuationHistory[history_slot(pos.moved_piece(move))][to_sq(move)];

                assert(depth >= 5 * ONE_PLY);

                pos.do_move(move, st);

                // Perform a preliminary qsearch to verify that the move holds
                value = -qsearch<NonPV>(pos, ss+1, -raisedBeta, -raisedBeta+1);

                // If the qsearch held, perform the regular search
                if (value >= raisedBeta)
                    value = -search<NonPV>(pos, ss+1, -raisedBeta, -raisedBeta+1, depth - 4 * ONE_PLY, !cutNode);

                pos.undo_move(move);

                if (value >= raisedBeta)
                    return value;
            }
    }

    // Step 11. Internal iterative deepening (~2 Elo)
<<<<<<< HEAD
    if (depth >= (8 - 2 * pos.captures_to_hand()) * ONE_PLY && !ttMove)
=======
    if (depth >= 7 * ONE_PLY && !ttMove)
>>>>>>> a858defd
    {
        search<NT>(pos, ss, alpha, beta, depth - (7 - 2 * pos.captures_to_hand()) * ONE_PLY, cutNode);

        tte = TT.probe(posKey, ttHit);
        ttValue = ttHit ? value_from_tt(tte->value(), ss->ply) : VALUE_NONE;
        ttMove = ttHit ? tte->move() : MOVE_NONE;
    }

moves_loop: // When in check, search starts from here

    const PieceToHistory* contHist[] = { (ss-1)->continuationHistory, (ss-2)->continuationHistory,
                                          nullptr, (ss-4)->continuationHistory,
                                          nullptr, (ss-6)->continuationHistory };

    Move countermove = thisThread->counterMoves[pos.piece_on(prevSq)][prevSq];

    MovePicker mp(pos, ttMove, depth, &thisThread->mainHistory,
                                      &thisThread->captureHistory,
                                      contHist,
                                      countermove,
                                      ss->killers);

    value = bestValue; // Workaround a bogus 'uninitialized' warning under gcc
    moveCountPruning = false;
    ttCapture = ttMove && pos.capture_or_promotion(ttMove);

    // Mark this node as being searched
    ThreadHolding th(thisThread, posKey, ss->ply);

    // Step 12. Loop through all pseudo-legal moves until no moves remain
    // or a beta cutoff occurs.
    while ((move = mp.next_move(moveCountPruning)) != MOVE_NONE)
    {
      assert(is_ok(move));

      if (move == excludedMove)
          continue;

      // At root obey the "searchmoves" option and skip moves not listed in Root
      // Move List. As a consequence any illegal move is also skipped. In MultiPV
      // mode we also skip PV moves which have been already searched and those
      // of lower "TB rank" if we are in a TB root position.
      if (rootNode && !std::count(thisThread->rootMoves.begin() + thisThread->pvIdx,
                                  thisThread->rootMoves.begin() + thisThread->pvLast, move))
          continue;

      ss->moveCount = ++moveCount;

      if (rootNode && thisThread == Threads.main() && Time.elapsed() > 3000)
          sync_cout << "info depth " << depth / ONE_PLY
                    << " currmove " << UCI::move(pos, move)
                    << " currmovenumber " << moveCount + thisThread->pvIdx << sync_endl;
      if (PvNode)
          (ss+1)->pv = nullptr;

      extension = DEPTH_ZERO;
      captureOrPromotion = pos.capture_or_promotion(move);
      movedPiece = pos.moved_piece(move);
      givesCheck = pos.gives_check(move);

      // Step 13. Extensions (~70 Elo)

      // Singular extension search (~60 Elo). If all moves but one fail low on a
      // search of (alpha-s, beta-s), and just one fails high on (alpha, beta),
      // then that move is singular and should be extended. To verify this we do
      // a reduced search on all the other moves but the ttMove and if the
      // result is lower than ttValue minus a margin then we will extend the ttMove.
      if (    depth >= 6 * ONE_PLY
          &&  move == ttMove
          && !rootNode
          && !excludedMove // Avoid recursive singular search
       /* &&  ttValue != VALUE_NONE Already implicit in the next condition */
          &&  abs(ttValue) < VALUE_KNOWN_WIN
          && (tte->bound() & BOUND_LOWER)
          &&  tte->depth() >= depth - 3 * ONE_PLY
          &&  pos.legal(move))
      {
          Value singularBeta = ttValue - 2 * depth / ONE_PLY;
          Depth halfDepth = depth / (2 * ONE_PLY) * ONE_PLY; // ONE_PLY invariant
          ss->excludedMove = move;
          value = search<NonPV>(pos, ss, singularBeta - 1, singularBeta, halfDepth, cutNode);
          ss->excludedMove = MOVE_NONE;

          if (value < singularBeta)
          {
              extension = ONE_PLY;
              singularLMR++;

              if (value < singularBeta - std::min(4 * depth / ONE_PLY, 36))
                  singularLMR++;
          }

          // Multi-cut pruning
          // Our ttMove is assumed to fail high, and now we failed high also on a reduced
          // search without the ttMove. So we assume this expected Cut-node is not singular,
          // that multiple moves fail high, and we can prune the whole subtree by returning
          // a soft bound.
          else if (   eval >= beta
                   && singularBeta >= beta)
              return singularBeta;
      }

      // Check extension (~2 Elo)
      else if (    givesCheck
               && (pos.is_discovery_check_on_king(~us, move) || pos.see_ge(move)))
          extension = ONE_PLY;

      // Castling extension
      else if (type_of(move) == CASTLING)
          extension = ONE_PLY;

      // Shuffle extension
      else if (   PvNode
               && pos.rule50_count() > 18
               && depth < 3 * ONE_PLY
               && ++thisThread->shuffleExts < thisThread->nodes.load(std::memory_order_relaxed) / 4)  // To avoid too many extensions
          extension = ONE_PLY;

      // Passed pawn extension
      else if (   move == ss->killers[0]
               && pos.advanced_pawn_push(move)
               && pos.pawn_passed(us, to_sq(move)))
          extension = ONE_PLY;

      // Losing chess capture extension
      else if (    pos.must_capture()
               &&  pos.capture(move)
               &&  MoveList<CAPTURES>(pos).size() == 1)
          extension = ONE_PLY;

      // Calculate new depth for this move
      newDepth = depth - ONE_PLY + extension;

      // Step 14. Pruning at shallow depth (~170 Elo)
      if (  !rootNode
          && (pos.non_pawn_material(us) || !(pos.pieces(us) ^ pos.pieces(us, PAWN)))
          && bestValue > VALUE_MATED_IN_MAX_PLY)
      {
          // Skip quiet moves if movecount exceeds our FutilityMoveCount threshold
          moveCountPruning = moveCount >= futility_move_count(improving, depth / ONE_PLY);

          if (   !captureOrPromotion
              && !givesCheck
              && (!pos.must_capture() || !pos.attackers_to(to_sq(move), ~us))
              && (!pos.advanced_pawn_push(move) || pos.non_pawn_material(~us) > BishopValueMg || pos.count<ALL_PIECES>(us) == pos.count<PAWN>(us)))
          {
              // Move count based pruning
              if (moveCountPruning)
                  continue;

              // Reduced depth of the next LMR search
              int lmrDepth = std::max(newDepth - reduction(improving, depth, moveCount), DEPTH_ZERO);
              lmrDepth /= ONE_PLY;

              // Countermoves based pruning (~20 Elo)
<<<<<<< HEAD
              if (   lmrDepth < 3 + ((ss-1)->statScore > 0 || (ss-1)->moveCount == 1)
                  && (*contHist[0])[history_slot(movedPiece)][to_sq(move)] < CounterMovePruneThreshold
                  && (*contHist[1])[history_slot(movedPiece)][to_sq(move)] < CounterMovePruneThreshold)
=======
              if (   lmrDepth < 4 + ((ss-1)->statScore > 0 || (ss-1)->moveCount == 1)
                  && (*contHist[0])[movedPiece][to_sq(move)] < CounterMovePruneThreshold
                  && (*contHist[1])[movedPiece][to_sq(move)] < CounterMovePruneThreshold)
>>>>>>> a858defd
                  continue;

              // Futility pruning: parent node (~2 Elo)
              if (   lmrDepth < 6
                  && !inCheck
<<<<<<< HEAD
                  && !(   pos.extinction_value() == -VALUE_MATE
                       && pos.extinction_piece_types().find(ALL_PIECES) == pos.extinction_piece_types().end())
                  && ss->staticEval + 256 + 200 * lmrDepth <= alpha)
=======
                  && ss->staticEval + 250 + 211 * lmrDepth <= alpha)
>>>>>>> a858defd
                  continue;

              // Prune moves with negative SEE (~10 Elo)
              if (!pos.must_capture() && !pos.see_ge(move, Value(-(31 - std::min(lmrDepth, 18)) * lmrDepth * lmrDepth)))
                  continue;
          }
<<<<<<< HEAD
          else if (  (!givesCheck || !extension)
                   && !pos.must_capture()
                   && !pos.see_ge(move, -(PawnValueEg + 120 * pos.captures_to_hand()) * (depth / ONE_PLY))) // (~20 Elo)
=======
          else if (  !(givesCheck && extension)
                   && !pos.see_ge(move, Value(-199) * (depth / ONE_PLY))) // (~20 Elo)
>>>>>>> a858defd
                  continue;
      }

      // Speculative prefetch as early as possible
      prefetch(TT.first_entry(pos.key_after(move)));

      // Check for legality just before making the move
      if (!rootNode && !pos.legal(move))
      {
          ss->moveCount = --moveCount;
          continue;
      }

      // Update the current move (this must be done after singular extension search)
      ss->currentMove = move;
      ss->continuationHistory = &thisThread->continuationHistory[history_slot(movedPiece)][to_sq(move)];

      // Step 15. Make the move
      pos.do_move(move, st, givesCheck);

      // Step 16. Reduced depth search (LMR). If the move fails high it will be
      // re-searched at full depth.
      if (    depth >= 3 * ONE_PLY
          &&  moveCount > 1 + 2 * rootNode
          && (!rootNode || thisThread->best_move_count(move) == 0)
          && (  !captureOrPromotion
              || moveCountPruning
<<<<<<< HEAD
              || ss->staticEval + PieceValue[EG][pos.captured_piece()] <= alpha)
          && !(pos.must_capture() && MoveList<CAPTURES>(pos).size()))
=======
              || ss->staticEval + PieceValue[EG][pos.captured_piece()] <= alpha
              || cutNode))
>>>>>>> a858defd
      {
          Depth r = reduction(improving, depth, moveCount);

          // Reduction if other threads are searching this position.
          if (th.marked())
              r += ONE_PLY;

          // Decrease reduction if position is or has been on the PV
          if (ttPv)
              r -= 2 * ONE_PLY;

          // Decrease reduction if opponent's move count is high (~10 Elo)
          if ((ss-1)->moveCount > 15)
              r -= ONE_PLY;

          // Decrease reduction if ttMove has been singularly extended
          r -= singularLMR * ONE_PLY;

          if (!captureOrPromotion && !(pos.must_capture() && MoveList<CAPTURES>(pos).size()))
          {
              // Increase reduction if ttMove is a capture (~0 Elo)
              if (ttCapture)
                  r += ONE_PLY;

              // Increase reduction for cut nodes (~5 Elo)
              if (cutNode)
                  r += 2 * ONE_PLY;

              // Decrease reduction for moves that escape a capture. Filter out
              // castling moves, because they are coded as "king captures rook" and
              // hence break make_move(). (~5 Elo)
              else if (    type_of(move) == NORMAL
                       && !pos.see_ge(reverse_move(move)))
                  r -= 2 * ONE_PLY;

              ss->statScore =  thisThread->mainHistory[us][from_to(move)]
<<<<<<< HEAD
                             + (*contHist[0])[history_slot(movedPiece)][to_sq(move)]
                             + (*contHist[1])[history_slot(movedPiece)][to_sq(move)]
                             + (*contHist[3])[history_slot(movedPiece)][to_sq(move)]
                             - 4000;
=======
                             + (*contHist[0])[movedPiece][to_sq(move)]
                             + (*contHist[1])[movedPiece][to_sq(move)]
                             + (*contHist[3])[movedPiece][to_sq(move)]
                             - 4729;
>>>>>>> a858defd

              // Reset statScore to zero if negative and most stats shows >= 0
              if (    ss->statScore < 0
                  && (*contHist[0])[history_slot(movedPiece)][to_sq(move)] >= 0
                  && (*contHist[1])[history_slot(movedPiece)][to_sq(move)] >= 0
                  && thisThread->mainHistory[us][from_to(move)] >= 0)
                  ss->statScore = 0;

              // Decrease/increase reduction by comparing opponent's stat score (~10 Elo)
              if (ss->statScore >= -99 && (ss-1)->statScore < -116)
                  r -= ONE_PLY;

              else if ((ss-1)->statScore >= -117 && ss->statScore < -144)
                  r += ONE_PLY;

              // Decrease/increase reduction for moves with a good/bad history (~30 Elo)
              r -= ss->statScore / 16384 * ONE_PLY;
          }

          Depth d = clamp(newDepth - r, ONE_PLY, newDepth);

          value = -search<NonPV>(pos, ss+1, -(alpha+1), -alpha, d, true);

          doFullDepthSearch = (value > alpha && d != newDepth), doLMR = true;
      }
      else
          doFullDepthSearch = !PvNode || moveCount > 1, doLMR = false;

      // Step 17. Full depth search when LMR is skipped or fails high
      if (doFullDepthSearch)
      {
          value = -search<NonPV>(pos, ss+1, -(alpha+1), -alpha, newDepth, !cutNode);

          if (doLMR && !captureOrPromotion)
          {
              int bonus = value > alpha ?  stat_bonus(newDepth)
                                        : -stat_bonus(newDepth);

              if (move == ss->killers[0])
                  bonus += bonus / 4;

              update_continuation_histories(ss, movedPiece, to_sq(move), bonus);
          }
      }

      // For PV nodes only, do a full PV search on the first move or after a fail
      // high (in the latter case search only if value < beta), otherwise let the
      // parent node fail low with value <= alpha and try another move.
      if (PvNode && (moveCount == 1 || (value > alpha && (rootNode || value < beta))))
      {
          (ss+1)->pv = pv;
          (ss+1)->pv[0] = MOVE_NONE;

          value = -search<PV>(pos, ss+1, -beta, -alpha, newDepth, false);
      }

      // Step 18. Undo move
      pos.undo_move(move);

      assert(value > -VALUE_INFINITE && value < VALUE_INFINITE);

      // Step 19. Check for a new best move
      // Finished searching the move. If a stop occurred, the return value of
      // the search cannot be trusted, and we return immediately without
      // updating best move, PV and TT.
      if (Threads.stop.load(std::memory_order_relaxed))
          return VALUE_ZERO;

      if (rootNode)
      {
          RootMove& rm = *std::find(thisThread->rootMoves.begin(),
                                    thisThread->rootMoves.end(), move);

          // PV move or new best move?
          if (moveCount == 1 || value > alpha)
          {
              rm.score = value;
              rm.selDepth = thisThread->selDepth;
              rm.pv.resize(1);

              assert((ss+1)->pv);

              for (Move* m = (ss+1)->pv; *m != MOVE_NONE; ++m)
                  rm.pv.push_back(*m);

              // We record how often the best move has been changed in each
              // iteration. This information is used for time management: When
              // the best move changes frequently, we allocate some more time.
              if (moveCount > 1)
                  ++thisThread->bestMoveChanges;
          }
          else
              // All other moves but the PV are set to the lowest value: this
              // is not a problem when sorting because the sort is stable and the
              // move position in the list is preserved - just the PV is pushed up.
              rm.score = -VALUE_INFINITE;
      }

      if (value > bestValue)
      {
          bestValue = value;

          if (value > alpha)
          {
              bestMove = move;

              if (PvNode && !rootNode) // Update pv even in fail-high case
                  update_pv(ss->pv, move, (ss+1)->pv);

              if (PvNode && value < beta) // Update alpha! Always alpha < beta
                  alpha = value;
              else
              {
                  assert(value >= beta); // Fail high
                  ss->statScore = 0;
                  break;
              }
          }
      }

      if (move != bestMove)
      {
          if (captureOrPromotion && captureCount < 32)
              capturesSearched[captureCount++] = move;

          else if (!captureOrPromotion && quietCount < 64)
              quietsSearched[quietCount++] = move;
      }
    }

    // The following condition would detect a stop only after move loop has been
    // completed. But in this case bestValue is valid because we have fully
    // searched our subtree, and we can anyhow save the result in TT.
    /*
       if (Threads.stop)
        return VALUE_DRAW;
    */

    // Step 20. Check for mate and stalemate
    // All legal moves have been searched and if there are no legal moves, it
    // must be a mate or a stalemate. If we are in a singular extension search then
    // return a fail low score.

    assert(moveCount || !inCheck || excludedMove || !MoveList<LEGAL>(pos).size());

    if (!moveCount)
        bestValue = excludedMove ? alpha
                   :     inCheck ? pos.checkmate_value(ss->ply) : pos.stalemate_value(ss->ply);
    else if (bestMove)
    {
        // Quiet best move: update move sorting heuristics
        if (!pos.capture_or_promotion(bestMove))
            update_quiet_stats(pos, ss, bestMove, quietsSearched, quietCount,
                               stat_bonus(depth + (bestValue > beta + PawnValueMg ? ONE_PLY : DEPTH_ZERO)));

        update_capture_stats(pos, bestMove, capturesSearched, captureCount, stat_bonus(depth + ONE_PLY));

        // Extra penalty for a quiet TT or main killer move in previous ply when it gets refuted
        if (   ((ss-1)->moveCount == 1 || ((ss-1)->currentMove == (ss-1)->killers[0]))
            && !pos.captured_piece())
                update_continuation_histories(ss-1, pos.piece_on(prevSq), prevSq, -stat_bonus(depth + ONE_PLY));

    }
    // Bonus for prior countermove that caused the fail low
    else if (   (depth >= 3 * ONE_PLY || PvNode)
             && !pos.captured_piece())
        update_continuation_histories(ss-1, pos.piece_on(prevSq), prevSq, stat_bonus(depth));

    if (PvNode)
        bestValue = std::min(bestValue, maxValue);

    if (!excludedMove)
        tte->save(posKey, value_to_tt(bestValue, ss->ply), ttPv,
                  bestValue >= beta ? BOUND_LOWER :
                  PvNode && bestMove ? BOUND_EXACT : BOUND_UPPER,
                  depth, bestMove, ss->staticEval);

    assert(bestValue > -VALUE_INFINITE && bestValue < VALUE_INFINITE);

    return bestValue;
  }


  // qsearch() is the quiescence search function, which is called by the main search
  // function with zero depth, or recursively with further decreasing depth per call.
  template <NodeType NT>
  Value qsearch(Position& pos, Stack* ss, Value alpha, Value beta, Depth depth) {

    constexpr bool PvNode = NT == PV;

    assert(alpha >= -VALUE_INFINITE && alpha < beta && beta <= VALUE_INFINITE);
    assert(PvNode || (alpha == beta - 1));
    assert(depth <= DEPTH_ZERO);
    assert(depth / ONE_PLY * ONE_PLY == depth);

    Move pv[MAX_PLY+1];
    StateInfo st;
    TTEntry* tte;
    Key posKey;
    Move ttMove, move, bestMove;
    Depth ttDepth;
    Value bestValue, value, ttValue, futilityValue, futilityBase, oldAlpha;
    bool ttHit, pvHit, inCheck, givesCheck, evasionPrunable;
    int moveCount;

    if (PvNode)
    {
        oldAlpha = alpha; // To flag BOUND_EXACT when eval above alpha and no available moves
        (ss+1)->pv = pv;
        ss->pv[0] = MOVE_NONE;
    }

    Thread* thisThread = pos.this_thread();
    (ss+1)->ply = ss->ply + 1;
    bestMove = MOVE_NONE;
    inCheck = pos.checkers();
    moveCount = 0;

    Value gameResult;
    if (pos.is_game_end(gameResult, ss->ply))
        return gameResult;

    // Check for maximum ply reached
    if (ss->ply >= MAX_PLY)
        return !inCheck ? evaluate(pos) : VALUE_DRAW;

    assert(0 <= ss->ply && ss->ply < MAX_PLY);

    // Decide whether or not to include checks: this fixes also the type of
    // TT entry depth that we are going to use. Note that in qsearch we use
    // only two types of depth in TT: DEPTH_QS_CHECKS or DEPTH_QS_NO_CHECKS.
    ttDepth = inCheck || depth >= DEPTH_QS_CHECKS ? DEPTH_QS_CHECKS
                                                  : DEPTH_QS_NO_CHECKS;
    // Transposition table lookup
    posKey = pos.key();
    tte = TT.probe(posKey, ttHit);
    ttValue = ttHit ? value_from_tt(tte->value(), ss->ply) : VALUE_NONE;
    ttMove = ttHit ? tte->move() : MOVE_NONE;
    pvHit = ttHit && tte->is_pv();

    if (  !PvNode
        && ttHit
        && tte->depth() >= ttDepth
        && ttValue != VALUE_NONE // Only in case of TT access race
        && (ttValue >= beta ? (tte->bound() & BOUND_LOWER)
                            : (tte->bound() & BOUND_UPPER)))
        return ttValue;

    // Evaluate the position statically
    if (inCheck)
    {
        ss->staticEval = VALUE_NONE;
        bestValue = futilityBase = -VALUE_INFINITE;
    }
    else
    {
        if (ttHit)
        {
            // Never assume anything about values stored in TT
            if ((ss->staticEval = bestValue = tte->eval()) == VALUE_NONE)
                ss->staticEval = bestValue = evaluate(pos);

            // Can ttValue be used as a better position evaluation?
            if (    ttValue != VALUE_NONE
                && (tte->bound() & (ttValue > bestValue ? BOUND_LOWER : BOUND_UPPER)))
                bestValue = ttValue;
        }
        else
            ss->staticEval = bestValue =
            (ss-1)->currentMove != MOVE_NULL ? evaluate(pos)
                                             : -(ss-1)->staticEval + 2 * Eval::tempo_value(pos);

        // Stand pat. Return immediately if static value is at least beta
        if (bestValue >= beta)
        {
            if (!ttHit)
                tte->save(posKey, value_to_tt(bestValue, ss->ply), pvHit, BOUND_LOWER,
                          DEPTH_NONE, MOVE_NONE, ss->staticEval);

            return bestValue;
        }

        if (PvNode && bestValue > alpha)
            alpha = bestValue;

        futilityBase = bestValue + 153;
    }

    const PieceToHistory* contHist[] = { (ss-1)->continuationHistory, (ss-2)->continuationHistory,
                                          nullptr, (ss-4)->continuationHistory,
                                          nullptr, (ss-6)->continuationHistory };

    // Initialize a MovePicker object for the current position, and prepare
    // to search the moves. Because the depth is <= 0 here, only captures,
    // queen promotions and checks (only if depth >= DEPTH_QS_CHECKS) will
    // be generated.
    MovePicker mp(pos, ttMove, depth, &thisThread->mainHistory,
                                      &thisThread->captureHistory,
                                      contHist,
                                      to_sq((ss-1)->currentMove));

    // Loop through the moves until no moves remain or a beta cutoff occurs
    while ((move = mp.next_move()) != MOVE_NONE)
    {
      assert(is_ok(move));

      givesCheck = pos.gives_check(move);

      moveCount++;

      // Avoid qsearch explosion for clobber
      if (type_of(pos.moved_piece(move)) == CLOBBER_PIECE && bestValue > VALUE_MATED_IN_MAX_PLY)
          continue;

      // Futility pruning
      if (   !inCheck
          && !givesCheck
          && !(   pos.extinction_value() == -VALUE_MATE
               && pos.extinction_piece_types().find(ALL_PIECES) == pos.extinction_piece_types().end())
          &&  futilityBase > -VALUE_KNOWN_WIN
          && !pos.advanced_pawn_push(move))
      {
          assert(type_of(move) != ENPASSANT); // Due to !pos.advanced_pawn_push

          futilityValue = futilityBase + PieceValue[EG][pos.piece_on(to_sq(move))];

          if (futilityValue <= alpha)
          {
              bestValue = std::max(bestValue, futilityValue);
              continue;
          }

          if (futilityBase <= alpha && !pos.see_ge(move, VALUE_ZERO + 1))
          {
              bestValue = std::max(bestValue, futilityBase);
              continue;
          }
      }

      // Detect non-capture evasions that are candidates to be pruned
      evasionPrunable =    inCheck
                       &&  (depth != DEPTH_ZERO || moveCount > 2)
                       &&  bestValue > VALUE_MATED_IN_MAX_PLY
                       && !pos.capture(move);

      // Don't search moves with negative SEE values
      if (  (!inCheck || evasionPrunable)
          && (!givesCheck || !(is_ok(from_sq(move)) && pos.blockers_for_king(~pos.side_to_move()) & from_sq(move)))
          && !pos.see_ge(move))
          continue;

      // Speculative prefetch as early as possible
      prefetch(TT.first_entry(pos.key_after(move)));

      // Check for legality just before making the move
      if (!pos.legal(move))
      {
          moveCount--;
          continue;
      }

      ss->currentMove = move;
      ss->continuationHistory = &thisThread->continuationHistory[history_slot(pos.moved_piece(move))][to_sq(move)];

      // Make and search the move
      pos.do_move(move, st, givesCheck);
      value = -qsearch<NT>(pos, ss+1, -beta, -alpha, depth - ONE_PLY);
      pos.undo_move(move);

      assert(value > -VALUE_INFINITE && value < VALUE_INFINITE);

      // Check for a new best move
      if (value > bestValue)
      {
          bestValue = value;

          if (value > alpha)
          {
              bestMove = move;

              if (PvNode) // Update pv even in fail-high case
                  update_pv(ss->pv, move, (ss+1)->pv);

              if (PvNode && value < beta) // Update alpha here!
                  alpha = value;
              else
                  break; // Fail high
          }
       }
    }

    // All legal moves have been searched. A special case: If we're in check
    // and no legal moves were found, it is checkmate.
    if (inCheck && bestValue == -VALUE_INFINITE)
        return pos.checkmate_value(ss->ply); // Plies to mate from the root

    tte->save(posKey, value_to_tt(bestValue, ss->ply), pvHit,
              bestValue >= beta ? BOUND_LOWER :
              PvNode && bestValue > oldAlpha  ? BOUND_EXACT : BOUND_UPPER,
              ttDepth, bestMove, ss->staticEval);

    assert(bestValue > -VALUE_INFINITE && bestValue < VALUE_INFINITE);

    return bestValue;
  }


  // value_to_tt() adjusts a mate score from "plies to mate from the root" to
  // "plies to mate from the current position". Non-mate scores are unchanged.
  // The function is called before storing a value in the transposition table.

  Value value_to_tt(Value v, int ply) {

    assert(v != VALUE_NONE);

    return  v >= VALUE_MATE_IN_MAX_PLY  ? v + ply
          : v <= VALUE_MATED_IN_MAX_PLY ? v - ply : v;
  }


  // value_from_tt() is the inverse of value_to_tt(): It adjusts a mate score
  // from the transposition table (which refers to the plies to mate/be mated
  // from current position) to "plies to mate/be mated from the root".

  Value value_from_tt(Value v, int ply) {

    return  v == VALUE_NONE             ? VALUE_NONE
          : v >= VALUE_MATE_IN_MAX_PLY  ? v - ply
          : v <= VALUE_MATED_IN_MAX_PLY ? v + ply : v;
  }


  // update_pv() adds current move and appends child pv[]

  void update_pv(Move* pv, Move move, Move* childPv) {

    for (*pv++ = move; childPv && *childPv != MOVE_NONE; )
        *pv++ = *childPv++;
    *pv = MOVE_NONE;
  }


  // update_continuation_histories() updates histories of the move pairs formed
  // by moves at ply -1, -2, and -4 with current move.

  void update_continuation_histories(Stack* ss, Piece pc, Square to, int bonus) {

    for (int i : {1, 2, 4, 6})
        if (is_ok((ss-i)->currentMove))
            (*(ss-i)->continuationHistory)[history_slot(pc)][to] << bonus;
  }


  // update_capture_stats() updates move sorting heuristics when a new capture best move is found

  void update_capture_stats(const Position& pos, Move move,
                            Move* captures, int captureCount, int bonus) {

      CapturePieceToHistory& captureHistory = pos.this_thread()->captureHistory;
      Piece moved_piece = pos.moved_piece(move);
      PieceType captured = type_of(pos.piece_on(to_sq(move)));

      if (pos.capture_or_promotion(move))
          captureHistory[moved_piece][to_sq(move)][captured] << bonus;

      // Decrease all the other played capture moves
      for (int i = 0; i < captureCount; ++i)
      {
          moved_piece = pos.moved_piece(captures[i]);
          captured = type_of(pos.piece_on(to_sq(captures[i])));
          captureHistory[moved_piece][to_sq(captures[i])][captured] << -bonus;
      }
  }


  // update_quiet_stats() updates move sorting heuristics when a new quiet best move is found

  void update_quiet_stats(const Position& pos, Stack* ss, Move move,
                          Move* quiets, int quietCount, int bonus) {

    if (ss->killers[0] != move)
    {
        ss->killers[1] = ss->killers[0];
        ss->killers[0] = move;
    }

    Color us = pos.side_to_move();
    Thread* thisThread = pos.this_thread();
    thisThread->mainHistory[us][from_to(move)] << bonus;
    update_continuation_histories(ss, pos.moved_piece(move), to_sq(move), bonus);

    if (type_of(pos.moved_piece(move)) != PAWN)
        thisThread->mainHistory[us][from_to(reverse_move(move))] << -bonus;

    if (is_ok((ss-1)->currentMove))
    {
        Square prevSq = to_sq((ss-1)->currentMove);
        thisThread->counterMoves[pos.piece_on(prevSq)][prevSq] = move;
    }

    // Decrease all the other played quiet moves
    for (int i = 0; i < quietCount; ++i)
    {
        thisThread->mainHistory[us][from_to(quiets[i])] << -bonus;
        update_continuation_histories(ss, pos.moved_piece(quiets[i]), to_sq(quiets[i]), -bonus);
    }
  }

  // When playing with strength handicap, choose best move among a set of RootMoves
  // using a statistical rule dependent on 'level'. Idea by Heinz van Saanen.

  Move Skill::pick_best(size_t multiPV) {

    const RootMoves& rootMoves = Threads.main()->rootMoves;
    static PRNG rng(now()); // PRNG sequence should be non-deterministic

    // RootMoves are already sorted by score in descending order
    Value topScore = rootMoves[0].score;
    int delta = std::min(topScore - rootMoves[multiPV - 1].score, PawnValueMg);
    int weakness = 120 - 2 * level;
    int maxScore = -VALUE_INFINITE;

    // Choose best move. For each move score we add two terms, both dependent on
    // weakness. One is deterministic and bigger for weaker levels, and one is
    // random. Then we choose the move with the resulting highest score.
    for (size_t i = 0; i < multiPV; ++i)
    {
        // This is our magic formula
        int push = (  weakness * int(topScore - rootMoves[i].score)
                    + delta * (rng.rand<unsigned>() % weakness)) / 128;

        if (rootMoves[i].score + push >= maxScore)
        {
            maxScore = rootMoves[i].score + push;
            best = rootMoves[i].pv[0];
        }
    }

    return best;
  }

} // namespace

/// MainThread::check_time() is used to print debug info and, more importantly,
/// to detect when we are out of available time and thus stop the search.

void MainThread::check_time() {

  if (--callsCnt > 0)
      return;

  // When using nodes, ensure checking rate is not lower than 0.1% of nodes
  callsCnt = Limits.nodes ? std::min(1024, int(Limits.nodes / 1024)) : 1024;

  static TimePoint lastInfoTime = now();

  TimePoint elapsed = Time.elapsed();
  TimePoint tick = Limits.startTime + elapsed;

  if (tick - lastInfoTime >= 1000)
  {
      lastInfoTime = tick;
      dbg_print();
  }

  // We should not stop pondering until told so by the GUI
  if (ponder)
      return;

  if (   (Limits.use_time_management() && (elapsed > Time.maximum() - 10 || stopOnPonderhit))
      || (Limits.movetime && elapsed >= Limits.movetime)
      || (Limits.nodes && Threads.nodes_searched() >= (uint64_t)Limits.nodes))
      Threads.stop = true;
}


/// UCI::pv() formats PV information according to the UCI protocol. UCI requires
/// that all (if any) unsearched PV lines are sent using a previous search score.

string UCI::pv(const Position& pos, Depth depth, Value alpha, Value beta) {

  std::stringstream ss;
  TimePoint elapsed = Time.elapsed() + 1;
  const RootMoves& rootMoves = pos.this_thread()->rootMoves;
  size_t pvIdx = pos.this_thread()->pvIdx;
  size_t multiPV = std::min((size_t)Options["MultiPV"], rootMoves.size());
  uint64_t nodesSearched = Threads.nodes_searched();
  uint64_t tbHits = Threads.tb_hits() + (TB::RootInTB ? rootMoves.size() : 0);

  for (size_t i = 0; i < multiPV; ++i)
  {
      bool updated = (i <= pvIdx && rootMoves[i].score != -VALUE_INFINITE);

      if (depth == ONE_PLY && !updated)
          continue;

      Depth d = updated ? depth : depth - ONE_PLY;
      Value v = updated ? rootMoves[i].score : rootMoves[i].previousScore;

      bool tb = TB::RootInTB && abs(v) < VALUE_MATE - MAX_PLY;
      v = tb ? rootMoves[i].tbScore : v;

      if (ss.rdbuf()->in_avail()) // Not at first line
          ss << "\n";

      ss << "info"
         << " depth "    << d / ONE_PLY
         << " seldepth " << rootMoves[i].selDepth
         << " multipv "  << i + 1
         << " score "    << UCI::value(v);

      if (!tb && i == pvIdx)
          ss << (v >= beta ? " lowerbound" : v <= alpha ? " upperbound" : "");

      ss << " nodes "    << nodesSearched
         << " nps "      << nodesSearched * 1000 / elapsed;

      if (elapsed > 1000) // Earlier makes little sense
          ss << " hashfull " << TT.hashfull();

      ss << " tbhits "   << tbHits
         << " time "     << elapsed
         << " pv";

      for (Move m : rootMoves[i].pv)
          ss << " " << UCI::move(pos, m);
  }

  return ss.str();
}


/// RootMove::extract_ponder_from_tt() is called in case we have no ponder move
/// before exiting the search, for instance, in case we stop the search during a
/// fail high at root. We try hard to have a ponder move to return to the GUI,
/// otherwise in case of 'ponder on' we have nothing to think on.

bool RootMove::extract_ponder_from_tt(Position& pos) {

    StateInfo st;
    bool ttHit;

    assert(pv.size() == 1);

    if (pv[0] == MOVE_NONE)
        return false;

    pos.do_move(pv[0], st);
    TTEntry* tte = TT.probe(pos.key(), ttHit);

    if (ttHit)
    {
        Move m = tte->move(); // Local copy to be SMP safe
        if (MoveList<LEGAL>(pos).contains(m))
            pv.push_back(m);
    }

    pos.undo_move(pv[0]);
    return pv.size() > 1;
}

void Tablebases::rank_root_moves(Position& pos, Search::RootMoves& rootMoves) {

    RootInTB = false;
    UseRule50 = bool(Options["Syzygy50MoveRule"]);
    ProbeDepth = int(Options["SyzygyProbeDepth"]) * ONE_PLY;
    Cardinality = int(Options["SyzygyProbeLimit"]);
    bool dtz_available = true;

    // Tables with fewer pieces than SyzygyProbeLimit are searched with
    // ProbeDepth == DEPTH_ZERO
    if (Cardinality > MaxCardinality)
    {
        Cardinality = MaxCardinality;
        ProbeDepth = DEPTH_ZERO;
    }

    if (Cardinality >= popcount(pos.pieces()) && !pos.can_castle(ANY_CASTLING))
    {
        // Rank moves using DTZ tables
        RootInTB = root_probe(pos, rootMoves);

        if (!RootInTB)
        {
            // DTZ tables are missing; try to rank moves using WDL tables
            dtz_available = false;
            RootInTB = root_probe_wdl(pos, rootMoves);
        }
    }

    if (RootInTB)
    {
        // Sort moves according to TB rank
        std::sort(rootMoves.begin(), rootMoves.end(),
                  [](const RootMove &a, const RootMove &b) { return a.tbRank > b.tbRank; } );

        // Probe during search only if DTZ is not available and we are winning
        if (dtz_available || rootMoves[0].tbScore <= VALUE_DRAW)
            Cardinality = 0;
    }
    else
    {
        // Clean up if root_probe() and root_probe_wdl() have failed
        for (auto& m : rootMoves)
            m.tbRank = 0;
    }
}<|MERGE_RESOLUTION|>--- conflicted
+++ resolved
@@ -829,11 +829,7 @@
         assert(eval - beta >= 0);
 
         // Null move dynamic reduction based on depth and value
-<<<<<<< HEAD
-        Depth R = ((823 - 150 * !pos.checking_permitted() + 67 * depth / ONE_PLY) / 256 + std::min(int(eval - beta) / 200, 3)) * ONE_PLY;
-=======
-        Depth R = ((835 + 70 * depth / ONE_PLY) / 256 + std::min(int(eval - beta) / 185, 3)) * ONE_PLY;
->>>>>>> a858defd
+        Depth R = ((835 - 150 * !pos.checking_permitted() + 70 * depth / ONE_PLY) / 256 + std::min(int(eval - beta) / 185, 3)) * ONE_PLY;
 
         ss->currentMove = MOVE_NULL;
         ss->continuationHistory = &thisThread->continuationHistory[NO_PIECE][0];
@@ -877,11 +873,7 @@
         &&  (pos.pieces() ^ pos.pieces(CLOBBER_PIECE))
         &&  abs(beta) < VALUE_MATE_IN_MAX_PLY)
     {
-<<<<<<< HEAD
-        Value raisedBeta = std::min(beta + 216 * (1 + pos.check_counting() + (pos.extinction_value() != VALUE_NONE)) - 48 * improving, VALUE_INFINITE);
-=======
-        Value raisedBeta = std::min(beta + 191 - 46 * improving, VALUE_INFINITE);
->>>>>>> a858defd
+        Value raisedBeta = std::min(beta + 191 * (1 + pos.check_counting() + (pos.extinction_value() != VALUE_NONE)) - 46 * improving, VALUE_INFINITE);
         MovePicker mp(pos, ttMove, raisedBeta - ss->staticEval, &thisThread->captureHistory);
         int probCutCount = 0;
 
@@ -913,11 +905,7 @@
     }
 
     // Step 11. Internal iterative deepening (~2 Elo)
-<<<<<<< HEAD
-    if (depth >= (8 - 2 * pos.captures_to_hand()) * ONE_PLY && !ttMove)
-=======
-    if (depth >= 7 * ONE_PLY && !ttMove)
->>>>>>> a858defd
+    if (depth >= (7 - 2 * pos.captures_to_hand()) * ONE_PLY && !ttMove)
     {
         search<NT>(pos, ss, alpha, beta, depth - (7 - 2 * pos.captures_to_hand()) * ONE_PLY, cutNode);
 
@@ -1073,41 +1061,26 @@
               lmrDepth /= ONE_PLY;
 
               // Countermoves based pruning (~20 Elo)
-<<<<<<< HEAD
-              if (   lmrDepth < 3 + ((ss-1)->statScore > 0 || (ss-1)->moveCount == 1)
+              if (   lmrDepth < 4 + ((ss-1)->statScore > 0 || (ss-1)->moveCount == 1)
                   && (*contHist[0])[history_slot(movedPiece)][to_sq(move)] < CounterMovePruneThreshold
                   && (*contHist[1])[history_slot(movedPiece)][to_sq(move)] < CounterMovePruneThreshold)
-=======
-              if (   lmrDepth < 4 + ((ss-1)->statScore > 0 || (ss-1)->moveCount == 1)
-                  && (*contHist[0])[movedPiece][to_sq(move)] < CounterMovePruneThreshold
-                  && (*contHist[1])[movedPiece][to_sq(move)] < CounterMovePruneThreshold)
->>>>>>> a858defd
                   continue;
 
               // Futility pruning: parent node (~2 Elo)
               if (   lmrDepth < 6
                   && !inCheck
-<<<<<<< HEAD
                   && !(   pos.extinction_value() == -VALUE_MATE
                        && pos.extinction_piece_types().find(ALL_PIECES) == pos.extinction_piece_types().end())
-                  && ss->staticEval + 256 + 200 * lmrDepth <= alpha)
-=======
                   && ss->staticEval + 250 + 211 * lmrDepth <= alpha)
->>>>>>> a858defd
                   continue;
 
               // Prune moves with negative SEE (~10 Elo)
               if (!pos.must_capture() && !pos.see_ge(move, Value(-(31 - std::min(lmrDepth, 18)) * lmrDepth * lmrDepth)))
                   continue;
           }
-<<<<<<< HEAD
-          else if (  (!givesCheck || !extension)
+          else if (  !(givesCheck && extension)
                    && !pos.must_capture()
-                   && !pos.see_ge(move, -(PawnValueEg + 120 * pos.captures_to_hand()) * (depth / ONE_PLY))) // (~20 Elo)
-=======
-          else if (  !(givesCheck && extension)
-                   && !pos.see_ge(move, Value(-199) * (depth / ONE_PLY))) // (~20 Elo)
->>>>>>> a858defd
+                   && !pos.see_ge(move, Value(-199 - 120 * pos.captures_to_hand()) * (depth / ONE_PLY))) // (~20 Elo)
                   continue;
       }
 
@@ -1135,13 +1108,9 @@
           && (!rootNode || thisThread->best_move_count(move) == 0)
           && (  !captureOrPromotion
               || moveCountPruning
-<<<<<<< HEAD
-              || ss->staticEval + PieceValue[EG][pos.captured_piece()] <= alpha)
+              || ss->staticEval + PieceValue[EG][pos.captured_piece()] <= alpha
+              || cutNode)
           && !(pos.must_capture() && MoveList<CAPTURES>(pos).size()))
-=======
-              || ss->staticEval + PieceValue[EG][pos.captured_piece()] <= alpha
-              || cutNode))
->>>>>>> a858defd
       {
           Depth r = reduction(improving, depth, moveCount);
 
@@ -1178,17 +1147,10 @@
                   r -= 2 * ONE_PLY;
 
               ss->statScore =  thisThread->mainHistory[us][from_to(move)]
-<<<<<<< HEAD
                              + (*contHist[0])[history_slot(movedPiece)][to_sq(move)]
                              + (*contHist[1])[history_slot(movedPiece)][to_sq(move)]
                              + (*contHist[3])[history_slot(movedPiece)][to_sq(move)]
-                             - 4000;
-=======
-                             + (*contHist[0])[movedPiece][to_sq(move)]
-                             + (*contHist[1])[movedPiece][to_sq(move)]
-                             + (*contHist[3])[movedPiece][to_sq(move)]
                              - 4729;
->>>>>>> a858defd
 
               // Reset statScore to zero if negative and most stats shows >= 0
               if (    ss->statScore < 0
