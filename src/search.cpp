/*
  Stockfish, a UCI chess playing engine derived from Glaurung 2.1
  Copyright (C) 2004-2008 Tord Romstad (Glaurung author)
  Copyright (C) 2008-2015 Marco Costalba, Joona Kiiski, Tord Romstad
  Copyright (C) 2015-2019 Marco Costalba, Joona Kiiski, Gary Linscott, Tord Romstad

  Stockfish is free software: you can redistribute it and/or modify
  it under the terms of the GNU General Public License as published by
  the Free Software Foundation, either version 3 of the License, or
  (at your option) any later version.

  Stockfish is distributed in the hope that it will be useful,
  but WITHOUT ANY WARRANTY; without even the implied warranty of
  MERCHANTABILITY or FITNESS FOR A PARTICULAR PURPOSE.  See the
  GNU General Public License for more details.

  You should have received a copy of the GNU General Public License
  along with this program.  If not, see <http://www.gnu.org/licenses/>.
*/

#include <cassert>
#include <cmath>
#include <cstring>   // For std::memset
#include <iostream>
#include <sstream>

#include "evaluate.h"
#include "misc.h"
#include "movegen.h"
#include "movepick.h"
#include "position.h"
#include "search.h"
#include "thread.h"
#include "timeman.h"
#include "tt.h"
#include "uci.h"
#include "syzygy/tbprobe.h"

namespace Search {

  LimitsType Limits;
}

namespace Tablebases {

  int Cardinality;
  bool RootInTB;
  bool UseRule50;
  Depth ProbeDepth;
}

namespace TB = Tablebases;

using std::string;
using Eval::evaluate;
using namespace Search;

namespace {

  // Different node types, used as a template parameter
  enum NodeType { NonPV, PV };

  // Razor and futility margins
  constexpr int RazorMargin = 600;
  Value futility_margin(Depth d, bool improving) {
    return Value((175 - 50 * improving) * d / ONE_PLY);
  }

  // Reductions lookup table, initialized at startup
  int Reductions[64]; // [depth or moveNumber]

  template <bool PvNode> Depth reduction(bool i, Depth d, int mn) {
    int r = Reductions[std::min(d / ONE_PLY, 63)] * Reductions[std::min(mn, 63)] / 1024;
    return ((r + 512) / 1024 + (!i && r > 1024) - PvNode) * ONE_PLY;
  }

  constexpr int futility_move_count(bool improving, int depth) {
    return (5 + depth * depth) * (1 + improving) / 2;
  }

  // History and stats update bonus, based on depth
  int stat_bonus(Depth depth) {
    int d = depth / ONE_PLY;
    return d > 17 ? 0 : 29 * d * d + 138 * d - 134;
  }

  // Add a small random component to draw evaluations to avoid 3fold-blindness
  Value value_draw(Depth depth, Thread* thisThread) {
    return depth < 4 * ONE_PLY ? VALUE_DRAW
                               : VALUE_DRAW + Value(2 * (thisThread->nodes & 1) - 1);
  }

  // Skill structure is used to implement strength limit
  struct Skill {
    explicit Skill(int l) : level(l) {}
    bool enabled() const { return level < 20; }
    bool time_to_pick(Depth depth) const { return depth / ONE_PLY == 1 + level; }
    Move pick_best(size_t multiPV);

    int level;
    Move best = MOVE_NONE;
  };

  template <NodeType NT>
  Value search(Position& pos, Stack* ss, Value alpha, Value beta, Depth depth, bool cutNode);

  template <NodeType NT>
  Value qsearch(Position& pos, Stack* ss, Value alpha, Value beta, Depth depth = DEPTH_ZERO);

  Value value_to_tt(Value v, int ply);
  Value value_from_tt(Value v, int ply);
  void update_pv(Move* pv, Move move, Move* childPv);
  void update_continuation_histories(Stack* ss, Piece pc, Square to, int bonus);
  void update_quiet_stats(const Position& pos, Stack* ss, Move move, Move* quiets, int quietCount, int bonus);
  void update_capture_stats(const Position& pos, Move move, Move* captures, int captureCount, int bonus);

  // perft() is our utility to verify move generation. All the leaf nodes up
  // to the given depth are generated and counted, and the sum is returned.
  template<bool Root>
  uint64_t perft(Position& pos, Depth depth) {

    StateInfo st;
    uint64_t cnt, nodes = 0;
    const bool leaf = (depth == 2 * ONE_PLY);

    for (const auto& m : MoveList<LEGAL>(pos))
    {
        if (Root && depth <= ONE_PLY)
            cnt = 1, nodes++;
        else
        {
            pos.do_move(m, st);
            cnt = leaf ? MoveList<LEGAL>(pos).size() : perft<false>(pos, depth - ONE_PLY);
            nodes += cnt;
            pos.undo_move(m);
        }
        if (Root)
            sync_cout << UCI::move(pos, m) << ": " << cnt << sync_endl;
    }
    return nodes;
  }

} // namespace


/// Search::init() is called at startup to initialize various lookup tables

void Search::init() {

  for (int i = 1; i < 64; ++i)
      Reductions[i] = int(1024 * std::log(i) / std::sqrt(1.95));
}


/// Search::clear() resets search state to its initial value

void Search::clear() {

  Threads.main()->wait_for_search_finished();

  Time.availableNodes = 0;
  TT.clear();
  Threads.clear();
  Tablebases::init(Options["SyzygyPath"]); // Free mapped files
}


/// MainThread::search() is started when the program receives the UCI 'go'
/// command. It searches from the root position and outputs the "bestmove".

void MainThread::search() {

  if (Limits.perft)
  {
      nodes = perft<true>(rootPos, Limits.perft * ONE_PLY);
      sync_cout << "\nNodes searched: " << nodes << "\n" << sync_endl;
      return;
  }

  Color us = rootPos.side_to_move();
  Time.init(rootPos, Limits, us, rootPos.game_ply());
  TT.new_search();

  if (rootMoves.empty())
  {
      rootMoves.emplace_back(MOVE_NONE);
      Value variantResult;
      sync_cout << "info depth 0 score "
                << UCI::value(  rootPos.is_game_end(variantResult) ? variantResult
                              : rootPos.checkers() ? rootPos.checkmate_value() : rootPos.stalemate_value())
                << sync_endl;
  }
  else
  {
      for (Thread* th : Threads)
      {
          th->bestMoveChanges = 0;
          if (th != this)
              th->start_searching();
      }

      Thread::search(); // Let's start searching!
  }

  // When we reach the maximum depth, we can arrive here without a raise of
  // Threads.stop. However, if we are pondering or in an infinite search,
  // the UCI protocol states that we shouldn't print the best move before the
  // GUI sends a "stop" or "ponderhit" command. We therefore simply wait here
  // until the GUI sends one of those commands.

  while (!Threads.stop && (ponder || Limits.infinite))
  {} // Busy wait for a stop or a ponder reset

  // Stop the threads if not already stopped (also raise the stop if
  // "ponderhit" just reset Threads.ponder).
  Threads.stop = true;

  // Wait until all threads have finished
  for (Thread* th : Threads)
      if (th != this)
          th->wait_for_search_finished();

  // When playing in 'nodes as time' mode, subtract the searched nodes from
  // the available ones before exiting.
  if (Limits.npmsec)
      Time.availableNodes += Limits.inc[us] - Threads.nodes_searched();

  Thread* bestThread = this;

  // Check if there are threads with a better score than main thread
  if (    Options["MultiPV"] == 1
      && !Limits.depth
      && !Skill(Options["Skill Level"]).enabled()
      &&  rootMoves[0].pv[0] != MOVE_NONE)
  {
      std::map<Move, int64_t> votes;
      Value minScore = this->rootMoves[0].score;

      // Find out minimum score and reset votes for moves which can be voted
      for (Thread* th: Threads)
          minScore = std::min(minScore, th->rootMoves[0].score);

      // Vote according to score and depth
      for (Thread* th : Threads)
      {
          int64_t s = th->rootMoves[0].score - minScore + 1;
          votes[th->rootMoves[0].pv[0]] += 200 + s * s * int(th->completedDepth);
      }

      // Select best thread
      auto bestVote = votes[this->rootMoves[0].pv[0]];
      for (Thread* th : Threads)
          if (votes[th->rootMoves[0].pv[0]] > bestVote)
          {
              bestVote = votes[th->rootMoves[0].pv[0]];
              bestThread = th;
          }
  }

  previousScore = bestThread->rootMoves[0].score;

  // Send again PV info if we have a new best thread
  if (bestThread != this)
      sync_cout << UCI::pv(bestThread->rootPos, bestThread->completedDepth, -VALUE_INFINITE, VALUE_INFINITE) << sync_endl;

  sync_cout << "bestmove " << UCI::move(rootPos, bestThread->rootMoves[0].pv[0]);

  if (bestThread->rootMoves[0].pv.size() > 1 || bestThread->rootMoves[0].extract_ponder_from_tt(rootPos))
      std::cout << " ponder " << UCI::move(rootPos, bestThread->rootMoves[0].pv[1]);

  std::cout << sync_endl;
}


/// Thread::search() is the main iterative deepening loop. It calls search()
/// repeatedly with increasing depth until the allocated thinking time has been
/// consumed, the user stops the search, or the maximum search depth is reached.

void Thread::search() {

  // To allow access to (ss-7) up to (ss+2), the stack must be oversized.
  // The former is needed to allow update_continuation_histories(ss-1, ...),
  // which accesses its argument at ss-6, also near the root.
  // The latter is needed for statScores and killer initialization.
  Stack stack[MAX_PLY+10], *ss = stack+7;
  Move  pv[MAX_PLY+1];
  Value bestValue, alpha, beta, delta;
  Move  lastBestMove = MOVE_NONE;
  Depth lastBestMoveDepth = DEPTH_ZERO;
  MainThread* mainThread = (this == Threads.main() ? Threads.main() : nullptr);
  double timeReduction = 1, totBestMoveChanges = 0;
  Color us = rootPos.side_to_move();

  std::memset(ss-7, 0, 10 * sizeof(Stack));
  for (int i = 7; i > 0; i--)
     (ss-i)->continuationHistory = &this->continuationHistory[NO_PIECE][0]; // Use as sentinel
  ss->pv = pv;

  bestValue = delta = alpha = -VALUE_INFINITE;
  beta = VALUE_INFINITE;

  size_t multiPV = Options["MultiPV"];
  Skill skill(Options["Skill Level"]);

  // When playing with strength handicap enable MultiPV search that we will
  // use behind the scenes to retrieve a set of possible moves.
  if (skill.enabled())
      multiPV = std::max(multiPV, (size_t)4);

  multiPV = std::min(multiPV, rootMoves.size());

  int ct = int(Options["Contempt"]) * PawnValueEg / 100; // From centipawns

  // In analysis mode, adjust contempt in accordance with user preference
  if (Limits.infinite || Options["UCI_AnalyseMode"])
      ct =  Options["Analysis Contempt"] == "Off"  ? 0
          : Options["Analysis Contempt"] == "Both" ? ct
          : Options["Analysis Contempt"] == "White" && us == BLACK ? -ct
          : Options["Analysis Contempt"] == "Black" && us == WHITE ? -ct
          : ct;

  // Evaluation score is from the white point of view
  contempt = (us == WHITE ?  make_score(ct, ct / 2)
                          : -make_score(ct, ct / 2));

  // Iterative deepening loop until requested to stop or the target depth is reached
  while (   (rootDepth += ONE_PLY) < DEPTH_MAX
         && !Threads.stop
         && !(Limits.depth && mainThread && rootDepth / ONE_PLY > Limits.depth))
  {
      // Age out PV variability metric
      if (mainThread)
          totBestMoveChanges /= 2;

      // Save the last iteration's scores before first PV line is searched and
      // all the move scores except the (new) PV are set to -VALUE_INFINITE.
      for (RootMove& rm : rootMoves)
          rm.previousScore = rm.score;

      size_t pvFirst = 0;
      pvLast = 0;

      // MultiPV loop. We perform a full root search for each PV line
      for (pvIdx = 0; pvIdx < multiPV && !Threads.stop; ++pvIdx)
      {
          if (pvIdx == pvLast)
          {
              pvFirst = pvLast;
              for (pvLast++; pvLast < rootMoves.size(); pvLast++)
                  if (rootMoves[pvLast].tbRank != rootMoves[pvFirst].tbRank)
                      break;
          }

          // Reset UCI info selDepth for each depth and each PV line
          selDepth = 0;

          // Reset aspiration window starting size
          if (rootDepth >= 5 * ONE_PLY)
          {
              Value previousScore = rootMoves[pvIdx].previousScore;
              delta = Value(20);
              alpha = std::max(previousScore - delta,-VALUE_INFINITE);
              beta  = std::min(previousScore + delta, VALUE_INFINITE);

              // Adjust contempt based on root move's previousScore (dynamic contempt)
              int dct = ct + 88 * previousScore / (abs(previousScore) + 200);

              contempt = (us == WHITE ?  make_score(dct, dct / 2)
                                      : -make_score(dct, dct / 2));
          }

          // Start with a small aspiration window and, in the case of a fail
          // high/low, re-search with a bigger window until we don't fail
          // high/low anymore.
          int failedHighCnt = 0;
          while (true)
          {
              Depth adjustedDepth = std::max(ONE_PLY, rootDepth - failedHighCnt * ONE_PLY);
              bestValue = ::search<PV>(rootPos, ss, alpha, beta, adjustedDepth, false);

              // Bring the best move to the front. It is critical that sorting
              // is done with a stable algorithm because all the values but the
              // first and eventually the new best one are set to -VALUE_INFINITE
              // and we want to keep the same order for all the moves except the
              // new PV that goes to the front. Note that in case of MultiPV
              // search the already searched PV lines are preserved.
              std::stable_sort(rootMoves.begin() + pvIdx, rootMoves.begin() + pvLast);

              // If search has been stopped, we break immediately. Sorting is
              // safe because RootMoves is still valid, although it refers to
              // the previous iteration.
              if (Threads.stop)
                  break;

              // When failing high/low give some update (without cluttering
              // the UI) before a re-search.
              if (   mainThread
                  && multiPV == 1
                  && (bestValue <= alpha || bestValue >= beta)
                  && Time.elapsed() > 3000)
                  sync_cout << UCI::pv(rootPos, rootDepth, alpha, beta) << sync_endl;

              // In case of failing low/high increase aspiration window and
              // re-search, otherwise exit the loop.
              if (bestValue <= alpha)
              {
                  beta = (alpha + beta) / 2;
                  alpha = std::max(bestValue - delta, -VALUE_INFINITE);

                  if (mainThread)
                  {
                      failedHighCnt = 0;
                      mainThread->stopOnPonderhit = false;
                  }
              }
              else if (bestValue >= beta)
              {
                  beta = std::min(bestValue + delta, VALUE_INFINITE);
                  if (mainThread)
                      ++failedHighCnt;
              }
              else
                  break;

              delta += delta / 4 + 5;

              assert(alpha >= -VALUE_INFINITE && beta <= VALUE_INFINITE);
          }

          // Sort the PV lines searched so far and update the GUI
          std::stable_sort(rootMoves.begin() + pvFirst, rootMoves.begin() + pvIdx + 1);

          if (    mainThread
              && (Threads.stop || pvIdx + 1 == multiPV || Time.elapsed() > 3000))
              sync_cout << UCI::pv(rootPos, rootDepth, alpha, beta) << sync_endl;
      }

      if (!Threads.stop)
          completedDepth = rootDepth;

      if (rootMoves[0].pv[0] != lastBestMove) {
         lastBestMove = rootMoves[0].pv[0];
         lastBestMoveDepth = rootDepth;
      }

      // Have we found a "mate in x"?
      if (   Limits.mate
          && bestValue >= VALUE_MATE_IN_MAX_PLY
          && VALUE_MATE - bestValue <= 2 * Limits.mate)
          Threads.stop = true;

      if (!mainThread)
          continue;

      // If skill level is enabled and time is up, pick a sub-optimal best move
      if (skill.enabled() && skill.time_to_pick(rootDepth))
          skill.pick_best(multiPV);

      // Do we have time for the next iteration? Can we stop searching now?
      if (    Limits.use_time_management()
          && !Threads.stop
          && !mainThread->stopOnPonderhit)
      {
          double fallingEval = (314 + 9 * (mainThread->previousScore - bestValue)) / 581.0;
          fallingEval = clamp(fallingEval, 0.5, 1.5);

          // If the bestMove is stable over several iterations, reduce time accordingly
          timeReduction = lastBestMoveDepth + 10 * ONE_PLY < completedDepth ? 1.95 : 1.0;
          double reduction = std::pow(mainThread->previousTimeReduction, 0.528) / timeReduction;

          // Use part of the gained time from a previous stable move for the current move
          for (Thread* th : Threads)
          {
              totBestMoveChanges += th->bestMoveChanges;
              th->bestMoveChanges = 0;
          }
          double bestMoveInstability = 1 + totBestMoveChanges / Threads.size();

          // Stop the search if we have only one legal move, or if available time elapsed
          if (   rootMoves.size() == 1
              || Time.elapsed() > Time.optimum() * fallingEval * reduction * bestMoveInstability)
          {
              // If we are allowed to ponder do not stop the search now but
              // keep pondering until the GUI sends "ponderhit" or "stop".
              if (mainThread->ponder)
                  mainThread->stopOnPonderhit = true;
              else
                  Threads.stop = true;
          }
      }
  }

  if (!mainThread)
      return;

  mainThread->previousTimeReduction = timeReduction;

  // If skill level is enabled, swap best PV line with the sub-optimal one
  if (skill.enabled())
      std::swap(rootMoves[0], *std::find(rootMoves.begin(), rootMoves.end(),
                skill.best ? skill.best : skill.pick_best(multiPV)));
}


namespace {

  // search<>() is the main search function for both PV and non-PV nodes

  template <NodeType NT>
  Value search(Position& pos, Stack* ss, Value alpha, Value beta, Depth depth, bool cutNode) {

    constexpr bool PvNode = NT == PV;
    const bool rootNode = PvNode && ss->ply == 0;

    // Check if we have an upcoming move which draws by repetition, or
    // if the opponent had an alternative move earlier to this position.
    if (   pos.rule50_count() >= 3
        && alpha < VALUE_DRAW
        && !rootNode
        && pos.has_game_cycle(ss->ply))
    {
        alpha = value_draw(depth, pos.this_thread());
        if (alpha >= beta)
            return alpha;
    }

    // Dive into quiescence search when the depth reaches zero
    if (depth < ONE_PLY)
        return qsearch<NT>(pos, ss, alpha, beta);

    assert(-VALUE_INFINITE <= alpha && alpha < beta && beta <= VALUE_INFINITE);
    assert(PvNode || (alpha == beta - 1));
    assert(DEPTH_ZERO < depth && depth < DEPTH_MAX);
    assert(!(PvNode && cutNode));
    assert(depth / ONE_PLY * ONE_PLY == depth);

    Move pv[MAX_PLY+1], capturesSearched[32], quietsSearched[64];
    StateInfo st;
    TTEntry* tte;
    Key posKey;
    Move ttMove, move, excludedMove, bestMove;
    Depth extension, newDepth;
    Value bestValue, value, ttValue, eval, maxValue;
    bool ttHit, ttPv, inCheck, givesCheck, improving;
    bool captureOrPromotion, doFullDepthSearch, moveCountPruning, ttCapture;
    Piece movedPiece;
    int moveCount, captureCount, quietCount;

    // Step 1. Initialize node
    Thread* thisThread = pos.this_thread();
    inCheck = pos.checkers();
    Color us = pos.side_to_move();
    moveCount = captureCount = quietCount = ss->moveCount = 0;
    bestValue = -VALUE_INFINITE;
    maxValue = VALUE_INFINITE;

    // Check for the available remaining time
    if (thisThread == Threads.main())
        static_cast<MainThread*>(thisThread)->check_time();

    // Used to send selDepth info to GUI (selDepth counts from 1, ply from 0)
    if (PvNode && thisThread->selDepth < ss->ply + 1)
        thisThread->selDepth = ss->ply + 1;

    if (!rootNode)
    {
        Value variantResult;
        if (pos.is_game_end(variantResult, ss->ply))
            return variantResult;

        // Step 2. Check for aborted search and immediate draw
        if (   Threads.stop.load(std::memory_order_relaxed)
            || ss->ply >= MAX_PLY)
            return (ss->ply >= MAX_PLY && !inCheck) ? evaluate(pos)
                                                    : value_draw(depth, pos.this_thread());

        // Step 3. Mate distance pruning. Even if we mate at the next move our score
        // would be at best mate_in(ss->ply+1), but if alpha is already bigger because
        // a shorter mate was found upward in the tree then there is no need to search
        // because we will never beat the current alpha. Same logic but with reversed
        // signs applies also in the opposite condition of being mated instead of giving
        // mate. In this case return a fail-high score.
        alpha = std::max(mated_in(ss->ply), alpha);
        beta = std::min(mate_in(ss->ply+1), beta);
        if (alpha >= beta)
            return alpha;
    }

    assert(0 <= ss->ply && ss->ply < MAX_PLY);

    (ss+1)->ply = ss->ply + 1;
    ss->currentMove = (ss+1)->excludedMove = bestMove = MOVE_NONE;
    ss->continuationHistory = &thisThread->continuationHistory[NO_PIECE][0];
    (ss+2)->killers[0] = (ss+2)->killers[1] = MOVE_NONE;
    Square prevSq = to_sq((ss-1)->currentMove);

    // Initialize statScore to zero for the grandchildren of the current position.
    // So statScore is shared between all grandchildren and only the first grandchild
    // starts with statScore = 0. Later grandchildren start with the last calculated
    // statScore of the previous grandchild. This influences the reduction rules in
    // LMR which are based on the statScore of parent position.
    (ss+2)->statScore = 0;

    // Step 4. Transposition table lookup. We don't want the score of a partial
    // search to overwrite a previous full search TT value, so we use a different
    // position key in case of an excluded move.
    excludedMove = ss->excludedMove;
    posKey = pos.key() ^ (Key(excludedMove) << 16); // Isn't a very good hash
    tte = TT.probe(posKey, ttHit);
    ttValue = ttHit ? value_from_tt(tte->value(), ss->ply) : VALUE_NONE;
    ttMove =  rootNode ? thisThread->rootMoves[thisThread->pvIdx].pv[0]
            : ttHit    ? tte->move() : MOVE_NONE;
    ttPv = (ttHit && tte->is_pv()) || (PvNode && depth > 4 * ONE_PLY);

    // if position has been searched at higher depths and we are shuffling, return value_draw
    if (pos.rule50_count() > 36
        && ss->ply > 36
        && depth < 3 * ONE_PLY
        && ttHit
        && tte->depth() > depth
        && pos.count<PAWN>() > 0)
        return VALUE_DRAW;

    // At non-PV nodes we check for an early TT cutoff
    if (  !PvNode
        && ttHit
        && tte->depth() >= depth
        && ttValue != VALUE_NONE // Possible in case of TT access race
        && (ttValue >= beta ? (tte->bound() & BOUND_LOWER)
                            : (tte->bound() & BOUND_UPPER)))
    {
        // If ttMove is quiet, update move sorting heuristics on TT hit
        if (ttMove)
        {
            if (ttValue >= beta)
            {
                if (!pos.capture_or_promotion(ttMove))
                    update_quiet_stats(pos, ss, ttMove, nullptr, 0, stat_bonus(depth));

                // Extra penalty for a quiet TT or main killer move in previous ply when it gets refuted
                if (    ((ss-1)->moveCount == 1 || (ss-1)->currentMove == (ss-1)->killers[0])
                     && !pos.captured_piece())
                        update_continuation_histories(ss-1, pos.piece_on(prevSq), prevSq, -stat_bonus(depth + ONE_PLY));
            }
            // Penalty for a quiet ttMove that fails low
            else if (!pos.capture_or_promotion(ttMove))
            {
                int penalty = -stat_bonus(depth);
                thisThread->mainHistory[us][from_to(ttMove)] << penalty;
                update_continuation_histories(ss, pos.moved_piece(ttMove), to_sq(ttMove), penalty);
            }
        }
        return ttValue;
    }

    // Step 5. Tablebases probe
    if (!rootNode && TB::Cardinality)
    {
        int piecesCount = pos.count<ALL_PIECES>();

        if (    piecesCount <= TB::Cardinality
            && (piecesCount <  TB::Cardinality || depth >= TB::ProbeDepth)
            &&  pos.rule50_count() == 0
            && !pos.can_castle(ANY_CASTLING))
        {
            TB::ProbeState err;
            TB::WDLScore wdl = Tablebases::probe_wdl(pos, &err);

            // Force check of time on the next occasion
            if (thisThread == Threads.main())
                static_cast<MainThread*>(thisThread)->callsCnt = 0;

            if (err != TB::ProbeState::FAIL)
            {
                thisThread->tbHits.fetch_add(1, std::memory_order_relaxed);

                int drawScore = TB::UseRule50 ? 1 : 0;

                value =  wdl < -drawScore ? -VALUE_MATE + MAX_PLY + ss->ply + 1
                       : wdl >  drawScore ?  VALUE_MATE - MAX_PLY - ss->ply - 1
                                          :  VALUE_DRAW + 2 * wdl * drawScore;

                Bound b =  wdl < -drawScore ? BOUND_UPPER
                         : wdl >  drawScore ? BOUND_LOWER : BOUND_EXACT;

                if (    b == BOUND_EXACT
                    || (b == BOUND_LOWER ? value >= beta : value <= alpha))
                {
                    tte->save(posKey, value_to_tt(value, ss->ply), ttPv, b,
                              std::min(DEPTH_MAX - ONE_PLY, depth + 6 * ONE_PLY),
                              MOVE_NONE, VALUE_NONE);

                    return value;
                }

                if (PvNode)
                {
                    if (b == BOUND_LOWER)
                        bestValue = value, alpha = std::max(alpha, bestValue);
                    else
                        maxValue = value;
                }
            }
        }
    }

    // Step 6. Static evaluation of the position
    if (inCheck)
    {
        ss->staticEval = eval = VALUE_NONE;
        improving = false;
        goto moves_loop;  // Skip early pruning when in check
    }
    else if (ttHit)
    {
        // Never assume anything on values stored in TT
        ss->staticEval = eval = tte->eval();
        if (eval == VALUE_NONE)
            ss->staticEval = eval = evaluate(pos);

        // Can ttValue be used as a better position evaluation?
        if (    ttValue != VALUE_NONE
            && (tte->bound() & (ttValue > eval ? BOUND_LOWER : BOUND_UPPER)))
            eval = ttValue;
    }
    else
    {
        if ((ss-1)->currentMove != MOVE_NULL)
        {
            int bonus = -(ss-1)->statScore / 512;

            ss->staticEval = eval = evaluate(pos) + bonus;
        }
        else
<<<<<<< HEAD
            ss->staticEval = eval = pureStaticEval = -(ss-1)->staticEval + 2 * Eval::tempo_value(pos);
=======
            ss->staticEval = eval = -(ss-1)->staticEval + 2 * Eval::Tempo;
>>>>>>> 8fa6273f

        tte->save(posKey, VALUE_NONE, ttPv, BOUND_NONE, DEPTH_NONE, MOVE_NONE, eval);
    }

    // Step 7. Razoring (~2 Elo)
    if (   !rootNode // The required rootNode PV handling is not available in qsearch
        &&  depth < 2 * ONE_PLY
        && !pos.must_capture()
        && !pos.capture_the_flag_piece()
        && !pos.max_check_count()
        &&  eval <= alpha - RazorMargin)
        return qsearch<NT>(pos, ss, alpha, beta);

    improving =   ss->staticEval >= (ss-2)->staticEval
               || (ss-2)->staticEval == VALUE_NONE;

    // Skip early pruning in case of mandatory capture
    if (pos.must_capture() && MoveList<CAPTURES>(pos).size())
        goto moves_loop;

    // Step 8. Futility pruning: child node (~30 Elo)
    if (   !PvNode
        &&  depth < 7 * ONE_PLY
        && !(   pos.extinction_value() == -VALUE_MATE
             && pos.extinction_piece_types().find(ALL_PIECES) == pos.extinction_piece_types().end())
        && (pos.checking_permitted() || !pos.capture_the_flag_piece())
        &&  eval - futility_margin(depth, improving) * (1 + !!pos.max_check_count()) >= beta
        &&  eval < VALUE_KNOWN_WIN) // Do not return unproven wins
        return eval;

    // Step 9. Null move search with verification search (~40 Elo)
    if (   !PvNode
        && (ss-1)->currentMove != MOVE_NULL
        && (ss-1)->statScore < 23200
        &&  eval >= beta
        &&  ss->staticEval >= beta - 36 * depth / ONE_PLY + 225
        && !excludedMove
        &&  pos.non_pawn_material(us)
        && (pos.pieces(~us) ^ pos.pieces(~us, PAWN))
        && (pos.pieces() ^ pos.pieces(BREAKTHROUGH_PIECE) ^ pos.pieces(CLOBBER_PIECE))
        && (ss->ply >= thisThread->nmpMinPly || us != thisThread->nmpColor))
    {
        assert(eval - beta >= 0);

        // Null move dynamic reduction based on depth and value
        Depth R = ((823 - 150 * !pos.checking_permitted() + 67 * depth / ONE_PLY) / 256 + std::min(int(eval - beta) / 200, 3)) * ONE_PLY;

        ss->currentMove = MOVE_NULL;
        ss->continuationHistory = &thisThread->continuationHistory[NO_PIECE][0];

        pos.do_null_move(st);

        Value nullValue = -search<NonPV>(pos, ss+1, -beta, -beta+1, depth-R, !cutNode);

        pos.undo_null_move();

        if (nullValue >= beta)
        {
            // Do not return unproven mate scores
            if (nullValue >= VALUE_MATE_IN_MAX_PLY)
                nullValue = beta;

            if (thisThread->nmpMinPly || (abs(beta) < VALUE_KNOWN_WIN && depth < 12 * ONE_PLY))
                return nullValue;

            assert(!thisThread->nmpMinPly); // Recursive verification is not allowed

            // Do verification search at high depths, with null move pruning disabled
            // for us, until ply exceeds nmpMinPly.
            thisThread->nmpMinPly = ss->ply + 3 * (depth-R) / (4 * ONE_PLY);
            thisThread->nmpColor = us;

            Value v = search<NonPV>(pos, ss, beta-1, beta, depth-R, false);

            thisThread->nmpMinPly = 0;

            if (v >= beta)
                return nullValue;
        }
    }

    // Step 10. ProbCut (~10 Elo)
    // If we have a good enough capture and a reduced search returns a value
    // much above beta, we can (almost) safely prune the previous move.
    if (   !PvNode
        &&  depth >= 5 * ONE_PLY
        &&  (pos.pieces() ^ pos.pieces(CLOBBER_PIECE))
        &&  abs(beta) < VALUE_MATE_IN_MAX_PLY)
    {
        Value raisedBeta = std::min(beta + 216 * (1 + !!pos.max_check_count() + (pos.extinction_value() != VALUE_NONE)) - 48 * improving, VALUE_INFINITE);
        MovePicker mp(pos, ttMove, raisedBeta - ss->staticEval, &thisThread->captureHistory);
        int probCutCount = 0;

        while (  (move = mp.next_move()) != MOVE_NONE
               && probCutCount < 2 + 2 * cutNode)
            if (move != excludedMove && pos.legal(move))
            {
                probCutCount++;

                ss->currentMove = move;
                ss->continuationHistory = &thisThread->continuationHistory[pos.moved_piece(move)][to_sq(move)];

                assert(depth >= 5 * ONE_PLY);

                pos.do_move(move, st);

                // Perform a preliminary qsearch to verify that the move holds
                value = -qsearch<NonPV>(pos, ss+1, -raisedBeta, -raisedBeta+1);

                // If the qsearch held, perform the regular search
                if (value >= raisedBeta)
                    value = -search<NonPV>(pos, ss+1, -raisedBeta, -raisedBeta+1, depth - 4 * ONE_PLY, !cutNode);

                pos.undo_move(move);

                if (value >= raisedBeta)
                    return value;
            }
    }

    // Step 11. Internal iterative deepening (~2 Elo)
<<<<<<< HEAD
    if (    depth >= (8 - 2 * pos.captures_to_hand()) * ONE_PLY
        && !ttMove)
=======
    if (depth >= 8 * ONE_PLY && !ttMove)
>>>>>>> 8fa6273f
    {
        search<NT>(pos, ss, alpha, beta, depth - (7 - 2 * pos.captures_to_hand()) * ONE_PLY, cutNode);

        tte = TT.probe(posKey, ttHit);
        ttValue = ttHit ? value_from_tt(tte->value(), ss->ply) : VALUE_NONE;
        ttMove = ttHit ? tte->move() : MOVE_NONE;
    }

moves_loop: // When in check, search starts from here

    const PieceToHistory* contHist[] = { (ss-1)->continuationHistory, (ss-2)->continuationHistory,
                                          nullptr, (ss-4)->continuationHistory,
                                          nullptr, (ss-6)->continuationHistory };

    Move countermove = thisThread->counterMoves[pos.piece_on(prevSq)][prevSq];

    MovePicker mp(pos, ttMove, depth, &thisThread->mainHistory,
                                      &thisThread->captureHistory,
                                      contHist,
                                      countermove,
                                      ss->killers);

    value = bestValue; // Workaround a bogus 'uninitialized' warning under gcc
    moveCountPruning = false;
    ttCapture = ttMove && pos.capture_or_promotion(ttMove);

    // Step 12. Loop through all pseudo-legal moves until no moves remain
    // or a beta cutoff occurs.
    while ((move = mp.next_move(moveCountPruning)) != MOVE_NONE)
    {
      assert(is_ok(move));

      if (move == excludedMove)
          continue;

      // At root obey the "searchmoves" option and skip moves not listed in Root
      // Move List. As a consequence any illegal move is also skipped. In MultiPV
      // mode we also skip PV moves which have been already searched and those
      // of lower "TB rank" if we are in a TB root position.
      if (rootNode && !std::count(thisThread->rootMoves.begin() + thisThread->pvIdx,
                                  thisThread->rootMoves.begin() + thisThread->pvLast, move))
          continue;

      ss->moveCount = ++moveCount;

      if (rootNode && thisThread == Threads.main() && Time.elapsed() > 3000)
          sync_cout << "info depth " << depth / ONE_PLY
                    << " currmove " << UCI::move(pos, move)
                    << " currmovenumber " << moveCount + thisThread->pvIdx << sync_endl;
      if (PvNode)
          (ss+1)->pv = nullptr;

      extension = DEPTH_ZERO;
      captureOrPromotion = pos.capture_or_promotion(move);
      movedPiece = pos.moved_piece(move);
      givesCheck = pos.gives_check(move);

      // Step 13. Extensions (~70 Elo)

      // Singular extension search (~60 Elo). If all moves but one fail low on a
      // search of (alpha-s, beta-s), and just one fails high on (alpha, beta),
      // then that move is singular and should be extended. To verify this we do
      // a reduced search on all the other moves but the ttMove and if the
      // result is lower than ttValue minus a margin then we will extend the ttMove.
      if (    depth >= 8 * ONE_PLY
          &&  move == ttMove
          && !rootNode
          && !excludedMove // Avoid recursive singular search
      /*  &&  ttValue != VALUE_NONE Already implicit in the next condition */
          &&  abs(ttValue) < VALUE_KNOWN_WIN
          && (tte->bound() & BOUND_LOWER)
          &&  tte->depth() >= depth - 3 * ONE_PLY
          &&  pos.legal(move))
      {
          Value singularBeta = ttValue - 2 * depth / ONE_PLY;
          Depth halfDepth = depth / (2 * ONE_PLY) * ONE_PLY; // ONE_PLY invariant
          ss->excludedMove = move;
          value = search<NonPV>(pos, ss, singularBeta - 1, singularBeta, halfDepth, cutNode);
          ss->excludedMove = MOVE_NONE;

          if (value < singularBeta)
              extension = ONE_PLY;

          // Multi-cut pruning
          // Our ttMove is assumed to fail high, and now we failed high also on a reduced
          // search without the ttMove. So we assume this expected Cut-node is not singular,
          // that is multiple moves fail high, and we can prune the whole subtree by returning
          // the hard beta bound.
          else if (cutNode && singularBeta > beta)
              return beta;
      }

      // Check extension (~2 Elo)
      else if (    givesCheck
               && (pos.blockers_for_king(~us) & from_sq(move) || pos.see_ge(move)))
          extension = ONE_PLY;
      else if (    pos.must_capture() // Capture extension (all moves are captures)
               &&  pos.capture(move)
               &&  MoveList<CAPTURES>(pos).size() == 1)
          extension = ONE_PLY;

      // Shuffle extension
      else if(pos.rule50_count() > 14 && ss->ply > 14 && depth < 3 * ONE_PLY && PvNode)
          extension = ONE_PLY;

      // Castling extension
      else if (type_of(move) == CASTLING)
          extension = ONE_PLY;

      // Calculate new depth for this move
      newDepth = depth - ONE_PLY + extension;

      // Step 14. Pruning at shallow depth (~170 Elo)
      if (  !rootNode
          && (pos.non_pawn_material(us) || !(pos.pieces(us) ^ pos.pieces(us, PAWN)))
          && bestValue > VALUE_MATED_IN_MAX_PLY)
      {
          // Skip quiet moves if movecount exceeds our FutilityMoveCount threshold
          moveCountPruning = moveCount >= futility_move_count(improving, depth / ONE_PLY);

          if (   !captureOrPromotion
              && !givesCheck
              && (!pos.must_capture() || !pos.attackers_to(to_sq(move), ~pos.side_to_move()))
              && !pos.advanced_pawn_push(move))
          {
              // Move count based pruning (~30 Elo)
              if (moveCountPruning)
                  continue;

              // Reduced depth of the next LMR search
              int lmrDepth = std::max(newDepth - reduction<PvNode>(improving, depth, moveCount), DEPTH_ZERO);
              lmrDepth /= ONE_PLY;

              // Countermoves based pruning (~20 Elo)
              if (   lmrDepth < 3 + ((ss-1)->statScore > 0 || (ss-1)->moveCount == 1)
                  && (*contHist[0])[movedPiece][to_sq(move)] < CounterMovePruneThreshold
                  && (*contHist[1])[movedPiece][to_sq(move)] < CounterMovePruneThreshold)
                  continue;

              // Futility pruning: parent node (~2 Elo)
              if (   lmrDepth < 7
                  && !inCheck
                  && !(   pos.extinction_value() == -VALUE_MATE
                       && pos.extinction_piece_types().find(ALL_PIECES) == pos.extinction_piece_types().end())
                  && ss->staticEval + 256 + 200 * lmrDepth <= alpha)
                  continue;

              // Prune moves with negative SEE (~10 Elo)
              if (!pos.must_capture() && !pos.see_ge(move, Value(-29 * lmrDepth * lmrDepth)))
                  continue;
          }
          else if (   !pos.must_capture()
                   && !pos.see_ge(move, -PawnValueEg * (depth / ONE_PLY))) // (~20 Elo)
                  continue;
      }

      // Speculative prefetch as early as possible
      prefetch(TT.first_entry(pos.key_after(move)));

      // Check for legality just before making the move
      if (!rootNode && !pos.legal(move))
      {
          ss->moveCount = --moveCount;
          continue;
      }

      // Update the current move (this must be done after singular extension search)
      ss->currentMove = move;
      ss->continuationHistory = &thisThread->continuationHistory[movedPiece][to_sq(move)];

      // Step 15. Make the move
      pos.do_move(move, st, givesCheck);

      // Step 16. Reduced depth search (LMR). If the move fails high it will be
      // re-searched at full depth.
      if (    depth >= 3 * ONE_PLY
          &&  moveCount > 1
          && (!captureOrPromotion || moveCountPruning))
      {
          Depth r = reduction<PvNode>(improving, depth, moveCount);

          // Decrease reduction if position is or has been on the PV
          if (ttPv)
              r -= ONE_PLY;

          // Decrease reduction if opponent's move count is high (~10 Elo)
          if ((ss-1)->moveCount > 15)
              r -= ONE_PLY;

          if (!captureOrPromotion && !(pos.must_capture() && MoveList<CAPTURES>(pos).size()))
          {
              // Increase reduction if ttMove is a capture (~0 Elo)
              if (ttCapture)
                  r += ONE_PLY;

              // Increase reduction for cut nodes (~5 Elo)
              if (cutNode)
                  r += 2 * ONE_PLY;

              // Decrease reduction for moves that escape a capture. Filter out
              // castling moves, because they are coded as "king captures rook" and
              // hence break make_move(). (~5 Elo)
              else if (    type_of(move) == NORMAL
                       && !pos.see_ge(make_move(to_sq(move), from_sq(move))))
                  r -= 2 * ONE_PLY;

              ss->statScore =  thisThread->mainHistory[us][from_to(move)]
                             + (*contHist[0])[movedPiece][to_sq(move)]
                             + (*contHist[1])[movedPiece][to_sq(move)]
                             + (*contHist[3])[movedPiece][to_sq(move)]
                             - 4000;

              // Decrease/increase reduction by comparing opponent's stat score (~10 Elo)
              if (ss->statScore >= 0 && (ss-1)->statScore < 0)
                  r -= ONE_PLY;

              else if ((ss-1)->statScore >= 0 && ss->statScore < 0)
                  r += ONE_PLY;

              // Decrease/increase reduction for moves with a good/bad history (~30 Elo)
              r -= ss->statScore / 20000 * ONE_PLY;
          }

          Depth d = std::max(newDepth - std::max(r, DEPTH_ZERO), ONE_PLY);

          value = -search<NonPV>(pos, ss+1, -(alpha+1), -alpha, d, true);

          doFullDepthSearch = (value > alpha && d != newDepth);
      }
      else
          doFullDepthSearch = !PvNode || moveCount > 1;

      // Step 17. Full depth search when LMR is skipped or fails high
      if (doFullDepthSearch)
          value = -search<NonPV>(pos, ss+1, -(alpha+1), -alpha, newDepth, !cutNode);

      // For PV nodes only, do a full PV search on the first move or after a fail
      // high (in the latter case search only if value < beta), otherwise let the
      // parent node fail low with value <= alpha and try another move.
      if (PvNode && (moveCount == 1 || (value > alpha && (rootNode || value < beta))))
      {
          (ss+1)->pv = pv;
          (ss+1)->pv[0] = MOVE_NONE;

          value = -search<PV>(pos, ss+1, -beta, -alpha, newDepth, false);
      }

      // Step 18. Undo move
      pos.undo_move(move);

      assert(value > -VALUE_INFINITE && value < VALUE_INFINITE);

      // Step 19. Check for a new best move
      // Finished searching the move. If a stop occurred, the return value of
      // the search cannot be trusted, and we return immediately without
      // updating best move, PV and TT.
      if (Threads.stop.load(std::memory_order_relaxed))
          return VALUE_ZERO;

      if (rootNode)
      {
          RootMove& rm = *std::find(thisThread->rootMoves.begin(),
                                    thisThread->rootMoves.end(), move);

          // PV move or new best move?
          if (moveCount == 1 || value > alpha)
          {
              rm.score = value;
              rm.selDepth = thisThread->selDepth;
              rm.pv.resize(1);

              assert((ss+1)->pv);

              for (Move* m = (ss+1)->pv; *m != MOVE_NONE; ++m)
                  rm.pv.push_back(*m);

              // We record how often the best move has been changed in each
              // iteration. This information is used for time management: When
              // the best move changes frequently, we allocate some more time.
              if (moveCount > 1)
                  ++thisThread->bestMoveChanges;
          }
          else
              // All other moves but the PV are set to the lowest value: this
              // is not a problem when sorting because the sort is stable and the
              // move position in the list is preserved - just the PV is pushed up.
              rm.score = -VALUE_INFINITE;
      }

      if (value > bestValue)
      {
          bestValue = value;

          if (value > alpha)
          {
              bestMove = move;

              if (PvNode && !rootNode) // Update pv even in fail-high case
                  update_pv(ss->pv, move, (ss+1)->pv);

              if (PvNode && value < beta) // Update alpha! Always alpha < beta
                  alpha = value;
              else
              {
                  assert(value >= beta); // Fail high
                  ss->statScore = 0;
                  break;
              }
          }
      }

      if (move != bestMove)
      {
          if (captureOrPromotion && captureCount < 32)
              capturesSearched[captureCount++] = move;

          else if (!captureOrPromotion && quietCount < 64)
              quietsSearched[quietCount++] = move;
      }
    }

    // The following condition would detect a stop only after move loop has been
    // completed. But in this case bestValue is valid because we have fully
    // searched our subtree, and we can anyhow save the result in TT.
    /*
       if (Threads.stop)
        return VALUE_DRAW;
    */

    // Step 20. Check for mate and stalemate
    // All legal moves have been searched and if there are no legal moves, it
    // must be a mate or a stalemate. If we are in a singular extension search then
    // return a fail low score.

    assert(moveCount || !inCheck || excludedMove || !MoveList<LEGAL>(pos).size());

    if (!moveCount)
        bestValue = excludedMove ? alpha
                   :     inCheck ? pos.checkmate_value(ss->ply) : pos.stalemate_value(ss->ply);
    else if (bestMove)
    {
        // Quiet best move: update move sorting heuristics
        if (!pos.capture_or_promotion(bestMove))
            update_quiet_stats(pos, ss, bestMove, quietsSearched, quietCount,
                               stat_bonus(depth + (bestValue > beta + PawnValueMg ? ONE_PLY : DEPTH_ZERO)));

        update_capture_stats(pos, bestMove, capturesSearched, captureCount, stat_bonus(depth + ONE_PLY));

        // Extra penalty for a quiet TT or main killer move in previous ply when it gets refuted
        if (   ((ss-1)->moveCount == 1 || ((ss-1)->currentMove == (ss-1)->killers[0]))
            && !pos.captured_piece())
                update_continuation_histories(ss-1, pos.piece_on(prevSq), prevSq, -stat_bonus(depth + ONE_PLY));

    }
    // Bonus for prior countermove that caused the fail low
    else if (   (depth >= 3 * ONE_PLY || PvNode)
             && !pos.captured_piece())
        update_continuation_histories(ss-1, pos.piece_on(prevSq), prevSq, stat_bonus(depth));

    if (PvNode)
        bestValue = std::min(bestValue, maxValue);

    if (!excludedMove)
        tte->save(posKey, value_to_tt(bestValue, ss->ply), ttPv,
                  bestValue >= beta ? BOUND_LOWER :
                  PvNode && bestMove ? BOUND_EXACT : BOUND_UPPER,
                  depth, bestMove, ss->staticEval);

    assert(bestValue > -VALUE_INFINITE && bestValue < VALUE_INFINITE);

    return bestValue;
  }


  // qsearch() is the quiescence search function, which is called by the main
  // search function with depth zero, or recursively with depth less than ONE_PLY.
  template <NodeType NT>
  Value qsearch(Position& pos, Stack* ss, Value alpha, Value beta, Depth depth) {

    constexpr bool PvNode = NT == PV;

    assert(alpha >= -VALUE_INFINITE && alpha < beta && beta <= VALUE_INFINITE);
    assert(PvNode || (alpha == beta - 1));
    assert(depth <= DEPTH_ZERO);
    assert(depth / ONE_PLY * ONE_PLY == depth);

    Move pv[MAX_PLY+1];
    StateInfo st;
    TTEntry* tte;
    Key posKey;
    Move ttMove, move, bestMove;
    Depth ttDepth;
    Value bestValue, value, ttValue, futilityValue, futilityBase, oldAlpha;
    bool ttHit, pvHit, inCheck, givesCheck, evasionPrunable;
    int moveCount;

    if (PvNode)
    {
        oldAlpha = alpha; // To flag BOUND_EXACT when eval above alpha and no available moves
        (ss+1)->pv = pv;
        ss->pv[0] = MOVE_NONE;
    }

    Thread* thisThread = pos.this_thread();
    (ss+1)->ply = ss->ply + 1;
    ss->currentMove = bestMove = MOVE_NONE;
    ss->continuationHistory = &thisThread->continuationHistory[NO_PIECE][0];
    inCheck = pos.checkers();
    moveCount = 0;

    Value gameResult;
    if (pos.is_game_end(gameResult, ss->ply))
        return gameResult;

    // Check for maximum ply reached
    if (ss->ply >= MAX_PLY)
        return !inCheck ? evaluate(pos) : VALUE_DRAW;

    assert(0 <= ss->ply && ss->ply < MAX_PLY);

    // Decide whether or not to include checks: this fixes also the type of
    // TT entry depth that we are going to use. Note that in qsearch we use
    // only two types of depth in TT: DEPTH_QS_CHECKS or DEPTH_QS_NO_CHECKS.
    ttDepth = inCheck || depth >= DEPTH_QS_CHECKS ? DEPTH_QS_CHECKS
                                                  : DEPTH_QS_NO_CHECKS;
    // Transposition table lookup
    posKey = pos.key();
    tte = TT.probe(posKey, ttHit);
    ttValue = ttHit ? value_from_tt(tte->value(), ss->ply) : VALUE_NONE;
    ttMove = ttHit ? tte->move() : MOVE_NONE;
    pvHit = ttHit && tte->is_pv();

    if (  !PvNode
        && ttHit
        && tte->depth() >= ttDepth
        && ttValue != VALUE_NONE // Only in case of TT access race
        && (ttValue >= beta ? (tte->bound() & BOUND_LOWER)
                            : (tte->bound() & BOUND_UPPER)))
        return ttValue;

    // Evaluate the position statically
    if (inCheck)
    {
        ss->staticEval = VALUE_NONE;
        bestValue = futilityBase = -VALUE_INFINITE;
    }
    else
    {
        if (ttHit)
        {
            // Never assume anything on values stored in TT
            if ((ss->staticEval = bestValue = tte->eval()) == VALUE_NONE)
                ss->staticEval = bestValue = evaluate(pos);

            // Can ttValue be used as a better position evaluation?
            if (    ttValue != VALUE_NONE
                && (tte->bound() & (ttValue > bestValue ? BOUND_LOWER : BOUND_UPPER)))
                bestValue = ttValue;
        }
        else
            ss->staticEval = bestValue =
            (ss-1)->currentMove != MOVE_NULL ? evaluate(pos)
                                             : -(ss-1)->staticEval + 2 * Eval::tempo_value(pos);

        // Stand pat. Return immediately if static value is at least beta
        if (bestValue >= beta)
        {
            if (!ttHit)
                tte->save(posKey, value_to_tt(bestValue, ss->ply), pvHit, BOUND_LOWER,
                          DEPTH_NONE, MOVE_NONE, ss->staticEval);

            return bestValue;
        }

        if (PvNode && bestValue > alpha)
            alpha = bestValue;

        futilityBase = bestValue + 128;
    }

    const PieceToHistory* contHist[] = { (ss-1)->continuationHistory, (ss-2)->continuationHistory,
                                          nullptr, (ss-4)->continuationHistory,
                                          nullptr, (ss-6)->continuationHistory };

    // Initialize a MovePicker object for the current position, and prepare
    // to search the moves. Because the depth is <= 0 here, only captures,
    // queen promotions and checks (only if depth >= DEPTH_QS_CHECKS) will
    // be generated.
    MovePicker mp(pos, ttMove, depth, &thisThread->mainHistory,
                                      &thisThread->captureHistory,
                                      contHist,
                                      to_sq((ss-1)->currentMove));

    // Loop through the moves until no moves remain or a beta cutoff occurs
    while ((move = mp.next_move()) != MOVE_NONE)
    {
      assert(is_ok(move));

      givesCheck = pos.gives_check(move);

      moveCount++;

      // Avoid qsearch explosion for clobber
      if (type_of(pos.moved_piece(move)) == CLOBBER_PIECE && bestValue > VALUE_MATED_IN_MAX_PLY)
          continue;

      // Futility pruning
      if (   !inCheck
          && !givesCheck
          && !(   pos.extinction_value() == -VALUE_MATE
               && pos.extinction_piece_types().find(ALL_PIECES) == pos.extinction_piece_types().end())
          &&  futilityBase > -VALUE_KNOWN_WIN
          && !pos.advanced_pawn_push(move))
      {
          assert(type_of(move) != ENPASSANT); // Due to !pos.advanced_pawn_push

          futilityValue = futilityBase + PieceValue[EG][pos.piece_on(to_sq(move))];

          if (futilityValue <= alpha)
          {
              bestValue = std::max(bestValue, futilityValue);
              continue;
          }

          if (futilityBase <= alpha && !pos.see_ge(move, VALUE_ZERO + 1))
          {
              bestValue = std::max(bestValue, futilityBase);
              continue;
          }
      }

      // Detect non-capture evasions that are candidates to be pruned
      evasionPrunable =    inCheck
                       &&  (depth != DEPTH_ZERO || moveCount > 2)
                       &&  bestValue > VALUE_MATED_IN_MAX_PLY
                       && !pos.capture(move);

      // Don't search moves with negative SEE values
      if (  (!inCheck || evasionPrunable)
          && !pos.see_ge(move))
          continue;

      // Speculative prefetch as early as possible
      prefetch(TT.first_entry(pos.key_after(move)));

      // Check for legality just before making the move
      if (!pos.legal(move))
      {
          moveCount--;
          continue;
      }

      ss->currentMove = move;
      ss->continuationHistory = &thisThread->continuationHistory[pos.moved_piece(move)][to_sq(move)];

      // Make and search the move
      pos.do_move(move, st, givesCheck);
      value = -qsearch<NT>(pos, ss+1, -beta, -alpha, depth - ONE_PLY);
      pos.undo_move(move);

      assert(value > -VALUE_INFINITE && value < VALUE_INFINITE);

      // Check for a new best move
      if (value > bestValue)
      {
          bestValue = value;

          if (value > alpha)
          {
              bestMove = move;

              if (PvNode) // Update pv even in fail-high case
                  update_pv(ss->pv, move, (ss+1)->pv);

              if (PvNode && value < beta) // Update alpha here!
                  alpha = value;
              else
                  break; // Fail high
          }
       }
    }

    // All legal moves have been searched. A special case: If we're in check
    // and no legal moves were found, it is checkmate.
    if (inCheck && bestValue == -VALUE_INFINITE)
        return pos.checkmate_value(ss->ply); // Plies to mate from the root

    tte->save(posKey, value_to_tt(bestValue, ss->ply), pvHit,
              bestValue >= beta ? BOUND_LOWER :
              PvNode && bestValue > oldAlpha  ? BOUND_EXACT : BOUND_UPPER,
              ttDepth, bestMove, ss->staticEval);

    assert(bestValue > -VALUE_INFINITE && bestValue < VALUE_INFINITE);

    return bestValue;
  }


  // value_to_tt() adjusts a mate score from "plies to mate from the root" to
  // "plies to mate from the current position". Non-mate scores are unchanged.
  // The function is called before storing a value in the transposition table.

  Value value_to_tt(Value v, int ply) {

    assert(v != VALUE_NONE);

    return  v >= VALUE_MATE_IN_MAX_PLY  ? v + ply
          : v <= VALUE_MATED_IN_MAX_PLY ? v - ply : v;
  }


  // value_from_tt() is the inverse of value_to_tt(): It adjusts a mate score
  // from the transposition table (which refers to the plies to mate/be mated
  // from current position) to "plies to mate/be mated from the root".

  Value value_from_tt(Value v, int ply) {

    return  v == VALUE_NONE             ? VALUE_NONE
          : v >= VALUE_MATE_IN_MAX_PLY  ? v - ply
          : v <= VALUE_MATED_IN_MAX_PLY ? v + ply : v;
  }


  // update_pv() adds current move and appends child pv[]

  void update_pv(Move* pv, Move move, Move* childPv) {

    for (*pv++ = move; childPv && *childPv != MOVE_NONE; )
        *pv++ = *childPv++;
    *pv = MOVE_NONE;
  }


  // update_continuation_histories() updates histories of the move pairs formed
  // by moves at ply -1, -2, and -4 with current move.

  void update_continuation_histories(Stack* ss, Piece pc, Square to, int bonus) {

    for (int i : {1, 2, 4, 6})
        if (is_ok((ss-i)->currentMove))
            (*(ss-i)->continuationHistory)[pc][to] << bonus;
  }


  // update_capture_stats() updates move sorting heuristics when a new capture best move is found

  void update_capture_stats(const Position& pos, Move move,
                            Move* captures, int captureCount, int bonus) {

      CapturePieceToHistory& captureHistory =  pos.this_thread()->captureHistory;
      Piece moved_piece = pos.moved_piece(move);
      PieceType captured = type_of(pos.piece_on(to_sq(move)));

      if (pos.capture_or_promotion(move))
          captureHistory[moved_piece][to_sq(move)][captured] << bonus;

      // Decrease all the other played capture moves
      for (int i = 0; i < captureCount; ++i)
      {
          moved_piece = pos.moved_piece(captures[i]);
          captured = type_of(pos.piece_on(to_sq(captures[i])));
          captureHistory[moved_piece][to_sq(captures[i])][captured] << -bonus;
      }
  }


  // update_quiet_stats() updates move sorting heuristics when a new quiet best move is found

  void update_quiet_stats(const Position& pos, Stack* ss, Move move,
                          Move* quiets, int quietCount, int bonus) {

    if (ss->killers[0] != move)
    {
        ss->killers[1] = ss->killers[0];
        ss->killers[0] = move;
    }

    Color us = pos.side_to_move();
    Thread* thisThread = pos.this_thread();
    thisThread->mainHistory[us][from_to(move)] << bonus;
    update_continuation_histories(ss, pos.moved_piece(move), to_sq(move), bonus);

    if (is_ok((ss-1)->currentMove))
    {
        Square prevSq = to_sq((ss-1)->currentMove);
        thisThread->counterMoves[pos.piece_on(prevSq)][prevSq] = move;
    }

    // Decrease all the other played quiet moves
    for (int i = 0; i < quietCount; ++i)
    {
        thisThread->mainHistory[us][from_to(quiets[i])] << -bonus;
        update_continuation_histories(ss, pos.moved_piece(quiets[i]), to_sq(quiets[i]), -bonus);
    }
  }

  // When playing with strength handicap, choose best move among a set of RootMoves
  // using a statistical rule dependent on 'level'. Idea by Heinz van Saanen.

  Move Skill::pick_best(size_t multiPV) {

    const RootMoves& rootMoves = Threads.main()->rootMoves;
    static PRNG rng(now()); // PRNG sequence should be non-deterministic

    // RootMoves are already sorted by score in descending order
    Value topScore = rootMoves[0].score;
    int delta = std::min(topScore - rootMoves[multiPV - 1].score, PawnValueMg);
    int weakness = 120 - 2 * level;
    int maxScore = -VALUE_INFINITE;

    // Choose best move. For each move score we add two terms, both dependent on
    // weakness. One is deterministic and bigger for weaker levels, and one is
    // random. Then we choose the move with the resulting highest score.
    for (size_t i = 0; i < multiPV; ++i)
    {
        // This is our magic formula
        int push = (  weakness * int(topScore - rootMoves[i].score)
                    + delta * (rng.rand<unsigned>() % weakness)) / 128;

        if (rootMoves[i].score + push >= maxScore)
        {
            maxScore = rootMoves[i].score + push;
            best = rootMoves[i].pv[0];
        }
    }

    return best;
  }

} // namespace

/// MainThread::check_time() is used to print debug info and, more importantly,
/// to detect when we are out of available time and thus stop the search.

void MainThread::check_time() {

  if (--callsCnt > 0)
      return;

  // When using nodes, ensure checking rate is not lower than 0.1% of nodes
  callsCnt = Limits.nodes ? std::min(1024, int(Limits.nodes / 1024)) : 1024;

  static TimePoint lastInfoTime = now();

  TimePoint elapsed = Time.elapsed();
  TimePoint tick = Limits.startTime + elapsed;

  if (tick - lastInfoTime >= 1000)
  {
      lastInfoTime = tick;
      dbg_print();
  }

  // We should not stop pondering until told so by the GUI
  if (ponder)
      return;

  if (   (Limits.use_time_management() && (elapsed > Time.maximum() - 10 || stopOnPonderhit))
      || (Limits.movetime && elapsed >= Limits.movetime)
      || (Limits.nodes && Threads.nodes_searched() >= (uint64_t)Limits.nodes))
      Threads.stop = true;
}


/// UCI::pv() formats PV information according to the UCI protocol. UCI requires
/// that all (if any) unsearched PV lines are sent using a previous search score.

string UCI::pv(const Position& pos, Depth depth, Value alpha, Value beta) {

  std::stringstream ss;
  TimePoint elapsed = Time.elapsed() + 1;
  const RootMoves& rootMoves = pos.this_thread()->rootMoves;
  size_t pvIdx = pos.this_thread()->pvIdx;
  size_t multiPV = std::min((size_t)Options["MultiPV"], rootMoves.size());
  uint64_t nodesSearched = Threads.nodes_searched();
  uint64_t tbHits = Threads.tb_hits() + (TB::RootInTB ? rootMoves.size() : 0);

  for (size_t i = 0; i < multiPV; ++i)
  {
      bool updated = (i <= pvIdx && rootMoves[i].score != -VALUE_INFINITE);

      if (depth == ONE_PLY && !updated)
          continue;

      Depth d = updated ? depth : depth - ONE_PLY;
      Value v = updated ? rootMoves[i].score : rootMoves[i].previousScore;

      bool tb = TB::RootInTB && abs(v) < VALUE_MATE - MAX_PLY;
      v = tb ? rootMoves[i].tbScore : v;

      if (ss.rdbuf()->in_avail()) // Not at first line
          ss << "\n";

      ss << "info"
         << " depth "    << d / ONE_PLY
         << " seldepth " << rootMoves[i].selDepth
         << " multipv "  << i + 1
         << " score "    << UCI::value(v);

      if (!tb && i == pvIdx)
          ss << (v >= beta ? " lowerbound" : v <= alpha ? " upperbound" : "");

      ss << " nodes "    << nodesSearched
         << " nps "      << nodesSearched * 1000 / elapsed;

      if (elapsed > 1000) // Earlier makes little sense
          ss << " hashfull " << TT.hashfull();

      ss << " tbhits "   << tbHits
         << " time "     << elapsed
         << " pv";

      for (Move m : rootMoves[i].pv)
          ss << " " << UCI::move(pos, m);
  }

  return ss.str();
}


/// RootMove::extract_ponder_from_tt() is called in case we have no ponder move
/// before exiting the search, for instance, in case we stop the search during a
/// fail high at root. We try hard to have a ponder move to return to the GUI,
/// otherwise in case of 'ponder on' we have nothing to think on.

bool RootMove::extract_ponder_from_tt(Position& pos) {

    StateInfo st;
    bool ttHit;

    assert(pv.size() == 1);

    if (pv[0] == MOVE_NONE)
        return false;

    pos.do_move(pv[0], st);
    TTEntry* tte = TT.probe(pos.key(), ttHit);

    if (ttHit)
    {
        Move m = tte->move(); // Local copy to be SMP safe
        if (MoveList<LEGAL>(pos).contains(m))
            pv.push_back(m);
    }

    pos.undo_move(pv[0]);
    return pv.size() > 1;
}

void Tablebases::rank_root_moves(Position& pos, Search::RootMoves& rootMoves) {

    RootInTB = false;
    UseRule50 = bool(Options["Syzygy50MoveRule"]);
    ProbeDepth = int(Options["SyzygyProbeDepth"]) * ONE_PLY;
    Cardinality = int(Options["SyzygyProbeLimit"]);
    bool dtz_available = true;

    // Tables with fewer pieces than SyzygyProbeLimit are searched with
    // ProbeDepth == DEPTH_ZERO
    if (Cardinality > MaxCardinality)
    {
        Cardinality = MaxCardinality;
        ProbeDepth = DEPTH_ZERO;
    }

    if (Cardinality >= popcount(pos.pieces()) && !pos.can_castle(ANY_CASTLING))
    {
        // Rank moves using DTZ tables
        RootInTB = root_probe(pos, rootMoves);

        if (!RootInTB)
        {
            // DTZ tables are missing; try to rank moves using WDL tables
            dtz_available = false;
            RootInTB = root_probe_wdl(pos, rootMoves);
        }
    }

    if (RootInTB)
    {
        // Sort moves according to TB rank
        std::sort(rootMoves.begin(), rootMoves.end(),
                  [](const RootMove &a, const RootMove &b) { return a.tbRank > b.tbRank; } );

        // Probe during search only if DTZ is not available and we are winning
        if (dtz_available || rootMoves[0].tbScore <= VALUE_DRAW)
            Cardinality = 0;
    }
    else
    {
        // Assign the same rank to all moves
        for (auto& m : rootMoves)
            m.tbRank = 0;
    }
}<|MERGE_RESOLUTION|>--- conflicted
+++ resolved
@@ -732,11 +732,7 @@
             ss->staticEval = eval = evaluate(pos) + bonus;
         }
         else
-<<<<<<< HEAD
-            ss->staticEval = eval = pureStaticEval = -(ss-1)->staticEval + 2 * Eval::tempo_value(pos);
-=======
-            ss->staticEval = eval = -(ss-1)->staticEval + 2 * Eval::Tempo;
->>>>>>> 8fa6273f
+            ss->staticEval = eval = -(ss-1)->staticEval + 2 * Eval::tempo_value(pos);
 
         tte->save(posKey, VALUE_NONE, ttPv, BOUND_NONE, DEPTH_NONE, MOVE_NONE, eval);
     }
@@ -858,12 +854,7 @@
     }
 
     // Step 11. Internal iterative deepening (~2 Elo)
-<<<<<<< HEAD
-    if (    depth >= (8 - 2 * pos.captures_to_hand()) * ONE_PLY
-        && !ttMove)
-=======
-    if (depth >= 8 * ONE_PLY && !ttMove)
->>>>>>> 8fa6273f
+    if (depth >= (8 - 2 * pos.captures_to_hand()) * ONE_PLY && !ttMove)
     {
         search<NT>(pos, ss, alpha, beta, depth - (7 - 2 * pos.captures_to_hand()) * ONE_PLY, cutNode);
 
