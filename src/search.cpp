--- conflicted
+++ resolved
@@ -1096,8 +1096,7 @@
               && moveCount >= FutilityMoveCounts[improving][depth])
               continue;
 
-<<<<<<< HEAD
-          // History based pruning
+          // Countermoves based pruning
 #ifdef RACE
 #ifdef THREECHECK
           if (   depth <= 4 * ONE_PLY - checks - raceRank
@@ -1108,9 +1107,6 @@
 #ifdef THREECHECK
           if (   depth <= 4 * ONE_PLY - checks
 #else
-=======
-          // Countermoves based pruning
->>>>>>> 5f096e9b
           if (   depth <= 4 * ONE_PLY
 #endif
 #endif
@@ -1123,34 +1119,21 @@
           predictedDepth = std::max(newDepth - reduction<PvNode>(improving, depth, moveCount), DEPTH_ZERO);
 
           // Futility pruning: parent node
-<<<<<<< HEAD
 #ifdef RACE
 #ifdef THREECHECK
-          if (predictedDepth < (7 - checks - raceRank) * ONE_PLY)
+          if (predictedDepth < (7 - checks - raceRank) * ONE_PLY
 #else
-          if (predictedDepth < (7 - raceRank) * ONE_PLY)
+          if (predictedDepth < (7 - raceRank) * ONE_PLY
 #endif
 #else
 #ifdef THREECHECK
-          if (predictedDepth < (7 - checks) * ONE_PLY)
+          if (predictedDepth < (7 - checks) * ONE_PLY
 #else
-          if (predictedDepth < 7 * ONE_PLY)
-#endif
-#endif
-          {
-              futilityValue = ss->staticEval + futility_margin(predictedDepth) + 256;
-
-              if (futilityValue <= alpha)
-              {
-                  bestValue = std::max(bestValue, futilityValue);
-                  continue;
-              }
-          }
-=======
-          if (   predictedDepth < 7 * ONE_PLY
+          if (predictedDepth < 7 * ONE_PLY
+#endif
+#endif
               && ss->staticEval + futility_margin(predictedDepth) + 256 <= alpha)
               continue;
->>>>>>> 5f096e9b
 
           // Prune moves with negative SEE at low depths
           if (predictedDepth < 4 * ONE_PLY && pos.see_sign(move) < VALUE_ZERO)
