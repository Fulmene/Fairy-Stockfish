/*
  Stockfish, a UCI chess playing engine derived from Glaurung 2.1
  Copyright (C) 2004-2008 Tord Romstad (Glaurung author)
  Copyright (C) 2008-2015 Marco Costalba, Joona Kiiski, Tord Romstad
  Copyright (C) 2015-2019 Marco Costalba, Joona Kiiski, Gary Linscott, Tord Romstad

  Stockfish is free software: you can redistribute it and/or modify
  it under the terms of the GNU General Public License as published by
  the Free Software Foundation, either version 3 of the License, or
  (at your option) any later version.

  Stockfish is distributed in the hope that it will be useful,
  but WITHOUT ANY WARRANTY; without even the implied warranty of
  MERCHANTABILITY or FITNESS FOR A PARTICULAR PURPOSE.  See the
  GNU General Public License for more details.

  You should have received a copy of the GNU General Public License
  along with this program.  If not, see <http://www.gnu.org/licenses/>.
*/

#include <algorithm>
#include <cassert>
#include <cmath>
#include <cstring>   // For std::memset
#include <iostream>
#include <sstream>

#include "evaluate.h"
#include "misc.h"
#include "movegen.h"
#include "movepick.h"
#include "position.h"
#include "search.h"
#include "thread.h"
#include "timeman.h"
#include "tt.h"
#include "uci.h"
#include "syzygy/tbprobe.h"

namespace Search {

  LimitsType Limits;
}

namespace Tablebases {

  int Cardinality;
  bool RootInTB;
  bool UseRule50;
  Depth ProbeDepth;
}

namespace TB = Tablebases;

using std::string;
using Eval::evaluate;
using namespace Search;

namespace {

  // Time threshold for printing upperbound/lowerbound info
  const int PV_MIN_ELAPSED = 2500;

  // Different node types, used as a template parameter
  enum NodeType { NonPV, PV };

  // Razor and futility margins
  constexpr int RazorMargin[VARIANT_NB] = {
  600,
#ifdef ANTI
  2234,
#endif
#ifdef ATOMIC
  600,
#endif
#ifdef CRAZYHOUSE
  600,
#endif
#ifdef EXTINCTION
  600,
#endif
#ifdef GRID
  600,
#endif
#ifdef HORDE
  600,
#endif
#ifdef KOTH
  600,
#endif
#ifdef LOSERS
  2351,
#endif
#ifdef RACE
  600,
#endif
#ifdef THREECHECK
  600,
#endif
#ifdef TWOKINGS
  600,
#endif
  };
  constexpr int FutilityMarginFactor[VARIANT_NB] = {
  175,
#ifdef ANTI
  611,
#endif
#ifdef ATOMIC
  585,
#endif
#ifdef CRAZYHOUSE
  150,
#endif
#ifdef EXTINCTION
  175,
#endif
#ifdef GRID
  206,
#endif
#ifdef HORDE
  176,
#endif
#ifdef KOTH
  217,
#endif
#ifdef LOSERS
  618,
#endif
#ifdef RACE
  361,
#endif
#ifdef THREECHECK
  248,
#endif
#ifdef TWOKINGS
  175,
#endif
  };
  constexpr int FutilityMarginParent[VARIANT_NB][2] = {
  { 256, 200 },
#ifdef ANTI
  { 331, 372 },
#endif
#ifdef ATOMIC
  { 512, 400 },
#endif
#ifdef CRAZYHOUSE
  { 256, 200 },
#endif
#ifdef EXTINCTION
  { 256, 200 },
#endif
#ifdef GRID
  { 278, 168 },
#endif
#ifdef HORDE
  { 261, 162 },
#endif
#ifdef KOTH
  { 418, 305 },
#endif
#ifdef LOSERS
  { 299, 281 },
#endif
#ifdef RACE
  { VALUE_INFINITE, VALUE_INFINITE },
#endif
#ifdef THREECHECK
  { 420, 332 },
#endif
#ifdef TWOKINGS
  { 256, 200 },
#endif
  };
  constexpr int ProbcutMargin[VARIANT_NB] = {
  216,
#ifdef ANTI
  216,
#endif
#ifdef ATOMIC
  200,
#endif
#ifdef CRAZYHOUSE
  200,
#endif
#ifdef EXTINCTION
  400,
#endif
#ifdef GRID
  222,
#endif
#ifdef HORDE
  153,
#endif
#ifdef KOTH
  324,
#endif
#ifdef LOSERS
  200,
#endif
#ifdef RACE
  242,
#endif
#ifdef THREECHECK
  418,
#endif
#ifdef TWOKINGS
  200,
#endif
  };
  Value futility_margin(Variant var, Depth d, bool improving) {
    return Value((FutilityMarginFactor[var] - 50 * improving) * d / ONE_PLY);
  }

  // Reductions lookup table, initialized at startup
  int Reductions[MAX_MOVES]; // [depth or moveNumber]

  Depth reduction(bool i, Depth d, int mn) {
    int r = Reductions[d / ONE_PLY] * Reductions[mn];
    return ((r + 512) / 1024 + (!i && r > 1024)) * ONE_PLY;
  }

  constexpr int futility_move_count(bool improving, int depth) {
    return (5 + depth * depth) * (1 + improving) / 2;
  }

  // History and stats update bonus, based on depth
  int stat_bonus(Depth depth) {
    int d = depth / ONE_PLY;
    return d > 17 ? 0 : 29 * d * d + 138 * d - 134;
  }

  // Add a small random component to draw evaluations to avoid 3fold-blindness
  Value value_draw(Depth depth, Thread* thisThread) {
    return depth < 4 * ONE_PLY ? VALUE_DRAW
                               : VALUE_DRAW + Value(2 * (thisThread->nodes & 1) - 1);
  }

  // Skill structure is used to implement strength limit
  struct Skill {
    explicit Skill(int l) : level(l) {}
    bool enabled() const { return level < 20; }
    bool time_to_pick(Depth depth) const { return depth / ONE_PLY == 1 + level; }
    Move pick_best(size_t multiPV);

    int level;
    Move best = MOVE_NONE;
  };

  template <NodeType NT>
  Value search(Position& pos, Stack* ss, Value alpha, Value beta, Depth depth, bool cutNode);

  template <NodeType NT>
  Value qsearch(Position& pos, Stack* ss, Value alpha, Value beta, Depth depth = DEPTH_ZERO);

  Value value_to_tt(Value v, int ply);
  Value value_from_tt(Value v, int ply);
  void update_pv(Move* pv, Move move, Move* childPv);
  void update_continuation_histories(Stack* ss, Piece pc, Square to, int bonus);
  void update_quiet_stats(const Position& pos, Stack* ss, Move move, Move* quiets, int quietCount, int bonus);
  void update_capture_stats(const Position& pos, Move move, Move* captures, int captureCount, int bonus);

  // perft() is our utility to verify move generation. All the leaf nodes up
  // to the given depth are generated and counted, and the sum is returned.
  template<bool Root>
  uint64_t perft(Position& pos, Depth depth) {

    StateInfo st;
    uint64_t cnt, nodes = 0;
    const bool leaf = (depth == 2 * ONE_PLY);

    for (const auto& m : MoveList<LEGAL>(pos))
    {
        if (Root && depth <= ONE_PLY)
            cnt = 1, nodes++;
        else
        {
            pos.do_move(m, st);
            cnt = leaf ? MoveList<LEGAL>(pos).size() : perft<false>(pos, depth - ONE_PLY);
            nodes += cnt;
            pos.undo_move(m);
        }
        if (Root)
            sync_cout << UCI::move(m, pos.is_chess960()) << ": " << cnt << sync_endl;
    }
    return nodes;
  }

} // namespace


/// Search::init() is called at startup to initialize various lookup tables

void Search::init() {

  for (int i = 1; i < MAX_MOVES; ++i)
     Reductions[i] = int(22.9 * std::log(i));
}


/// Search::clear() resets search state to its initial value

void Search::clear() {

  Threads.main()->wait_for_search_finished();

  Time.availableNodes = 0;
  TT.clear();
  Threads.clear();
  Tablebases::init(CHESS_VARIANT, Options["SyzygyPath"]); // Free mapped files
}


/// MainThread::search() is started when the program receives the UCI 'go'
/// command. It searches from the root position and outputs the "bestmove".

void MainThread::search() {

  if (Limits.perft)
  {
      nodes = perft<true>(rootPos, Limits.perft * ONE_PLY);
      sync_cout << "\nNodes searched: " << nodes << "\n" << sync_endl;
      return;
  }

  Color us = rootPos.side_to_move();
  Time.init(rootPos.variant(), Limits, us, rootPos.game_ply());
  TT.new_search();

  if (rootMoves.empty())
  {
      rootMoves.emplace_back(MOVE_NONE);
      Value score = rootPos.is_variant_end() ? rootPos.variant_result()
                   : rootPos.checkers() ? rootPos.checkmate_value()
                   : rootPos.stalemate_value();
      sync_cout << "info depth 0 score " << UCI::value(score) << sync_endl;
  }
  else
  {
      for (Thread* th : Threads)
      {
          th->bestMoveChanges = 0;
          if (th != this)
              th->start_searching();
      }

      Thread::search(); // Let's start searching!
  }

  // When we reach the maximum depth, we can arrive here without a raise of
  // Threads.stop. However, if we are pondering or in an infinite search,
  // the UCI protocol states that we shouldn't print the best move before the
  // GUI sends a "stop" or "ponderhit" command. We therefore simply wait here
  // until the GUI sends one of those commands.

  while (!Threads.stop && (ponder || Limits.infinite))
  {} // Busy wait for a stop or a ponder reset

  // Stop the threads if not already stopped (also raise the stop if
  // "ponderhit" just reset Threads.ponder).
  Threads.stop = true;

  // Wait until all threads have finished
  for (Thread* th : Threads)
      if (th != this)
          th->wait_for_search_finished();

  // When playing in 'nodes as time' mode, subtract the searched nodes from
  // the available ones before exiting.
  if (Limits.npmsec)
      Time.availableNodes += Limits.inc[us] - Threads.nodes_searched();

  Thread* bestThread = this;

  // Check if there are threads with a better score than main thread
  if (    Options["MultiPV"] == 1
      && !Limits.depth
      && !Skill(Options["Skill Level"]).enabled()
      &&  rootMoves[0].pv[0] != MOVE_NONE)
  {
      std::map<Move, int64_t> votes;
      Value minScore = this->rootMoves[0].score;

      // Find out minimum score and reset votes for moves which can be voted
      for (Thread* th: Threads)
          minScore = std::min(minScore, th->rootMoves[0].score);

      // Vote according to score and depth, and select the best thread
      int64_t bestVote = 0;
      for (Thread* th : Threads)
      {
          votes[th->rootMoves[0].pv[0]] +=
               (th->rootMoves[0].score - minScore + 14) * int(th->completedDepth);

          if (votes[th->rootMoves[0].pv[0]] > bestVote)
          {
              bestVote = votes[th->rootMoves[0].pv[0]];
              bestThread = th;
          }
      }
  }

  previousScore = bestThread->rootMoves[0].score;

#ifdef USELONGESTPV
  if (longestPVThread != this)
      sync_cout << UCI::pv(longestPVThread->rootPos, longestPVThread->completedDepth, -VALUE_INFINITE, VALUE_INFINITE) << sync_endl;
#else
  // Send again PV info if we have a new best thread
  if (bestThread != this)
      sync_cout << UCI::pv(bestThread->rootPos, bestThread->completedDepth, -VALUE_INFINITE, VALUE_INFINITE) << sync_endl;
#endif

  // Best move could be MOVE_NONE when searching on a terminal position
  sync_cout << "bestmove " << UCI::move(bestThread->rootMoves[0].pv[0], rootPos.is_chess960());

  if (bestThread->rootMoves[0].pv.size() > 1 || bestThread->rootMoves[0].extract_ponder_from_tt(rootPos))
      std::cout << " ponder " << UCI::move(bestThread->rootMoves[0].pv[1], rootPos.is_chess960());

  std::cout << sync_endl;
}


/// Thread::search() is the main iterative deepening loop. It calls search()
/// repeatedly with increasing depth until the allocated thinking time has been
/// consumed, the user stops the search, or the maximum search depth is reached.

void Thread::search() {

  // To allow access to (ss-7) up to (ss+2), the stack must be oversized.
  // The former is needed to allow update_continuation_histories(ss-1, ...),
  // which accesses its argument at ss-6, also near the root.
  // The latter is needed for statScores and killer initialization.
  Stack stack[MAX_PLY+10], *ss = stack+7;
  Move  pv[MAX_PLY+1];
  Value bestValue, alpha, beta, delta;
  Move  lastBestMove = MOVE_NONE;
  Depth lastBestMoveDepth = DEPTH_ZERO;
  MainThread* mainThread = (this == Threads.main() ? Threads.main() : nullptr);
  double timeReduction = 1, totBestMoveChanges = 0;
  Color us = rootPos.side_to_move();

  std::memset(ss-7, 0, 10 * sizeof(Stack));
  for (int i = 7; i > 0; i--)
     (ss-i)->continuationHistory = &this->continuationHistory[NO_PIECE][0]; // Use as sentinel
  ss->pv = pv;

  bestValue = delta = alpha = -VALUE_INFINITE;
  beta = VALUE_INFINITE;

  size_t multiPV = Options["MultiPV"];
  Skill skill(Options["Skill Level"]);

  // When playing with strength handicap enable MultiPV search that we will
  // use behind the scenes to retrieve a set of possible moves.
  if (skill.enabled())
      multiPV = std::max(multiPV, (size_t)4);

  multiPV = std::min(multiPV, rootMoves.size());

  int ct = int(Options["Contempt"]) * PawnValueEg / 100; // From centipawns

  // In analysis mode, adjust contempt in accordance with user preference
  if (Limits.infinite || Options["UCI_AnalyseMode"])
      ct =  Options["Analysis Contempt"] == "Off"  ? 0
          : Options["Analysis Contempt"] == "Both" ? ct
          : Options["Analysis Contempt"] == "White" && us == BLACK ? -ct
          : Options["Analysis Contempt"] == "Black" && us == WHITE ? -ct
          : ct;

  // Evaluation score is from the white point of view
  contempt = (us == WHITE ?  make_score(ct, ct / 2)
                          : -make_score(ct, ct / 2));

  // Iterative deepening loop until requested to stop or the target depth is reached
  while (   (rootDepth += ONE_PLY) < DEPTH_MAX
         && !Threads.stop
         && !(Limits.depth && mainThread && rootDepth / ONE_PLY > Limits.depth))
  {
      // Age out PV variability metric
      if (mainThread)
          totBestMoveChanges /= 2;

      // Save the last iteration's scores before first PV line is searched and
      // all the move scores except the (new) PV are set to -VALUE_INFINITE.
      for (RootMove& rm : rootMoves)
          rm.previousScore = rm.score;

      size_t pvFirst = 0;
      pvLast = 0;

      // MultiPV loop. We perform a full root search for each PV line
      for (pvIdx = 0; pvIdx < multiPV && !Threads.stop; ++pvIdx)
      {
          if (pvIdx == pvLast)
          {
              pvFirst = pvLast;
              for (pvLast++; pvLast < rootMoves.size(); pvLast++)
                  if (rootMoves[pvLast].tbRank != rootMoves[pvFirst].tbRank)
                      break;
          }

          // Reset UCI info selDepth for each depth and each PV line
          selDepth = 0;

          // Reset aspiration window starting size
          if (rootDepth >= 5 * ONE_PLY)
          {
              Value previousScore = rootMoves[pvIdx].previousScore;
              delta = Value(20);
              alpha = std::max(previousScore - delta,-VALUE_INFINITE);
              beta  = std::min(previousScore + delta, VALUE_INFINITE);

              // Adjust contempt based on root move's previousScore (dynamic contempt)
              int dct = ct + 88 * previousScore / (abs(previousScore) + 200);

              contempt = (us == WHITE ?  make_score(dct, dct / 2)
                                      : -make_score(dct, dct / 2));
          }

          // Start with a small aspiration window and, in the case of a fail
          // high/low, re-search with a bigger window until we don't fail
          // high/low anymore.
          int failedHighCnt = 0;
          while (true)
          {
              Depth adjustedDepth = std::max(ONE_PLY, rootDepth - failedHighCnt * ONE_PLY);
              bestValue = ::search<PV>(rootPos, ss, alpha, beta, adjustedDepth, false);

              // Bring the best move to the front. It is critical that sorting
              // is done with a stable algorithm because all the values but the
              // first and eventually the new best one are set to -VALUE_INFINITE
              // and we want to keep the same order for all the moves except the
              // new PV that goes to the front. Note that in case of MultiPV
              // search the already searched PV lines are preserved.
              std::stable_sort(rootMoves.begin() + pvIdx, rootMoves.begin() + pvLast);

              // If search has been stopped, we break immediately. Sorting is
              // safe because RootMoves is still valid, although it refers to
              // the previous iteration.
              if (Threads.stop)
                  break;

              // When failing high/low give some update (without cluttering
              // the UI) before a re-search.
              if (   mainThread
                  && multiPV == 1
                  && (bestValue <= alpha || bestValue >= beta)
                  && Time.elapsed() > PV_MIN_ELAPSED)
                  sync_cout << UCI::pv(rootPos, rootDepth, alpha, beta) << sync_endl;

              // In case of failing low/high increase aspiration window and
              // re-search, otherwise exit the loop.
              if (bestValue <= alpha)
              {
                  beta = (alpha + beta) / 2;
                  alpha = std::max(bestValue - delta, -VALUE_INFINITE);

                  failedHighCnt = 0;
                  if (mainThread)
                      mainThread->stopOnPonderhit = false;
              }
              else if (bestValue >= beta)
              {
                  beta = std::min(bestValue + delta, VALUE_INFINITE);
                  ++failedHighCnt;
              }
              else
                  break;

              delta += delta / 4 + 5;

              assert(alpha >= -VALUE_INFINITE && beta <= VALUE_INFINITE);
          }

          // Sort the PV lines searched so far and update the GUI
          std::stable_sort(rootMoves.begin() + pvFirst, rootMoves.begin() + pvIdx + 1);

          if (    mainThread
              && (Threads.stop || pvIdx + 1 == multiPV || Time.elapsed() > PV_MIN_ELAPSED))
              sync_cout << UCI::pv(rootPos, rootDepth, alpha, beta) << sync_endl;
      }

      if (!Threads.stop)
          completedDepth = rootDepth;

      if (rootMoves[0].pv[0] != lastBestMove) {
         lastBestMove = rootMoves[0].pv[0];
         lastBestMoveDepth = rootDepth;
      }

      // Have we found a "mate in x"?
      if (   Limits.mate
          && bestValue >= VALUE_MATE_IN_MAX_PLY
          && VALUE_MATE - bestValue <= 2 * Limits.mate)
          Threads.stop = true;

      if (!mainThread)
          continue;

      // If skill level is enabled and time is up, pick a sub-optimal best move
      if (skill.enabled() && skill.time_to_pick(rootDepth))
          skill.pick_best(multiPV);

      // Do we have time for the next iteration? Can we stop searching now?
      if (    Limits.use_time_management()
          && !Threads.stop
          && !mainThread->stopOnPonderhit)
      {
          double fallingEval = (314 + 9 * (mainThread->previousScore - bestValue)) / 581.0;
          fallingEval = clamp(fallingEval, 0.5, 1.5);

          // If the bestMove is stable over several iterations, reduce time accordingly
          timeReduction = lastBestMoveDepth + 10 * ONE_PLY < completedDepth ? 1.95 : 1.0;
          double reduction = std::pow(mainThread->previousTimeReduction, 0.528) / timeReduction;

          // Use part of the gained time from a previous stable move for the current move
          for (Thread* th : Threads)
          {
              totBestMoveChanges += th->bestMoveChanges;
              th->bestMoveChanges = 0;
          }
          double bestMoveInstability = 1 + totBestMoveChanges / Threads.size();

          // Stop the search if we have only one legal move, or if available time elapsed
          if (   rootMoves.size() == 1
              || Time.elapsed() > Time.optimum() * fallingEval * reduction * bestMoveInstability)
          {
              // If we are allowed to ponder do not stop the search now but
              // keep pondering until the GUI sends "ponderhit" or "stop".
              if (mainThread->ponder)
                  mainThread->stopOnPonderhit = true;
              else
                  Threads.stop = true;
          }
      }
  }

  if (!mainThread)
      return;

  mainThread->previousTimeReduction = timeReduction;

  // If skill level is enabled, swap best PV line with the sub-optimal one
  if (skill.enabled())
      std::swap(rootMoves[0], *std::find(rootMoves.begin(), rootMoves.end(),
                skill.best ? skill.best : skill.pick_best(multiPV)));
}


namespace {

  // search<>() is the main search function for both PV and non-PV nodes

  template <NodeType NT>
  Value search(Position& pos, Stack* ss, Value alpha, Value beta, Depth depth, bool cutNode) {

    constexpr bool PvNode = NT == PV;
    const bool rootNode = PvNode && ss->ply == 0;

    // Check if we have an upcoming move which draws by repetition, or
    // if the opponent had an alternative move earlier to this position.
    if (   pos.rule50_count() >= 3
        && alpha < VALUE_DRAW
        && !rootNode
        && pos.has_game_cycle(ss->ply))
    {
        alpha = value_draw(depth, pos.this_thread());
        if (alpha >= beta)
            return alpha;
    }

    // Dive into quiescence search when the depth reaches zero
    if (depth < ONE_PLY)
        return qsearch<NT>(pos, ss, alpha, beta);

    assert(-VALUE_INFINITE <= alpha && alpha < beta && beta <= VALUE_INFINITE);
    assert(PvNode || (alpha == beta - 1));
    assert(DEPTH_ZERO < depth && depth < DEPTH_MAX);
    assert(!(PvNode && cutNode));
    assert(depth / ONE_PLY * ONE_PLY == depth);

    Move pv[MAX_PLY+1], capturesSearched[32], quietsSearched[64];
    StateInfo st;
    TTEntry* tte;
    Key posKey;
    Move ttMove, move, excludedMove, bestMove;
    Depth extension, newDepth;
    Value bestValue, value, ttValue, eval, maxValue;
    bool ttHit, ttPv, inCheck, givesCheck, improving;
    bool captureOrPromotion, doFullDepthSearch, moveCountPruning, ttCapture;
    Piece movedPiece;
    int moveCount, captureCount, quietCount;

    // Step 1. Initialize node
    Thread* thisThread = pos.this_thread();
    inCheck = pos.checkers();
    Color us = pos.side_to_move();
    moveCount = captureCount = quietCount = ss->moveCount = 0;
    bestValue = -VALUE_INFINITE;
    maxValue = VALUE_INFINITE;

    // Check for the available remaining time
    if (thisThread == Threads.main())
        static_cast<MainThread*>(thisThread)->check_time();

    // Used to send selDepth info to GUI (selDepth counts from 1, ply from 0)
    if (PvNode && thisThread->selDepth < ss->ply + 1)
        thisThread->selDepth = ss->ply + 1;

    if (!rootNode)
    {
        if (pos.is_variant_end())
            return pos.variant_result(ss->ply, VALUE_DRAW);

        // Step 2. Check for aborted search and immediate draw
        if (   Threads.stop.load(std::memory_order_relaxed)
            || pos.is_draw(ss->ply)
            || ss->ply >= MAX_PLY)
            return (ss->ply >= MAX_PLY && !inCheck) ? evaluate(pos)
                                                    : value_draw(depth, pos.this_thread());

        // Step 3. Mate distance pruning. Even if we mate at the next move our score
        // would be at best mate_in(ss->ply+1), but if alpha is already bigger because
        // a shorter mate was found upward in the tree then there is no need to search
        // because we will never beat the current alpha. Same logic but with reversed
        // signs applies also in the opposite condition of being mated instead of giving
        // mate. In this case return a fail-high score.
        alpha = std::max(mated_in(ss->ply), alpha);
        beta = std::min(mate_in(ss->ply+1), beta);
        if (alpha >= beta)
            return alpha;
    }

    assert(0 <= ss->ply && ss->ply < MAX_PLY);

    (ss+1)->ply = ss->ply + 1;
    (ss+1)->excludedMove = bestMove = MOVE_NONE;
    (ss+2)->killers[0] = (ss+2)->killers[1] = MOVE_NONE;
    Square prevSq = to_sq((ss-1)->currentMove);

    // Initialize statScore to zero for the grandchildren of the current position.
    // So statScore is shared between all grandchildren and only the first grandchild
    // starts with statScore = 0. Later grandchildren start with the last calculated
    // statScore of the previous grandchild. This influences the reduction rules in
    // LMR which are based on the statScore of parent position.
	if (rootNode)
		(ss + 4)->statScore = 0;
	else
		(ss + 2)->statScore = 0;

    // Step 4. Transposition table lookup. We don't want the score of a partial
    // search to overwrite a previous full search TT value, so we use a different
    // position key in case of an excluded move.
    excludedMove = ss->excludedMove;
    posKey = pos.key() ^ Key(excludedMove << 16); // Isn't a very good hash
    tte = TT.probe(posKey, ttHit);
    ttValue = ttHit ? value_from_tt(tte->value(), ss->ply) : VALUE_NONE;
    ttMove =  rootNode ? thisThread->rootMoves[thisThread->pvIdx].pv[0]
            : ttHit    ? tte->move() : MOVE_NONE;
    ttPv = PvNode || (ttHit && tte->is_pv());

    // At non-PV nodes we check for an early TT cutoff
    if (  !PvNode
        && ttHit
        && tte->depth() >= depth
        && ttValue != VALUE_NONE // Possible in case of TT access race
        && (ttValue >= beta ? (tte->bound() & BOUND_LOWER)
                            : (tte->bound() & BOUND_UPPER)))
    {
        // If ttMove is quiet, update move sorting heuristics on TT hit
        if (ttMove)
        {
            if (ttValue >= beta)
            {
                if (!pos.capture_or_promotion(ttMove))
                    update_quiet_stats(pos, ss, ttMove, nullptr, 0, stat_bonus(depth));

                // Extra penalty for early quiet moves of the previous ply
                if ((ss-1)->moveCount <= 2 && !pos.captured_piece())
                        update_continuation_histories(ss-1, pos.piece_on(prevSq), prevSq, -stat_bonus(depth + ONE_PLY));
            }
            // Penalty for a quiet ttMove that fails low
            else if (!pos.capture_or_promotion(ttMove))
            {
                int penalty = -stat_bonus(depth);
                thisThread->mainHistory[us][from_to(ttMove)] << penalty;
                update_continuation_histories(ss, pos.moved_piece(ttMove), to_sq(ttMove), penalty);
            }
        }
        return ttValue;
    }

    // Step 5. Tablebases probe
#ifdef EXTINCTION
    if (pos.is_extinction()) {} else
#endif
#ifdef GRID
    if (pos.is_grid()) {} else
#endif
#ifdef KOTH
    if (pos.is_koth()) {} else
#endif
#ifdef LOSERS
    if (pos.is_losers()) {} else
#endif
#ifdef RACE
    if (pos.is_race()) {} else
#endif
#ifdef THREECHECK
    if (pos.is_three_check()) {} else
#endif
#ifdef HORDE
    if (pos.is_horde()) {} else
#endif
    if (!rootNode && TB::Cardinality)
    {
        int piecesCount = pos.count<ALL_PIECES>();

        if (    piecesCount <= TB::Cardinality
            && (piecesCount <  TB::Cardinality || depth >= TB::ProbeDepth)
            &&  pos.rule50_count() == 0
            && !pos.can_castle(ANY_CASTLING))
        {
            TB::ProbeState err;
            TB::WDLScore wdl = Tablebases::probe_wdl(pos, &err);

            // Force check of time on the next occasion
            if (thisThread == Threads.main())
                static_cast<MainThread*>(thisThread)->callsCnt = 0;

            if (err != TB::ProbeState::FAIL)
            {
                thisThread->tbHits.fetch_add(1, std::memory_order_relaxed);

                int drawScore = TB::UseRule50 ? 1 : 0;

                value =  wdl < -drawScore ? -VALUE_MATE + MAX_PLY + ss->ply + 1
                       : wdl >  drawScore ?  VALUE_MATE - MAX_PLY - ss->ply - 1
                                          :  VALUE_DRAW + 2 * wdl * drawScore;

                Bound b =  wdl < -drawScore ? BOUND_UPPER
                         : wdl >  drawScore ? BOUND_LOWER : BOUND_EXACT;

                if (    b == BOUND_EXACT
                    || (b == BOUND_LOWER ? value >= beta : value <= alpha))
                {
                    tte->save(posKey, value_to_tt(value, ss->ply), ttPv, b,
                              std::min(DEPTH_MAX - ONE_PLY, depth + 6 * ONE_PLY),
                              MOVE_NONE, VALUE_NONE);

                    return value;
                }

                if (PvNode)
                {
                    if (b == BOUND_LOWER)
                        bestValue = value, alpha = std::max(alpha, bestValue);
                    else
                        maxValue = value;
                }
            }
        }
    }

    // Step 6. Static evaluation of the position
    if (inCheck)
    {
        ss->staticEval = eval = VALUE_NONE;
        improving = false;
        goto moves_loop;  // Skip early pruning when in check
    }
    else if (ttHit)
    {
        // Never assume anything on values stored in TT
        ss->staticEval = eval = tte->eval();
        if (eval == VALUE_NONE)
            ss->staticEval = eval = evaluate(pos);

        // Can ttValue be used as a better position evaluation?
        if (    ttValue != VALUE_NONE
            && (tte->bound() & (ttValue > eval ? BOUND_LOWER : BOUND_UPPER)))
            eval = ttValue;
    }
    else
    {
        if ((ss-1)->currentMove != MOVE_NULL)
        {
            int bonus = -(ss-1)->statScore / 512;

            ss->staticEval = eval = evaluate(pos) + bonus;
        }
        else
            ss->staticEval = eval = -(ss-1)->staticEval + 2 * Eval::Tempo[pos.variant()];

        tte->save(posKey, VALUE_NONE, ttPv, BOUND_NONE, DEPTH_NONE, MOVE_NONE, eval);
    }

#ifdef ANTI
    if (pos.is_anti() && pos.can_capture())
    {
        improving =   ss->staticEval >= (ss-2)->staticEval
                   || (ss-2)->staticEval == VALUE_NONE;
        goto moves_loop;
    }
#endif
#ifdef LOSERS
    if (pos.is_losers() && pos.can_capture_losers())
    {
        improving =   ss->staticEval >= (ss-2)->staticEval
                   || (ss-2)->staticEval == VALUE_NONE;
        goto moves_loop;
    }
#endif
#ifdef RACE
    if (pos.is_race() && (pos.pieces(KING) & (Rank7BB | Rank8BB)))
    {
        improving =   ss->staticEval >= (ss-2)->staticEval
                   || (ss-2)->staticEval == VALUE_NONE;
        goto moves_loop;
    }
#endif

    // Step 7. Razoring (~2 Elo)
    if (   !rootNode // The required rootNode PV handling is not available in qsearch
        &&  depth < 2 * ONE_PLY
        &&  eval <= alpha - RazorMargin[pos.variant()])
        return qsearch<NT>(pos, ss, alpha, beta);

    improving =   ss->staticEval >= (ss-2)->staticEval
               || (ss-2)->staticEval == VALUE_NONE;

    // Step 8. Futility pruning: child node (~30 Elo)
#ifdef EXTINCTION
    if (pos.is_extinction()) {} else
#endif
    if (   !PvNode
        &&  depth < 7 * ONE_PLY
        &&  eval - futility_margin(pos.variant(), depth, improving) >= beta
        &&  eval < VALUE_KNOWN_WIN) // Do not return unproven wins
        return eval;

    // Step 9. Null move search with verification search (~40 Elo)
#ifdef GRID
    if (pos.is_grid()) {} else
#endif
#ifdef HORDE
    if (pos.is_horde()) {} else
#endif
    if (   !PvNode
        && (ss-1)->currentMove != MOVE_NULL
        && (ss-1)->statScore < 23200
        &&  eval >= beta
        &&  ss->staticEval >= beta - 36 * depth / ONE_PLY + 225
        && !excludedMove
        &&  pos.non_pawn_material(us)
        && (ss->ply >= thisThread->nmpMinPly || us != thisThread->nmpColor))
    {
        assert(eval - beta >= 0);

        // Null move dynamic reduction based on depth and value
        Depth R = ((823 + 67 * depth / ONE_PLY) / 256 + std::min(int(eval - beta) / 200, 3)) * ONE_PLY;
#ifdef ANTI
        if (pos.is_anti())
            R = ((823 + 67 * depth / ONE_PLY) / 256 + std::min(int(eval - beta) / 400, 3)) * ONE_PLY;
#endif
#ifdef ATOMIC
        if (pos.is_atomic())
            R = ((823 + 67 * depth / ONE_PLY) / 256 + std::min(int(eval - beta) / 400, 3)) * ONE_PLY;
#endif

        ss->currentMove = MOVE_NULL;
        ss->continuationHistory = &thisThread->continuationHistory[NO_PIECE][0];

        pos.do_null_move(st);

        Value nullValue = -search<NonPV>(pos, ss+1, -beta, -beta+1, depth-R, !cutNode);

        pos.undo_null_move();

        if (nullValue >= beta)
        {
            // Do not return unproven mate scores
            if (nullValue >= VALUE_MATE_IN_MAX_PLY)
                nullValue = beta;

            if (thisThread->nmpMinPly || (abs(beta) < VALUE_KNOWN_WIN && depth < 12 * ONE_PLY))
                return nullValue;

            assert(!thisThread->nmpMinPly); // Recursive verification is not allowed

            // Do verification search at high depths, with null move pruning disabled
            // for us, until ply exceeds nmpMinPly.
            thisThread->nmpMinPly = ss->ply + 3 * (depth-R) / (4 * ONE_PLY);
            thisThread->nmpColor = us;

            Value v = search<NonPV>(pos, ss, beta-1, beta, depth-R, false);

            thisThread->nmpMinPly = 0;

            if (v >= beta)
                return nullValue;
        }
    }

    // Step 10. ProbCut (~10 Elo)
    // If we have a good enough capture and a reduced search returns a value
    // much above beta, we can (almost) safely prune the previous move.
    if (   !PvNode
        &&  depth >= 5 * ONE_PLY
        &&  abs(beta) < VALUE_MATE_IN_MAX_PLY)
    {
        Value raisedBeta = std::min(beta + ProbcutMargin[pos.variant()] - 48 * improving, VALUE_INFINITE);
        MovePicker mp(pos, ttMove, raisedBeta - ss->staticEval, &thisThread->captureHistory);
        int probCutCount = 0;

        while (  (move = mp.next_move()) != MOVE_NONE
               && probCutCount < 2 + 2 * cutNode)
            if (move != excludedMove && pos.legal(move))
            {
                probCutCount++;

                ss->currentMove = move;
                ss->continuationHistory = &thisThread->continuationHistory[pos.moved_piece(move)][to_sq(move)];

                assert(depth >= 5 * ONE_PLY);

                pos.do_move(move, st);

                // Perform a preliminary qsearch to verify that the move holds
                value = -qsearch<NonPV>(pos, ss+1, -raisedBeta, -raisedBeta+1);

                // If the qsearch held, perform the regular search
                if (value >= raisedBeta)
                    value = -search<NonPV>(pos, ss+1, -raisedBeta, -raisedBeta+1, depth - 4 * ONE_PLY, !cutNode);

                pos.undo_move(move);

                if (value >= raisedBeta)
                    return value;
            }
    }

    // Step 11. Internal iterative deepening (~2 Elo)
    if (depth >= 8 * ONE_PLY && !ttMove)
    {
        search<NT>(pos, ss, alpha, beta, depth - 7 * ONE_PLY, cutNode);

        tte = TT.probe(posKey, ttHit);
        ttValue = ttHit ? value_from_tt(tte->value(), ss->ply) : VALUE_NONE;
        ttMove = ttHit ? tte->move() : MOVE_NONE;
    }

moves_loop: // When in check, search starts from here

    const PieceToHistory* contHist[] = { (ss-1)->continuationHistory, (ss-2)->continuationHistory,
                                          nullptr, (ss-4)->continuationHistory,
                                          nullptr, (ss-6)->continuationHistory };

    Move countermove = thisThread->counterMoves[pos.piece_on(prevSq)][prevSq];

    MovePicker mp(pos, ttMove, depth, &thisThread->mainHistory,
                                      &thisThread->captureHistory,
                                      contHist,
                                      countermove,
                                      ss->killers);

    value = bestValue; // Workaround a bogus 'uninitialized' warning under gcc
    moveCountPruning = false;
    ttCapture = ttMove && pos.capture_or_promotion(ttMove);
    int singularExtensionLMRmultiplier = 0;

    // Step 12. Loop through all pseudo-legal moves until no moves remain
    // or a beta cutoff occurs.
    while ((move = mp.next_move(moveCountPruning)) != MOVE_NONE)
    {
      assert(is_ok(move));

      if (move == excludedMove)
          continue;

      // At root obey the "searchmoves" option and skip moves not listed in Root
      // Move List. As a consequence any illegal move is also skipped. In MultiPV
      // mode we also skip PV moves which have been already searched and those
      // of lower "TB rank" if we are in a TB root position.
      if (rootNode && !std::count(thisThread->rootMoves.begin() + thisThread->pvIdx,
                                  thisThread->rootMoves.begin() + thisThread->pvLast, move))
          continue;

      ss->moveCount = ++moveCount;
#ifdef PRINTCURRMOVE
      if (rootNode && thisThread == Threads.main() && Time.elapsed() > PV_MIN_ELAPSED)
          sync_cout << "info depth " << depth / ONE_PLY
                    << " currmove " << UCI::move(move, pos.is_chess960())
                    << " currmovenumber " << moveCount + thisThread->pvIdx << sync_endl;
#endif
      if (PvNode)
          (ss+1)->pv = nullptr;

      extension = DEPTH_ZERO;
      captureOrPromotion = pos.capture_or_promotion(move);
      movedPiece = pos.moved_piece(move);
      givesCheck = pos.gives_check(move);

      // Step 13. Extensions (~70 Elo)

      // Singular extension search (~60 Elo). If all moves but one fail low on a
      // search of (alpha-s, beta-s), and just one fails high on (alpha, beta),
      // then that move is singular and should be extended. To verify this we do
      // a reduced search on all the other moves but the ttMove and if the
      // result is lower than ttValue minus a margin then we will extend the ttMove.
      if (    depth >= 8 * ONE_PLY
          &&  move == ttMove
          && !rootNode
          && !excludedMove // Avoid recursive singular search
       /* &&  ttValue != VALUE_NONE Already implicit in the next condition */
          &&  abs(ttValue) < VALUE_KNOWN_WIN
          && (tte->bound() & BOUND_LOWER)
          &&  tte->depth() >= depth - 3 * ONE_PLY
          &&  pos.legal(move))
      {
          Value singularBeta = ttValue - 2 * depth / ONE_PLY;
          Depth halfDepth = depth / (2 * ONE_PLY) * ONE_PLY; // ONE_PLY invariant
          ss->excludedMove = move;
          value = search<NonPV>(pos, ss, singularBeta - 1, singularBeta, halfDepth, cutNode);
          ss->excludedMove = MOVE_NONE;

          if (value < singularBeta)
              {
              extension = ONE_PLY;
              singularExtensionLMRmultiplier++;
              if (value < singularBeta - std::min(3 * depth / ONE_PLY, 39))
              	  singularExtensionLMRmultiplier++;
              }

          // Multi-cut pruning
          // Our ttMove is assumed to fail high, and now we failed high also on a reduced
          // search without the ttMove. So we assume this expected Cut-node is not singular,
          // that is multiple moves fail high, and we can prune the whole subtree by returning
          // the hard beta bound.
          else if (cutNode && singularBeta > beta)
              return beta;
      }

      // Check extension (~2 Elo)
#ifdef CRAZYHOUSE
      else if (type_of(move) == DROP)
      {
          if (givesCheck && pos.see_ge(move))
              extension = ONE_PLY;
      }
#endif
      else if (    givesCheck
               && (pos.blockers_for_king(~us) & from_sq(move) || pos.see_ge(move)))
          extension = ONE_PLY;
#ifdef ANTI
      else if (    pos.is_anti() // Capture extension (all moves are captures)
               && !moveCountPruning
               &&  pos.capture_count(move) == 1)
          extension = ONE_PLY;
#endif

      // Castling extension
      else if (type_of(move) == CASTLING)
          extension = ONE_PLY;

      // Shuffle extension
      else if (   PvNode
               && pos.rule50_count() > 18
               && depth < 3 * ONE_PLY
               && ss->ply < 3 * thisThread->rootDepth / ONE_PLY) // To avoid too deep searches
          extension = ONE_PLY;

      // Passed pawn extension
      else if (   move == ss->killers[0]
               && pos.advanced_pawn_push(move)
               && pos.pawn_passed(us, to_sq(move)))
          extension = ONE_PLY;

      // Calculate new depth for this move
      newDepth = depth - ONE_PLY + extension;

      // Step 14. Pruning at shallow depth (~170 Elo)
      if (  !rootNode
#ifdef HORDE
          && (pos.is_horde() || pos.non_pawn_material(us))
#else
          && pos.non_pawn_material(us)
#endif
          && bestValue > VALUE_MATED_IN_MAX_PLY)
      {
          // Skip quiet moves if movecount exceeds our FutilityMoveCount threshold
          moveCountPruning = moveCount >= futility_move_count(improving, depth / ONE_PLY);

          if (   !captureOrPromotion
              && !givesCheck
<<<<<<< HEAD
#ifdef ANTI
              && (!pos.is_anti() || !(pos.attackers_to(to_sq(move)) & pos.pieces(~pos.side_to_move())))
#endif
#ifdef LOSERS
              && (!pos.is_losers() || !(pos.attackers_to(to_sq(move)) & pos.pieces(~pos.side_to_move())))
#endif
              && !pos.advanced_pawn_push(move))
=======
              && (!pos.advanced_pawn_push(move) || pos.non_pawn_material(~us) > BishopValueMg))
>>>>>>> 2ead74d1
          {
              // Move count based pruning (~30 Elo)
              if (moveCountPruning)
                  continue;

              // Reduced depth of the next LMR search
              int lmrDepth = std::max(newDepth - reduction(improving, depth, moveCount), DEPTH_ZERO);
              lmrDepth /= ONE_PLY;

              // Countermoves based pruning (~20 Elo)
              if (   lmrDepth < 3 + ((ss-1)->statScore > 0 || (ss-1)->moveCount == 1)
                  && (*contHist[0])[movedPiece][to_sq(move)] < CounterMovePruneThreshold
                  && (*contHist[1])[movedPiece][to_sq(move)] < CounterMovePruneThreshold)
                  continue;

              // Futility pruning: parent node (~2 Elo)
#ifdef LOSERS
              if (pos.is_losers()) {} else
#endif
              if (   lmrDepth < 7
                  && !inCheck
                  && ss->staticEval + FutilityMarginParent[pos.variant()][0] + FutilityMarginParent[pos.variant()][1] * lmrDepth <= alpha)
                  continue;

              // Prune moves with negative SEE (~10 Elo)
#ifdef ANTI
              if (pos.is_anti()) {} else
#endif
              if (!pos.see_ge(move, Value(-29 * lmrDepth * lmrDepth)))
                  continue;
          }
          else if ((!givesCheck || !(pos.blockers_for_king(~us) & from_sq(move)))
                  && !pos.see_ge(move, -PawnValueEg * (depth / ONE_PLY))) // (~20 Elo)
                  continue;
      }

      // Speculative prefetch as early as possible
      prefetch(TT.first_entry(pos.key_after(move)));

      // Check for legality just before making the move
      if (!rootNode && !pos.legal(move))
      {
          ss->moveCount = --moveCount;
          continue;
      }

      // Update the current move (this must be done after singular extension search)
      ss->currentMove = move;
      ss->continuationHistory = &thisThread->continuationHistory[movedPiece][to_sq(move)];

      // Step 15. Make the move
      pos.do_move(move, st, givesCheck);

      // Step 16. Reduced depth search (LMR). If the move fails high it will be
      // re-searched at full depth.
      if (    depth >= 3 * ONE_PLY
          &&  moveCount > 1 + 3 * rootNode
          && (  !captureOrPromotion
              || moveCountPruning
              || ss->staticEval + PieceValue[pos.variant()][EG][pos.captured_piece()] <= alpha))
      {
          Depth r = reduction(improving, depth, moveCount);

          // Decrease reduction if position is or has been on the PV
          if (ttPv)
              r -= 2 * ONE_PLY;

          // Decrease reduction if opponent's move count is high (~10 Elo)
#ifdef ANTI
          if (pos.is_anti() && pos.can_capture())
              r -= r ? ONE_PLY : DEPTH_ZERO;
          else
#endif
          if ((ss-1)->moveCount > 15)
              r -= ONE_PLY;
          // Decrease reduction if move has been singularly extended
          r -= singularExtensionLMRmultiplier * ONE_PLY;

          if (!captureOrPromotion)
          {
              // Increase reduction if ttMove is a capture (~0 Elo)
              if (ttCapture)
                  r += ONE_PLY;

              // Increase reduction for cut nodes (~5 Elo)
              if (cutNode)
                  r += 2 * ONE_PLY;

              // Decrease reduction for moves that escape a capture. Filter out
              // castling moves, because they are coded as "king captures rook" and
              // hence break make_move(). (~5 Elo)
              else if (    type_of(move) == NORMAL
                       && !pos.see_ge(make_move(to_sq(move), from_sq(move))))
                  r -= 2 * ONE_PLY;

              ss->statScore =  thisThread->mainHistory[us][from_to(move)]
                             + (*contHist[0])[movedPiece][to_sq(move)]
                             + (*contHist[1])[movedPiece][to_sq(move)]
                             + (*contHist[3])[movedPiece][to_sq(move)]
                             - 4000;

              // Decrease/increase reduction by comparing opponent's stat score (~10 Elo)
              if (ss->statScore >= 0 && (ss-1)->statScore < 0)
                  r -= ONE_PLY;

              else if ((ss-1)->statScore >= 0 && ss->statScore < 0)
                  r += ONE_PLY;

              // Decrease/increase reduction for moves with a good/bad history (~30 Elo)
              r -= ss->statScore / 20000 * ONE_PLY;
          }

          Depth d = std::max(newDepth - std::max(r, DEPTH_ZERO), ONE_PLY);

          value = -search<NonPV>(pos, ss+1, -(alpha+1), -alpha, d, true);

          doFullDepthSearch = (value > alpha && d != newDepth);
      }
      else
          doFullDepthSearch = !PvNode || moveCount > 1;

      // Step 17. Full depth search when LMR is skipped or fails high
      if (doFullDepthSearch)
          value = -search<NonPV>(pos, ss+1, -(alpha+1), -alpha, newDepth, !cutNode);

      // For PV nodes only, do a full PV search on the first move or after a fail
      // high (in the latter case search only if value < beta), otherwise let the
      // parent node fail low with value <= alpha and try another move.
      if (PvNode && (moveCount == 1 || (value > alpha && (rootNode || value < beta))))
      {
          (ss+1)->pv = pv;
          (ss+1)->pv[0] = MOVE_NONE;

          value = -search<PV>(pos, ss+1, -beta, -alpha, newDepth, false);
      }

      // Step 18. Undo move
      pos.undo_move(move);

      assert(value > -VALUE_INFINITE && value < VALUE_INFINITE);

      // Step 19. Check for a new best move
      // Finished searching the move. If a stop occurred, the return value of
      // the search cannot be trusted, and we return immediately without
      // updating best move, PV and TT.
      if (Threads.stop.load(std::memory_order_relaxed))
          return VALUE_ZERO;

      if (rootNode)
      {
          RootMove& rm = *std::find(thisThread->rootMoves.begin(),
                                    thisThread->rootMoves.end(), move);

          // PV move or new best move?
          if (moveCount == 1 || value > alpha)
          {
              rm.score = value;
              rm.selDepth = thisThread->selDepth;
              rm.pv.resize(1);

              assert((ss+1)->pv);

              for (Move* m = (ss+1)->pv; *m != MOVE_NONE; ++m)
                  rm.pv.push_back(*m);

              // We record how often the best move has been changed in each
              // iteration. This information is used for time management: When
              // the best move changes frequently, we allocate some more time.
              if (moveCount > 1)
                  ++thisThread->bestMoveChanges;
          }
          else
              // All other moves but the PV are set to the lowest value: this
              // is not a problem when sorting because the sort is stable and the
              // move position in the list is preserved - just the PV is pushed up.
              rm.score = -VALUE_INFINITE;
      }

      if (value > bestValue)
      {
          bestValue = value;

          if (value > alpha)
          {
              bestMove = move;

              if (PvNode && !rootNode) // Update pv even in fail-high case
                  update_pv(ss->pv, move, (ss+1)->pv);

              if (PvNode && value < beta) // Update alpha! Always alpha < beta
                  alpha = value;
              else
              {
                  assert(value >= beta); // Fail high
                  ss->statScore = 0;
                  break;
              }
          }
      }

      if (move != bestMove)
      {
          if (captureOrPromotion && captureCount < 32)
              capturesSearched[captureCount++] = move;

          else if (!captureOrPromotion && quietCount < 64)
              quietsSearched[quietCount++] = move;
      }
    }

    // The following condition would detect a stop only after move loop has been
    // completed. But in this case bestValue is valid because we have fully
    // searched our subtree, and we can anyhow save the result in TT.
    /*
       if (Threads.stop)
        return VALUE_DRAW;
    */

    // Step 20. Check for mate and stalemate
    // All legal moves have been searched and if there are no legal moves, it
    // must be a mate or a stalemate. If we are in a singular extension search then
    // return a fail low score.

    assert(moveCount || !inCheck || excludedMove || !MoveList<LEGAL>(pos).size());

    if (!moveCount)
    {
        assert(!pos.is_variant_end()); // was already checked
        bestValue =          excludedMove ? alpha
                   :              inCheck ? pos.checkmate_value(ss->ply)
                   :                        pos.stalemate_value(ss->ply, VALUE_DRAW);
    }
    else if (bestMove)
    {
        // Quiet best move: update move sorting heuristics
        if (!pos.capture_or_promotion(bestMove))
            update_quiet_stats(pos, ss, bestMove, quietsSearched, quietCount,
                               stat_bonus(depth + (bestValue > beta + PawnValueMg ? ONE_PLY : DEPTH_ZERO)));

        update_capture_stats(pos, bestMove, capturesSearched, captureCount, stat_bonus(depth + ONE_PLY));

        // Extra penalty for a quiet TT or main killer move in previous ply when it gets refuted
        if (   ((ss-1)->moveCount == 1 || ((ss-1)->currentMove == (ss-1)->killers[0]))
            && !pos.captured_piece())
                update_continuation_histories(ss-1, pos.piece_on(prevSq), prevSq, -stat_bonus(depth + ONE_PLY));

    }
    // Bonus for prior countermove that caused the fail low
    else if (   (depth >= 3 * ONE_PLY || PvNode)
             && !pos.captured_piece())
        update_continuation_histories(ss-1, pos.piece_on(prevSq), prevSq, stat_bonus(depth));

    if (PvNode)
        bestValue = std::min(bestValue, maxValue);

    if (!excludedMove)
        tte->save(posKey, value_to_tt(bestValue, ss->ply), ttPv,
                  bestValue >= beta ? BOUND_LOWER :
                  PvNode && bestMove ? BOUND_EXACT : BOUND_UPPER,
                  depth, bestMove, ss->staticEval);

    assert(bestValue > -VALUE_INFINITE && bestValue < VALUE_INFINITE);

    return bestValue;
  }


  // qsearch() is the quiescence search function, which is called by the main search
  // function with zero depth, or recursively with further decreasing depth per call.
  template <NodeType NT>
  Value qsearch(Position& pos, Stack* ss, Value alpha, Value beta, Depth depth) {

    constexpr bool PvNode = NT == PV;

    assert(alpha >= -VALUE_INFINITE && alpha < beta && beta <= VALUE_INFINITE);
    assert(PvNode || (alpha == beta - 1));
    assert(depth <= DEPTH_ZERO);
    assert(depth / ONE_PLY * ONE_PLY == depth);

    Move pv[MAX_PLY+1];
    StateInfo st;
    TTEntry* tte;
    Key posKey;
    Move ttMove, move, bestMove;
    Depth ttDepth;
    Value bestValue, value, ttValue, futilityValue, futilityBase, oldAlpha;
    bool ttHit, pvHit, inCheck, givesCheck, evasionPrunable;
    int moveCount;

    if (PvNode)
    {
        oldAlpha = alpha; // To flag BOUND_EXACT when eval above alpha and no available moves
        (ss+1)->pv = pv;
        ss->pv[0] = MOVE_NONE;
    }

    Thread* thisThread = pos.this_thread();
    (ss+1)->ply = ss->ply + 1;
    bestMove = MOVE_NONE;
    inCheck = pos.checkers();
    moveCount = 0;

    if (pos.is_variant_end())
        return pos.variant_result(ss->ply, VALUE_DRAW);

    // Check for an immediate draw or maximum ply reached
    if (   pos.is_draw(ss->ply)
        || ss->ply >= MAX_PLY)
        return (ss->ply >= MAX_PLY && !inCheck) ? evaluate(pos) : VALUE_DRAW;

    assert(0 <= ss->ply && ss->ply < MAX_PLY);

    // Decide whether or not to include checks: this fixes also the type of
    // TT entry depth that we are going to use. Note that in qsearch we use
    // only two types of depth in TT: DEPTH_QS_CHECKS or DEPTH_QS_NO_CHECKS.
    ttDepth = inCheck || depth >= DEPTH_QS_CHECKS ? DEPTH_QS_CHECKS
                                                  : DEPTH_QS_NO_CHECKS;
    // Transposition table lookup
    posKey = pos.key();
    tte = TT.probe(posKey, ttHit);
    ttValue = ttHit ? value_from_tt(tte->value(), ss->ply) : VALUE_NONE;
    ttMove = ttHit ? tte->move() : MOVE_NONE;
    pvHit = ttHit && tte->is_pv();

    if (  !PvNode
        && ttHit
        && tte->depth() >= ttDepth
        && ttValue != VALUE_NONE // Only in case of TT access race
        && (ttValue >= beta ? (tte->bound() & BOUND_LOWER)
                            : (tte->bound() & BOUND_UPPER)))
        return ttValue;

    // Evaluate the position statically
    if (inCheck)
    {
        ss->staticEval = VALUE_NONE;
        bestValue = futilityBase = -VALUE_INFINITE;
    }
    else
    {
        if (ttHit)
        {
            // Never assume anything on values stored in TT
            if ((ss->staticEval = bestValue = tte->eval()) == VALUE_NONE)
                ss->staticEval = bestValue = evaluate(pos);

            // Can ttValue be used as a better position evaluation?
            if (    ttValue != VALUE_NONE
                && (tte->bound() & (ttValue > bestValue ? BOUND_LOWER : BOUND_UPPER)))
                bestValue = ttValue;
        }
        else
            ss->staticEval = bestValue =
            (ss-1)->currentMove != MOVE_NULL ? evaluate(pos)
                                             : -(ss-1)->staticEval + 2 * Eval::Tempo[pos.variant()];

        // Stand pat. Return immediately if static value is at least beta
        if (bestValue >= beta)
        {
            if (!ttHit)
                tte->save(posKey, value_to_tt(bestValue, ss->ply), pvHit, BOUND_LOWER,
                          DEPTH_NONE, MOVE_NONE, ss->staticEval);

            return bestValue;
        }

        if (PvNode && bestValue > alpha)
            alpha = bestValue;

        futilityBase = bestValue + 128;
    }

    const PieceToHistory* contHist[] = { (ss-1)->continuationHistory, (ss-2)->continuationHistory,
                                          nullptr, (ss-4)->continuationHistory,
                                          nullptr, (ss-6)->continuationHistory };

    // Initialize a MovePicker object for the current position, and prepare
    // to search the moves. Because the depth is <= 0 here, only captures,
    // queen promotions and checks (only if depth >= DEPTH_QS_CHECKS) will
    // be generated.
    MovePicker mp(pos, ttMove, depth, &thisThread->mainHistory,
                                      &thisThread->captureHistory,
                                      contHist,
                                      to_sq((ss-1)->currentMove));

    // Loop through the moves until no moves remain or a beta cutoff occurs
    while ((move = mp.next_move()) != MOVE_NONE)
    {
      assert(is_ok(move));

      givesCheck = pos.gives_check(move);

      moveCount++;

      // Futility pruning
      if (   !inCheck
          && !givesCheck
#ifdef EXTINCTION
          && !pos.is_extinction()
#endif
#ifdef RACE
          && !(pos.is_race() && type_of(pos.piece_on(from_sq(move))) == KING && rank_of(to_sq(move)) == RANK_8)
#endif
          &&  futilityBase > -VALUE_KNOWN_WIN
          && !pos.advanced_pawn_push(move))
      {
          assert(type_of(move) != ENPASSANT); // Due to !pos.advanced_pawn_push

#ifdef ATOMIC
          if (pos.is_atomic())
              futilityValue = futilityBase + pos.see<ATOMIC_VARIANT>(move);
          else
#endif
#ifdef CRAZYHOUSE
          if (pos.is_house())
              futilityValue = futilityBase + 2 * PieceValue[CRAZYHOUSE_VARIANT][EG][pos.piece_on(to_sq(move))];
          else
#endif
          futilityValue = futilityBase + PieceValue[pos.variant()][EG][pos.piece_on(to_sq(move))];

          if (futilityValue <= alpha)
          {
              bestValue = std::max(bestValue, futilityValue);
              continue;
          }

          if (futilityBase <= alpha && !pos.see_ge(move, VALUE_ZERO + 1))
          {
              bestValue = std::max(bestValue, futilityBase);
              continue;
          }
      }

      // Detect non-capture evasions that are candidates to be pruned
      evasionPrunable =    inCheck
                       &&  (depth != DEPTH_ZERO || moveCount > 2)
                       &&  bestValue > VALUE_MATED_IN_MAX_PLY
                       && !pos.capture(move);

      // Don't search moves with negative SEE values
      if (  (!inCheck || evasionPrunable)
          && !pos.see_ge(move))
          continue;

      // Speculative prefetch as early as possible
      prefetch(TT.first_entry(pos.key_after(move)));

      // Check for legality just before making the move
      if (!pos.legal(move))
      {
          moveCount--;
          continue;
      }

      ss->currentMove = move;
      ss->continuationHistory = &thisThread->continuationHistory[pos.moved_piece(move)][to_sq(move)];

      // Make and search the move
      pos.do_move(move, st, givesCheck);
      value = -qsearch<NT>(pos, ss+1, -beta, -alpha, depth - ONE_PLY);
      pos.undo_move(move);

      assert(value > -VALUE_INFINITE && value < VALUE_INFINITE);

      // Check for a new best move
      if (value > bestValue)
      {
          bestValue = value;

          if (value > alpha)
          {
              bestMove = move;

              if (PvNode) // Update pv even in fail-high case
                  update_pv(ss->pv, move, (ss+1)->pv);

              if (PvNode && value < beta) // Update alpha here!
                  alpha = value;
              else
                  break; // Fail high
          }
       }
    }

    // All legal moves have been searched. A special case: If we're in check
    // and no legal moves were found, it is checkmate.
    if (inCheck && bestValue == -VALUE_INFINITE)
        return pos.checkmate_value(ss->ply); // Plies to mate from the root

    tte->save(posKey, value_to_tt(bestValue, ss->ply), pvHit,
              bestValue >= beta ? BOUND_LOWER :
              PvNode && bestValue > oldAlpha  ? BOUND_EXACT : BOUND_UPPER,
              ttDepth, bestMove, ss->staticEval);

    assert(bestValue > -VALUE_INFINITE && bestValue < VALUE_INFINITE);

    return bestValue;
  }


  // value_to_tt() adjusts a mate score from "plies to mate from the root" to
  // "plies to mate from the current position". Non-mate scores are unchanged.
  // The function is called before storing a value in the transposition table.

  Value value_to_tt(Value v, int ply) {

    assert(v != VALUE_NONE);

    return  v >= VALUE_MATE_IN_MAX_PLY  ? v + ply
          : v <= VALUE_MATED_IN_MAX_PLY ? v - ply : v;
  }


  // value_from_tt() is the inverse of value_to_tt(): It adjusts a mate score
  // from the transposition table (which refers to the plies to mate/be mated
  // from current position) to "plies to mate/be mated from the root".

  Value value_from_tt(Value v, int ply) {

    return  v == VALUE_NONE             ? VALUE_NONE
          : v >= VALUE_MATE_IN_MAX_PLY  ? v - ply
          : v <= VALUE_MATED_IN_MAX_PLY ? v + ply : v;
  }


  // update_pv() adds current move and appends child pv[]

  void update_pv(Move* pv, Move move, Move* childPv) {

    for (*pv++ = move; childPv && *childPv != MOVE_NONE; )
        *pv++ = *childPv++;
    *pv = MOVE_NONE;
  }


  // update_continuation_histories() updates histories of the move pairs formed
  // by moves at ply -1, -2, and -4 with current move.

  void update_continuation_histories(Stack* ss, Piece pc, Square to, int bonus) {

    for (int i : {1, 2, 4, 6})
        if (is_ok((ss-i)->currentMove))
            (*(ss-i)->continuationHistory)[pc][to] << bonus;
  }


  // update_capture_stats() updates move sorting heuristics when a new capture best move is found

  void update_capture_stats(const Position& pos, Move move,
                            Move* captures, int captureCount, int bonus) {

      CapturePieceToHistory& captureHistory =  pos.this_thread()->captureHistory;
      Piece moved_piece = pos.moved_piece(move);
      PieceType captured = type_of(pos.piece_on(to_sq(move)));

      if (pos.capture_or_promotion(move))
          captureHistory[moved_piece][to_sq(move)][captured] << bonus;

      // Decrease all the other played capture moves
      for (int i = 0; i < captureCount; ++i)
      {
          moved_piece = pos.moved_piece(captures[i]);
          captured = type_of(pos.piece_on(to_sq(captures[i])));
          captureHistory[moved_piece][to_sq(captures[i])][captured] << -bonus;
      }
  }


  // update_quiet_stats() updates move sorting heuristics when a new quiet best move is found

  void update_quiet_stats(const Position& pos, Stack* ss, Move move,
                          Move* quiets, int quietCount, int bonus) {

    if (ss->killers[0] != move)
    {
        ss->killers[1] = ss->killers[0];
        ss->killers[0] = move;
    }

    Color us = pos.side_to_move();
    Thread* thisThread = pos.this_thread();
    thisThread->mainHistory[us][from_to(move)] << bonus;
    update_continuation_histories(ss, pos.moved_piece(move), to_sq(move), bonus);

    if (is_ok((ss-1)->currentMove))
    {
        Square prevSq = to_sq((ss-1)->currentMove);
        thisThread->counterMoves[pos.piece_on(prevSq)][prevSq] = move;
    }

    // Decrease all the other played quiet moves
    for (int i = 0; i < quietCount; ++i)
    {
        thisThread->mainHistory[us][from_to(quiets[i])] << -bonus;
        update_continuation_histories(ss, pos.moved_piece(quiets[i]), to_sq(quiets[i]), -bonus);
    }
  }

  // When playing with strength handicap, choose best move among a set of RootMoves
  // using a statistical rule dependent on 'level'. Idea by Heinz van Saanen.

  Move Skill::pick_best(size_t multiPV) {

    const RootMoves& rootMoves = Threads.main()->rootMoves;
    static PRNG rng(now()); // PRNG sequence should be non-deterministic

    // RootMoves are already sorted by score in descending order
    Value topScore = rootMoves[0].score;
    int delta = std::min(topScore - rootMoves[multiPV - 1].score, PawnValueMg);
    int weakness = 125 - level * 9/4;
    int maxScore = -VALUE_INFINITE;

    // Choose best move. For each move score we add two terms, both dependent on
    // weakness. One is deterministic and bigger for weaker levels, and one is
    // random. Then we choose the move with the resulting highest score.
    for (size_t i = 0; i < multiPV; ++i)
    {
        // This is our magic formula
        int push = (  weakness * int(topScore - rootMoves[i].score)
                    + delta * (rng.rand<unsigned>() % weakness)) / 128;

        if (rootMoves[i].score + push >= maxScore)
        {
            maxScore = rootMoves[i].score + push;
            best = rootMoves[i].pv[0];
        }
    }

    return best;
  }

} // namespace

/// MainThread::check_time() is used to print debug info and, more importantly,
/// to detect when we are out of available time and thus stop the search.

void MainThread::check_time() {

  if (--callsCnt > 0)
      return;

  // When using nodes, ensure checking rate is not lower than 0.1% of nodes
  callsCnt = Limits.nodes ? std::min(1024, int(Limits.nodes / 1024)) : 1024;

  static TimePoint lastInfoTime = now();

  TimePoint elapsed = Time.elapsed();
  TimePoint tick = Limits.startTime + elapsed;

  if (tick - lastInfoTime >= 1000)
  {
      lastInfoTime = tick;
      dbg_print();
  }

  // We should not stop pondering until told so by the GUI
  if (ponder)
      return;

  if (   (Limits.use_time_management() && (elapsed > Time.maximum() - 10 || stopOnPonderhit))
      || (Limits.movetime && elapsed >= Limits.movetime)
      || (Limits.nodes && Threads.nodes_searched() >= (uint64_t)Limits.nodes))
      Threads.stop = true;
}


/// UCI::pv() formats PV information according to the UCI protocol. UCI requires
/// that all (if any) unsearched PV lines are sent using a previous search score.

string UCI::pv(const Position& pos, Depth depth, Value alpha, Value beta) {

  std::stringstream ss;
  TimePoint elapsed = Time.elapsed() + 1;
  const RootMoves& rootMoves = pos.this_thread()->rootMoves;
  size_t pvIdx = pos.this_thread()->pvIdx;
  size_t multiPV = std::min((size_t)Options["MultiPV"], rootMoves.size());
  uint64_t nodesSearched = Threads.nodes_searched();
  uint64_t tbHits = Threads.tb_hits() + (TB::RootInTB ? rootMoves.size() : 0);

  for (size_t i = 0; i < multiPV; ++i)
  {
      bool updated = (i <= pvIdx && rootMoves[i].score != -VALUE_INFINITE);

      if (depth == ONE_PLY && !updated)
          continue;

      Depth d = updated ? depth : depth - ONE_PLY;
      Value v = updated ? rootMoves[i].score : rootMoves[i].previousScore;

      bool tb = TB::RootInTB && abs(v) < VALUE_MATE - MAX_PLY;
      v = tb ? rootMoves[i].tbScore : v;

      if (ss.rdbuf()->in_avail()) // Not at first line
          ss << "\n";

      ss << "info"
         << " depth "    << d / ONE_PLY
         << " seldepth " << rootMoves[i].selDepth
         << " multipv "  << i + 1
         << " score "    << UCI::value(v);

      if (!tb && i == pvIdx)
          ss << (v >= beta ? " lowerbound" : v <= alpha ? " upperbound" : "");

      ss << " nodes "    << nodesSearched
         << " nps "      << nodesSearched * 1000 / elapsed;

      if (elapsed > 1000) // Earlier makes little sense
          ss << " hashfull " << TT.hashfull();

      ss << " tbhits "   << tbHits
         << " time "     << elapsed
         << " pv";

      for (Move m : rootMoves[i].pv)
          ss << " " << UCI::move(m, pos.is_chess960());
  }

  return ss.str();
}


/// RootMove::extract_ponder_from_tt() is called in case we have no ponder move
/// before exiting the search, for instance, in case we stop the search during a
/// fail high at root. We try hard to have a ponder move to return to the GUI,
/// otherwise in case of 'ponder on' we have nothing to think on.

bool RootMove::extract_ponder_from_tt(Position& pos) {

    StateInfo st;
    bool ttHit;

    assert(pv.size() == 1);
    if (pv[0] == MOVE_NONE) // Not pondering
        return false;

    if (pv[0] == MOVE_NONE)
        return false;

    pos.do_move(pv[0], st);
    TTEntry* tte = TT.probe(pos.key(), ttHit);

    if (ttHit)
    {
        Move m = tte->move(); // Local copy to be SMP safe
        if (MoveList<LEGAL>(pos).contains(m))
            pv.push_back(m);
    }

    pos.undo_move(pv[0]);
    return pv.size() > 1;
}

void Tablebases::rank_root_moves(Position& pos, Search::RootMoves& rootMoves) {

    RootInTB = false;
    UseRule50 = bool(Options["Syzygy50MoveRule"]);
    ProbeDepth = int(Options["SyzygyProbeDepth"]) * ONE_PLY;
    Cardinality = int(Options["SyzygyProbeLimit"]);
    bool dtz_available = true;

    // Tables with fewer pieces than SyzygyProbeLimit are searched with
    // ProbeDepth == DEPTH_ZERO
    if (Cardinality > MaxCardinality)
    {
        Cardinality = MaxCardinality;
        ProbeDepth = DEPTH_ZERO;
    }

    if (Cardinality >= popcount(pos.pieces()) && !pos.can_castle(ANY_CASTLING))
    {
        // Rank moves using DTZ tables
        RootInTB = root_probe(pos, rootMoves);

        if (!RootInTB)
        {
            // DTZ tables are missing; try to rank moves using WDL tables
            dtz_available = false;
            RootInTB = root_probe_wdl(pos, rootMoves);
        }
    }

    if (RootInTB)
    {
        // Sort moves according to TB rank
        std::sort(rootMoves.begin(), rootMoves.end(),
                  [](const RootMove &a, const RootMove &b) { return a.tbRank > b.tbRank; } );

        // Probe during search only if DTZ is not available and we are winning
        if (dtz_available || rootMoves[0].tbScore <= VALUE_DRAW)
            Cardinality = 0;
    }
    else
    {
        // Assign the same rank to all moves
        for (auto& m : rootMoves)
            m.tbRank = 0;
    }
}<|MERGE_RESOLUTION|>--- conflicted
+++ resolved
@@ -1195,17 +1195,13 @@
 
           if (   !captureOrPromotion
               && !givesCheck
-<<<<<<< HEAD
 #ifdef ANTI
               && (!pos.is_anti() || !(pos.attackers_to(to_sq(move)) & pos.pieces(~pos.side_to_move())))
 #endif
 #ifdef LOSERS
               && (!pos.is_losers() || !(pos.attackers_to(to_sq(move)) & pos.pieces(~pos.side_to_move())))
 #endif
-              && !pos.advanced_pawn_push(move))
-=======
               && (!pos.advanced_pawn_push(move) || pos.non_pawn_material(~us) > BishopValueMg))
->>>>>>> 2ead74d1
           {
               // Move count based pruning (~30 Elo)
               if (moveCountPruning)
@@ -1237,6 +1233,9 @@
               if (!pos.see_ge(move, Value(-29 * lmrDepth * lmrDepth)))
                   continue;
           }
+#ifdef CRAZYHOUSE
+          else if (pos.is_house()) {}
+#endif
           else if ((!givesCheck || !(pos.blockers_for_king(~us) & from_sq(move)))
                   && !pos.see_ge(move, -PawnValueEg * (depth / ONE_PLY))) // (~20 Elo)
                   continue;
