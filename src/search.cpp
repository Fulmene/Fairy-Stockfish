/*
  Stockfish, a UCI chess playing engine derived from Glaurung 2.1
  Copyright (C) 2004-2008 Tord Romstad (Glaurung author)
  Copyright (C) 2008-2015 Marco Costalba, Joona Kiiski, Tord Romstad
  Copyright (C) 2015-2019 Marco Costalba, Joona Kiiski, Gary Linscott, Tord Romstad

  Stockfish is free software: you can redistribute it and/or modify
  it under the terms of the GNU General Public License as published by
  the Free Software Foundation, either version 3 of the License, or
  (at your option) any later version.

  Stockfish is distributed in the hope that it will be useful,
  but WITHOUT ANY WARRANTY; without even the implied warranty of
  MERCHANTABILITY or FITNESS FOR A PARTICULAR PURPOSE.  See the
  GNU General Public License for more details.

  You should have received a copy of the GNU General Public License
  along with this program.  If not, see <http://www.gnu.org/licenses/>.
*/

#include <algorithm>
#include <cassert>
#include <cmath>
#include <cstring>   // For std::memset
#include <iostream>
#include <sstream>

#include "evaluate.h"
#include "misc.h"
#include "movegen.h"
#include "movepick.h"
#include "position.h"
#include "search.h"
#include "thread.h"
#include "timeman.h"
#include "tt.h"
#include "uci.h"
#include "syzygy/tbprobe.h"

namespace Search {

  LimitsType Limits;
}

namespace Tablebases {

  int Cardinality;
  bool RootInTB;
  bool UseRule50;
  Depth ProbeDepth;
}

namespace TB = Tablebases;

using std::string;
using Eval::evaluate;
using namespace Search;

namespace {

  // Time threshold for printing upperbound/lowerbound info
  const int PV_MIN_ELAPSED = 2500;

  // Different node types, used as a template parameter
  enum NodeType { NonPV, PV };

  // Razor and futility margins
  constexpr int RazorMargin[VARIANT_NB] = {
  600,
#ifdef ANTI
  2234,
#endif
#ifdef ATOMIC
  600,
#endif
#ifdef CRAZYHOUSE
  600,
#endif
#ifdef EXTINCTION
  600,
#endif
#ifdef GRID
  600,
#endif
#ifdef HORDE
  600,
#endif
#ifdef KOTH
  600,
#endif
#ifdef LOSERS
  2351,
#endif
#ifdef RACE
  600,
#endif
#ifdef THREECHECK
  600,
#endif
#ifdef TWOKINGS
  600,
#endif
  };
  constexpr int FutilityMarginFactor[VARIANT_NB] = {
  175,
#ifdef ANTI
  611,
#endif
#ifdef ATOMIC
  585,
#endif
#ifdef CRAZYHOUSE
  150,
#endif
#ifdef EXTINCTION
  175,
#endif
#ifdef GRID
  206,
#endif
#ifdef HORDE
  176,
#endif
#ifdef KOTH
  217,
#endif
#ifdef LOSERS
  618,
#endif
#ifdef RACE
  361,
#endif
#ifdef THREECHECK
  248,
#endif
#ifdef TWOKINGS
  175,
#endif
  };
  constexpr int FutilityMarginParent[VARIANT_NB][2] = {
  { 256, 200 },
#ifdef ANTI
  { 331, 372 },
#endif
#ifdef ATOMIC
  { 512, 400 },
#endif
#ifdef CRAZYHOUSE
  { 256, 200 },
#endif
#ifdef EXTINCTION
  { 256, 200 },
#endif
#ifdef GRID
  { 278, 168 },
#endif
#ifdef HORDE
  { 261, 162 },
#endif
#ifdef KOTH
  { 418, 305 },
#endif
#ifdef LOSERS
  { 299, 281 },
#endif
#ifdef RACE
  { VALUE_INFINITE, VALUE_INFINITE },
#endif
#ifdef THREECHECK
  { 420, 332 },
#endif
#ifdef TWOKINGS
  { 256, 200 },
#endif
  };
  constexpr int ProbcutMargin[VARIANT_NB] = {
  216,
#ifdef ANTI
  216,
#endif
#ifdef ATOMIC
  200,
#endif
#ifdef CRAZYHOUSE
  200,
#endif
#ifdef EXTINCTION
  400,
#endif
#ifdef GRID
  222,
#endif
#ifdef HORDE
  153,
#endif
#ifdef KOTH
  324,
#endif
#ifdef LOSERS
  200,
#endif
#ifdef RACE
  242,
#endif
#ifdef THREECHECK
  418,
#endif
#ifdef TWOKINGS
  200,
#endif
  };
  Value futility_margin(Variant var, Depth d, bool improving) {
    return Value((FutilityMarginFactor[var] - 50 * improving) * d / ONE_PLY);
  }

  // Reductions lookup table, initialized at startup
  int Reductions[MAX_MOVES]; // [depth or moveNumber]

  Depth reduction(bool i, Depth d, int mn) {
    int r = Reductions[d / ONE_PLY] * Reductions[mn];
    return ((r + 512) / 1024 + (!i && r > 1024)) * ONE_PLY;
  }

  constexpr int futility_move_count(bool improving, int depth) {
    return (5 + depth * depth) * (1 + improving) / 2;
  }

  // History and stats update bonus, based on depth
  int stat_bonus(Depth depth) {
    int d = depth / ONE_PLY;
    return d > 17 ? 0 : 29 * d * d + 138 * d - 134;
  }

  // Add a small random component to draw evaluations to avoid 3fold-blindness
  Value value_draw(Depth depth, Thread* thisThread) {
    return depth < 4 * ONE_PLY ? VALUE_DRAW
                               : VALUE_DRAW + Value(2 * (thisThread->nodes & 1) - 1);
  }

  // Skill structure is used to implement strength limit
  struct Skill {
    explicit Skill(int l) : level(l) {}
    bool enabled() const { return level < 20; }
    bool time_to_pick(Depth depth) const { return depth / ONE_PLY == 1 + level; }
    Move pick_best(size_t multiPV);

    int level;
    Move best = MOVE_NONE;
  };

  template <NodeType NT>
  Value search(Position& pos, Stack* ss, Value alpha, Value beta, Depth depth, bool cutNode);

  template <NodeType NT>
  Value qsearch(Position& pos, Stack* ss, Value alpha, Value beta, Depth depth = DEPTH_ZERO);

  Value value_to_tt(Value v, int ply);
  Value value_from_tt(Value v, int ply);
  void update_pv(Move* pv, Move move, Move* childPv);
  void update_continuation_histories(Stack* ss, Piece pc, Square to, int bonus);
  void update_quiet_stats(const Position& pos, Stack* ss, Move move, Move* quiets, int quietCount, int bonus);
  void update_capture_stats(const Position& pos, Move move, Move* captures, int captureCount, int bonus);

  // perft() is our utility to verify move generation. All the leaf nodes up
  // to the given depth are generated and counted, and the sum is returned.
  template<bool Root>
  uint64_t perft(Position& pos, Depth depth) {

    StateInfo st;
    uint64_t cnt, nodes = 0;
    const bool leaf = (depth == 2 * ONE_PLY);

    for (const auto& m : MoveList<LEGAL>(pos))
    {
        if (Root && depth <= ONE_PLY)
            cnt = 1, nodes++;
        else
        {
            pos.do_move(m, st);
            cnt = leaf ? MoveList<LEGAL>(pos).size() : perft<false>(pos, depth - ONE_PLY);
            nodes += cnt;
            pos.undo_move(m);
        }
        if (Root)
            sync_cout << UCI::move(m, pos.is_chess960()) << ": " << cnt << sync_endl;
    }
    return nodes;
  }

} // namespace


/// Search::init() is called at startup to initialize various lookup tables

void Search::init() {

  for (int i = 1; i < MAX_MOVES; ++i)
      Reductions[i] = int(22.9 * std::log(i));
}


/// Search::clear() resets search state to its initial value

void Search::clear() {

  Threads.main()->wait_for_search_finished();

  Time.availableNodes = 0;
  TT.clear();
  Threads.clear();
  Tablebases::init(CHESS_VARIANT, Options["SyzygyPath"]); // Free mapped files
}


/// MainThread::search() is started when the program receives the UCI 'go'
/// command. It searches from the root position and outputs the "bestmove".

void MainThread::search() {

  if (Limits.perft)
  {
      nodes = perft<true>(rootPos, Limits.perft * ONE_PLY);
      sync_cout << "\nNodes searched: " << nodes << "\n" << sync_endl;
      return;
  }

  Color us = rootPos.side_to_move();
  Time.init(rootPos.variant(), Limits, us, rootPos.game_ply());
  TT.new_search();

  if (rootMoves.empty())
  {
      rootMoves.emplace_back(MOVE_NONE);
      Value score = rootPos.is_variant_end() ? rootPos.variant_result()
                   : rootPos.checkers() ? rootPos.checkmate_value()
                   : rootPos.stalemate_value();
      sync_cout << "info depth 0 score " << UCI::value(score) << sync_endl;
  }
  else
  {
      for (Thread* th : Threads)
      {
          th->bestMoveChanges = 0;
          if (th != this)
              th->start_searching();
      }

      Thread::search(); // Let's start searching!
  }

  // When we reach the maximum depth, we can arrive here without a raise of
  // Threads.stop. However, if we are pondering or in an infinite search,
  // the UCI protocol states that we shouldn't print the best move before the
  // GUI sends a "stop" or "ponderhit" command. We therefore simply wait here
  // until the GUI sends one of those commands.

  while (!Threads.stop && (ponder || Limits.infinite))
  {} // Busy wait for a stop or a ponder reset

  // Stop the threads if not already stopped (also raise the stop if
  // "ponderhit" just reset Threads.ponder).
  Threads.stop = true;

  // Wait until all threads have finished
  for (Thread* th : Threads)
      if (th != this)
          th->wait_for_search_finished();

  // When playing in 'nodes as time' mode, subtract the searched nodes from
  // the available ones before exiting.
  if (Limits.npmsec)
      Time.availableNodes += Limits.inc[us] - Threads.nodes_searched();

  Thread* bestThread = this;

  // Check if there are threads with a better score than main thread
  if (    Options["MultiPV"] == 1
      && !Limits.depth
      && !Skill(Options["Skill Level"]).enabled()
      &&  rootMoves[0].pv[0] != MOVE_NONE)
  {
      std::map<Move, int64_t> votes;
      Value minScore = this->rootMoves[0].score;

      // Find out minimum score and reset votes for moves which can be voted
      for (Thread* th: Threads)
          minScore = std::min(minScore, th->rootMoves[0].score);

      // Vote according to score and depth, and select the best thread
      for (Thread* th : Threads)
      {
          votes[th->rootMoves[0].pv[0]] +=
              (th->rootMoves[0].score - minScore + 14) * int(th->completedDepth);

          if (votes[th->rootMoves[0].pv[0]] > votes[bestThread->rootMoves[0].pv[0]])
              bestThread = th;
      }
  }

  previousScore = bestThread->rootMoves[0].score;

#ifdef USELONGESTPV
  if (longestPVThread != this)
      sync_cout << UCI::pv(longestPVThread->rootPos, longestPVThread->completedDepth, -VALUE_INFINITE, VALUE_INFINITE) << sync_endl;
#else
  // Send again PV info if we have a new best thread
  if (bestThread != this)
      sync_cout << UCI::pv(bestThread->rootPos, bestThread->completedDepth, -VALUE_INFINITE, VALUE_INFINITE) << sync_endl;
#endif

  // Best move could be MOVE_NONE when searching on a terminal position
  sync_cout << "bestmove " << UCI::move(bestThread->rootMoves[0].pv[0], rootPos.is_chess960());

  if (bestThread->rootMoves[0].pv.size() > 1 || bestThread->rootMoves[0].extract_ponder_from_tt(rootPos))
      std::cout << " ponder " << UCI::move(bestThread->rootMoves[0].pv[1], rootPos.is_chess960());

  std::cout << sync_endl;
}


/// Thread::search() is the main iterative deepening loop. It calls search()
/// repeatedly with increasing depth until the allocated thinking time has been
/// consumed, the user stops the search, or the maximum search depth is reached.

void Thread::search() {

  // To allow access to (ss-7) up to (ss+2), the stack must be oversized.
  // The former is needed to allow update_continuation_histories(ss-1, ...),
  // which accesses its argument at ss-6, also near the root.
  // The latter is needed for statScores and killer initialization.
  Stack stack[MAX_PLY+10], *ss = stack+7;
  Move  pv[MAX_PLY+1];
  Value bestValue, alpha, beta, delta;
  Move  lastBestMove = MOVE_NONE;
  Depth lastBestMoveDepth = DEPTH_ZERO;
  MainThread* mainThread = (this == Threads.main() ? Threads.main() : nullptr);
  double timeReduction = 1, totBestMoveChanges = 0;
  Color us = rootPos.side_to_move();

  std::memset(ss-7, 0, 10 * sizeof(Stack));
  for (int i = 7; i > 0; i--)
     (ss-i)->continuationHistory = &this->continuationHistory[NO_PIECE][0]; // Use as sentinel
  ss->pv = pv;

  bestValue = delta = alpha = -VALUE_INFINITE;
  beta = VALUE_INFINITE;

  multiPV = Options["MultiPV"];
  Skill skill(Options["Skill Level"]);

  // When playing with strength handicap enable MultiPV search that we will
  // use behind the scenes to retrieve a set of possible moves.
  if (skill.enabled())
      multiPV = std::max(multiPV, (size_t)4);

  multiPV = std::min(multiPV, rootMoves.size());

  int ct = int(Options["Contempt"]) * PawnValueEg / 100; // From centipawns

  // In analysis mode, adjust contempt in accordance with user preference
  if (Limits.infinite || Options["UCI_AnalyseMode"])
      ct =  Options["Analysis Contempt"] == "Off"  ? 0
          : Options["Analysis Contempt"] == "Both" ? ct
          : Options["Analysis Contempt"] == "White" && us == BLACK ? -ct
          : Options["Analysis Contempt"] == "Black" && us == WHITE ? -ct
          : ct;

  // Evaluation score is from the white point of view
  contempt = (us == WHITE ?  make_score(ct, ct / 2)
                          : -make_score(ct, ct / 2));

  // Iterative deepening loop until requested to stop or the target depth is reached
  while (   (rootDepth += ONE_PLY) < DEPTH_MAX
         && !Threads.stop
         && !(Limits.depth && mainThread && rootDepth / ONE_PLY > Limits.depth))
  {
      // Age out PV variability metric
      if (mainThread)
          totBestMoveChanges /= 2;

      // Save the last iteration's scores before first PV line is searched and
      // all the move scores except the (new) PV are set to -VALUE_INFINITE.
      for (RootMove& rm : rootMoves)
          rm.previousScore = rm.score;

      size_t pvFirst = 0;
      pvLast = 0;

      // MultiPV loop. We perform a full root search for each PV line
      for (pvIdx = 0; pvIdx < multiPV && !Threads.stop; ++pvIdx)
      {
          if (pvIdx == pvLast)
          {
              pvFirst = pvLast;
              for (pvLast++; pvLast < rootMoves.size(); pvLast++)
                  if (rootMoves[pvLast].tbRank != rootMoves[pvFirst].tbRank)
                      break;
          }

          // Reset UCI info selDepth for each depth and each PV line
          selDepth = 0;

          // Reset aspiration window starting size
          if (rootDepth >= 5 * ONE_PLY)
          {
              Value previousScore = rootMoves[pvIdx].previousScore;
              delta = Value(20);
              alpha = std::max(previousScore - delta,-VALUE_INFINITE);
              beta  = std::min(previousScore + delta, VALUE_INFINITE);

              // Adjust contempt based on root move's previousScore (dynamic contempt)
              int dct = ct + 88 * previousScore / (abs(previousScore) + 200);

              contempt = (us == WHITE ?  make_score(dct, dct / 2)
                                      : -make_score(dct, dct / 2));
          }

          // Start with a small aspiration window and, in the case of a fail
          // high/low, re-search with a bigger window until we don't fail
          // high/low anymore.
          int failedHighCnt = 0;
          while (true)
          {
              Depth adjustedDepth = std::max(ONE_PLY, rootDepth - failedHighCnt * ONE_PLY);
              bestValue = ::search<PV>(rootPos, ss, alpha, beta, adjustedDepth, false);

              // Bring the best move to the front. It is critical that sorting
              // is done with a stable algorithm because all the values but the
              // first and eventually the new best one are set to -VALUE_INFINITE
              // and we want to keep the same order for all the moves except the
              // new PV that goes to the front. Note that in case of MultiPV
              // search the already searched PV lines are preserved.
              std::stable_sort(rootMoves.begin() + pvIdx, rootMoves.begin() + pvLast);

              // If search has been stopped, we break immediately. Sorting is
              // safe because RootMoves is still valid, although it refers to
              // the previous iteration.
              if (Threads.stop)
                  break;

              // When failing high/low give some update (without cluttering
              // the UI) before a re-search.
              if (   mainThread
                  && multiPV == 1
                  && (bestValue <= alpha || bestValue >= beta)
                  && Time.elapsed() > PV_MIN_ELAPSED)
                  sync_cout << UCI::pv(rootPos, rootDepth, alpha, beta) << sync_endl;

              // In case of failing low/high increase aspiration window and
              // re-search, otherwise exit the loop.
              if (bestValue <= alpha)
              {
                  beta = (alpha + beta) / 2;
                  alpha = std::max(bestValue - delta, -VALUE_INFINITE);

                  failedHighCnt = 0;
                  if (mainThread)
                      mainThread->stopOnPonderhit = false;
              }
              else if (bestValue >= beta)
              {
                  beta = std::min(bestValue + delta, VALUE_INFINITE);
                  ++failedHighCnt;
              }
              else
                  break;

              delta += delta / 4 + 5;

              assert(alpha >= -VALUE_INFINITE && beta <= VALUE_INFINITE);
          }

          // Sort the PV lines searched so far and update the GUI
          std::stable_sort(rootMoves.begin() + pvFirst, rootMoves.begin() + pvIdx + 1);

          if (    mainThread
              && (Threads.stop || pvIdx + 1 == multiPV || Time.elapsed() > PV_MIN_ELAPSED))
              sync_cout << UCI::pv(rootPos, rootDepth, alpha, beta) << sync_endl;
      }

      if (!Threads.stop)
          completedDepth = rootDepth;

      if (rootMoves[0].pv[0] != lastBestMove) {
         lastBestMove = rootMoves[0].pv[0];
         lastBestMoveDepth = rootDepth;
      }

      // Have we found a "mate in x"?
      if (   Limits.mate
          && bestValue >= VALUE_MATE_IN_MAX_PLY
          && VALUE_MATE - bestValue <= 2 * Limits.mate)
          Threads.stop = true;

      if (!mainThread)
          continue;

      // If skill level is enabled and time is up, pick a sub-optimal best move
      if (skill.enabled() && skill.time_to_pick(rootDepth))
          skill.pick_best(multiPV);

      // Do we have time for the next iteration? Can we stop searching now?
      if (    Limits.use_time_management()
          && !Threads.stop
          && !mainThread->stopOnPonderhit)
      {
          double fallingEval = (314 + 9 * (mainThread->previousScore - bestValue)) / 581.0;
          fallingEval = clamp(fallingEval, 0.5, 1.5);

          // If the bestMove is stable over several iterations, reduce time accordingly
          timeReduction = lastBestMoveDepth + 10 * ONE_PLY < completedDepth ? 1.95 : 1.0;
          double reduction = std::pow(mainThread->previousTimeReduction, 0.528) / timeReduction;

          // Use part of the gained time from a previous stable move for the current move
          for (Thread* th : Threads)
          {
              totBestMoveChanges += th->bestMoveChanges;
              th->bestMoveChanges = 0;
          }
          double bestMoveInstability = 1 + totBestMoveChanges / Threads.size();

          // Stop the search if we have only one legal move, or if available time elapsed
          if (   rootMoves.size() == 1
              || Time.elapsed() > Time.optimum() * fallingEval * reduction * bestMoveInstability)
          {
              // If we are allowed to ponder do not stop the search now but
              // keep pondering until the GUI sends "ponderhit" or "stop".
              if (mainThread->ponder)
                  mainThread->stopOnPonderhit = true;
              else
                  Threads.stop = true;
          }
      }
  }

  if (!mainThread)
      return;

  mainThread->previousTimeReduction = timeReduction;

  // If skill level is enabled, swap best PV line with the sub-optimal one
  if (skill.enabled())
      std::swap(rootMoves[0], *std::find(rootMoves.begin(), rootMoves.end(),
                skill.best ? skill.best : skill.pick_best(multiPV)));
}


namespace {

  // search<>() is the main search function for both PV and non-PV nodes

  template <NodeType NT>
  Value search(Position& pos, Stack* ss, Value alpha, Value beta, Depth depth, bool cutNode) {

    constexpr bool PvNode = NT == PV;
    const bool rootNode = PvNode && ss->ply == 0;

    // Check if we have an upcoming move which draws by repetition, or
    // if the opponent had an alternative move earlier to this position.
    if (   pos.rule50_count() >= 3
        && alpha < VALUE_DRAW
        && !rootNode
        && pos.has_game_cycle(ss->ply))
    {
        alpha = value_draw(depth, pos.this_thread());
        if (alpha >= beta)
            return alpha;
    }

    // Dive into quiescence search when the depth reaches zero
    if (depth < ONE_PLY)
        return qsearch<NT>(pos, ss, alpha, beta);

    assert(-VALUE_INFINITE <= alpha && alpha < beta && beta <= VALUE_INFINITE);
    assert(PvNode || (alpha == beta - 1));
    assert(DEPTH_ZERO < depth && depth < DEPTH_MAX);
    assert(!(PvNode && cutNode));
    assert(depth / ONE_PLY * ONE_PLY == depth);

    Move pv[MAX_PLY+1], capturesSearched[32], quietsSearched[64];
    StateInfo st;
    TTEntry* tte;
    Key posKey;
    Move ttMove, move, excludedMove, bestMove;
    Depth extension, newDepth;
    Value bestValue, value, ttValue, eval, maxValue;
    bool ttHit, ttPv, inCheck, givesCheck, improving;
    bool captureOrPromotion, doFullDepthSearch, moveCountPruning, ttCapture;
    Piece movedPiece;
    int moveCount, captureCount, quietCount, singularLMR;

    // Step 1. Initialize node
    Thread* thisThread = pos.this_thread();
    inCheck = pos.checkers();
    Color us = pos.side_to_move();
    moveCount = captureCount = quietCount = singularLMR = ss->moveCount = 0;
    bestValue = -VALUE_INFINITE;
    maxValue = VALUE_INFINITE;

    // Check for the available remaining time
    if (thisThread == Threads.main())
        static_cast<MainThread*>(thisThread)->check_time();

    // Used to send selDepth info to GUI (selDepth counts from 1, ply from 0)
    if (PvNode && thisThread->selDepth < ss->ply + 1)
        thisThread->selDepth = ss->ply + 1;

    if (!rootNode)
    {
        if (pos.is_variant_end())
            return pos.variant_result(ss->ply, VALUE_DRAW);

        // Step 2. Check for aborted search and immediate draw
        if (   Threads.stop.load(std::memory_order_relaxed)
            || pos.is_draw(ss->ply)
            || ss->ply >= MAX_PLY)
            return (ss->ply >= MAX_PLY && !inCheck) ? evaluate(pos)
                                                    : value_draw(depth, pos.this_thread());

        // Step 3. Mate distance pruning. Even if we mate at the next move our score
        // would be at best mate_in(ss->ply+1), but if alpha is already bigger because
        // a shorter mate was found upward in the tree then there is no need to search
        // because we will never beat the current alpha. Same logic but with reversed
        // signs applies also in the opposite condition of being mated instead of giving
        // mate. In this case return a fail-high score.
        alpha = std::max(mated_in(ss->ply), alpha);
        beta = std::min(mate_in(ss->ply+1), beta);
        if (alpha >= beta)
            return alpha;
    }

    assert(0 <= ss->ply && ss->ply < MAX_PLY);

    (ss+1)->ply = ss->ply + 1;
    (ss+1)->excludedMove = bestMove = MOVE_NONE;
    (ss+2)->killers[0] = (ss+2)->killers[1] = MOVE_NONE;
    Square prevSq = to_sq((ss-1)->currentMove);

    // Initialize statScore to zero for the grandchildren of the current position.
    // So statScore is shared between all grandchildren and only the first grandchild
    // starts with statScore = 0. Later grandchildren start with the last calculated
    // statScore of the previous grandchild. This influences the reduction rules in
    // LMR which are based on the statScore of parent position.
    if (rootNode)
        (ss + 4)->statScore = 0;
    else
        (ss + 2)->statScore = 0;

    // Step 4. Transposition table lookup. We don't want the score of a partial
    // search to overwrite a previous full search TT value, so we use a different
    // position key in case of an excluded move.
    excludedMove = ss->excludedMove;
    posKey = pos.key() ^ Key(excludedMove << 16); // Isn't a very good hash
    tte = TT.probe(posKey, ttHit);
    ttValue = ttHit ? value_from_tt(tte->value(), ss->ply) : VALUE_NONE;
    ttMove =  rootNode ? thisThread->rootMoves[thisThread->pvIdx].pv[0]
            : ttHit    ? tte->move() : MOVE_NONE;
    ttPv = PvNode || (ttHit && tte->is_pv());

    // At non-PV nodes we check for an early TT cutoff
    if (  !PvNode
        && ttHit
        && tte->depth() >= depth
        && ttValue != VALUE_NONE // Possible in case of TT access race
        && (ttValue >= beta ? (tte->bound() & BOUND_LOWER)
                            : (tte->bound() & BOUND_UPPER)))
    {
        // If ttMove is quiet, update move sorting heuristics on TT hit
        if (ttMove)
        {
            if (ttValue >= beta)
            {
                if (!pos.capture_or_promotion(ttMove))
                    update_quiet_stats(pos, ss, ttMove, nullptr, 0, stat_bonus(depth));

                // Extra penalty for early quiet moves of the previous ply
                if ((ss-1)->moveCount <= 2 && !pos.captured_piece())
                        update_continuation_histories(ss-1, pos.piece_on(prevSq), prevSq, -stat_bonus(depth + ONE_PLY));
            }
            // Penalty for a quiet ttMove that fails low
            else if (!pos.capture_or_promotion(ttMove))
            {
                int penalty = -stat_bonus(depth);
                thisThread->mainHistory[us][from_to(ttMove)] << penalty;
                update_continuation_histories(ss, pos.moved_piece(ttMove), to_sq(ttMove), penalty);
            }
        }
        return ttValue;
    }

    // Step 5. Tablebases probe
#ifdef EXTINCTION
    if (pos.is_extinction()) {} else
#endif
#ifdef GRID
    if (pos.is_grid()) {} else
#endif
#ifdef KOTH
    if (pos.is_koth()) {} else
#endif
#ifdef LOSERS
    if (pos.is_losers()) {} else
#endif
#ifdef RACE
    if (pos.is_race()) {} else
#endif
#ifdef THREECHECK
    if (pos.is_three_check()) {} else
#endif
#ifdef HORDE
    if (pos.is_horde()) {} else
#endif
    if (!rootNode && TB::Cardinality)
    {
        int piecesCount = pos.count<ALL_PIECES>();

        if (    piecesCount <= TB::Cardinality
            && (piecesCount <  TB::Cardinality || depth >= TB::ProbeDepth)
            &&  pos.rule50_count() == 0
            && !pos.can_castle(ANY_CASTLING))
        {
            TB::ProbeState err;
            TB::WDLScore wdl = Tablebases::probe_wdl(pos, &err);

            // Force check of time on the next occasion
            if (thisThread == Threads.main())
                static_cast<MainThread*>(thisThread)->callsCnt = 0;

            if (err != TB::ProbeState::FAIL)
            {
                thisThread->tbHits.fetch_add(1, std::memory_order_relaxed);

                int drawScore = TB::UseRule50 ? 1 : 0;

                value =  wdl < -drawScore ? -VALUE_MATE + MAX_PLY + ss->ply + 1
                       : wdl >  drawScore ?  VALUE_MATE - MAX_PLY - ss->ply - 1
                                          :  VALUE_DRAW + 2 * wdl * drawScore;

                Bound b =  wdl < -drawScore ? BOUND_UPPER
                         : wdl >  drawScore ? BOUND_LOWER : BOUND_EXACT;

                if (    b == BOUND_EXACT
                    || (b == BOUND_LOWER ? value >= beta : value <= alpha))
                {
                    tte->save(posKey, value_to_tt(value, ss->ply), ttPv, b,
                              std::min(DEPTH_MAX - ONE_PLY, depth + 6 * ONE_PLY),
                              MOVE_NONE, VALUE_NONE);

                    return value;
                }

                if (PvNode)
                {
                    if (b == BOUND_LOWER)
                        bestValue = value, alpha = std::max(alpha, bestValue);
                    else
                        maxValue = value;
                }
            }
        }
    }

    // Step 6. Static evaluation of the position
    if (inCheck)
    {
        ss->staticEval = eval = VALUE_NONE;
        improving = false;
        goto moves_loop;  // Skip early pruning when in check
    }
    else if (ttHit)
    {
        // Never assume anything on values stored in TT
        ss->staticEval = eval = tte->eval();
        if (eval == VALUE_NONE)
            ss->staticEval = eval = evaluate(pos);

        // Can ttValue be used as a better position evaluation?
        if (    ttValue != VALUE_NONE
            && (tte->bound() & (ttValue > eval ? BOUND_LOWER : BOUND_UPPER)))
            eval = ttValue;
    }
    else
    {
        if ((ss-1)->currentMove != MOVE_NULL)
        {
            int bonus = -(ss-1)->statScore / 512;

            ss->staticEval = eval = evaluate(pos) + bonus;
        }
        else
            ss->staticEval = eval = -(ss-1)->staticEval + 2 * Eval::Tempo[pos.variant()];

        tte->save(posKey, VALUE_NONE, ttPv, BOUND_NONE, DEPTH_NONE, MOVE_NONE, eval);
    }

#ifdef ANTI
    if (pos.is_anti() && pos.can_capture())
    {
        improving =   ss->staticEval >= (ss-2)->staticEval
                   || (ss-2)->staticEval == VALUE_NONE;
        goto moves_loop;
    }
#endif
#ifdef LOSERS
    if (pos.is_losers() && pos.can_capture_losers())
    {
        improving =   ss->staticEval >= (ss-2)->staticEval
                   || (ss-2)->staticEval == VALUE_NONE;
        goto moves_loop;
    }
#endif
#ifdef RACE
    if (pos.is_race() && (pos.pieces(KING) & (Rank7BB | Rank8BB)))
    {
        improving =   ss->staticEval >= (ss-2)->staticEval
                   || (ss-2)->staticEval == VALUE_NONE;
        goto moves_loop;
    }
#endif

    // Step 7. Razoring (~2 Elo)
    if (   !rootNode // The required rootNode PV handling is not available in qsearch
        &&  depth < 2 * ONE_PLY
        &&  eval <= alpha - RazorMargin[pos.variant()])
        return qsearch<NT>(pos, ss, alpha, beta);

    improving =   ss->staticEval >= (ss-2)->staticEval
               || (ss-2)->staticEval == VALUE_NONE;

    // Step 8. Futility pruning: child node (~30 Elo)
#ifdef EXTINCTION
    if (pos.is_extinction()) {} else
#endif
    if (   !PvNode
        &&  depth < 7 * ONE_PLY
        &&  eval - futility_margin(pos.variant(), depth, improving) >= beta
        &&  eval < VALUE_KNOWN_WIN) // Do not return unproven wins
        return eval;

    // Step 9. Null move search with verification search (~40 Elo)
#ifdef GRID
    if (pos.is_grid()) {} else
#endif
#ifdef HORDE
    if (pos.is_horde()) {} else
#endif
    if (   !PvNode
        && (ss-1)->currentMove != MOVE_NULL
        && (ss-1)->statScore < 23200
        &&  eval >= beta
        &&  ss->staticEval >= beta - 36 * depth / ONE_PLY + 225
        && !excludedMove
        &&  pos.non_pawn_material(us)
        && (ss->ply >= thisThread->nmpMinPly || us != thisThread->nmpColor))
    {
        assert(eval - beta >= 0);

        // Null move dynamic reduction based on depth and value
        Depth R = ((823 + 67 * depth / ONE_PLY) / 256 + std::min(int(eval - beta) / 200, 3)) * ONE_PLY;
#ifdef ANTI
        if (pos.is_anti())
            R = ((823 + 67 * depth / ONE_PLY) / 256 + std::min(int(eval - beta) / 400, 3)) * ONE_PLY;
#endif
#ifdef ATOMIC
        if (pos.is_atomic())
            R = ((823 + 67 * depth / ONE_PLY) / 256 + std::min(int(eval - beta) / 400, 3)) * ONE_PLY;
#endif

        ss->currentMove = MOVE_NULL;
        ss->continuationHistory = &thisThread->continuationHistory[NO_PIECE][0];

        pos.do_null_move(st);

        Value nullValue = -search<NonPV>(pos, ss+1, -beta, -beta+1, depth-R, !cutNode);

        pos.undo_null_move();

        if (nullValue >= beta)
        {
            // Do not return unproven mate scores
            if (nullValue >= VALUE_MATE_IN_MAX_PLY)
                nullValue = beta;

            if (thisThread->nmpMinPly || (abs(beta) < VALUE_KNOWN_WIN && depth < 12 * ONE_PLY))
                return nullValue;

            assert(!thisThread->nmpMinPly); // Recursive verification is not allowed

            // Do verification search at high depths, with null move pruning disabled
            // for us, until ply exceeds nmpMinPly.
            thisThread->nmpMinPly = ss->ply + 3 * (depth-R) / (4 * ONE_PLY);
            thisThread->nmpColor = us;

            Value v = search<NonPV>(pos, ss, beta-1, beta, depth-R, false);

            thisThread->nmpMinPly = 0;

            if (v >= beta)
                return nullValue;
        }
    }

    // Step 10. ProbCut (~10 Elo)
    // If we have a good enough capture and a reduced search returns a value
    // much above beta, we can (almost) safely prune the previous move.
    if (   !PvNode
        &&  depth >= 5 * ONE_PLY
        &&  abs(beta) < VALUE_MATE_IN_MAX_PLY)
    {
        Value raisedBeta = std::min(beta + ProbcutMargin[pos.variant()] - 48 * improving, VALUE_INFINITE);
        MovePicker mp(pos, ttMove, raisedBeta - ss->staticEval, &thisThread->captureHistory);
        int probCutCount = 0;

        while (  (move = mp.next_move()) != MOVE_NONE
               && probCutCount < 2 + 2 * cutNode)
            if (move != excludedMove && pos.legal(move))
            {
                probCutCount++;

                ss->currentMove = move;
                ss->continuationHistory = &thisThread->continuationHistory[pos.moved_piece(move)][to_sq(move)];

                assert(depth >= 5 * ONE_PLY);

                pos.do_move(move, st);

                // Perform a preliminary qsearch to verify that the move holds
                value = -qsearch<NonPV>(pos, ss+1, -raisedBeta, -raisedBeta+1);

                // If the qsearch held, perform the regular search
                if (value >= raisedBeta)
                    value = -search<NonPV>(pos, ss+1, -raisedBeta, -raisedBeta+1, depth - 4 * ONE_PLY, !cutNode);

                pos.undo_move(move);

                if (value >= raisedBeta)
                    return value;
            }
    }

    // Step 11. Internal iterative deepening (~2 Elo)
    if (depth >= 8 * ONE_PLY && !ttMove)
    {
        search<NT>(pos, ss, alpha, beta, depth - 7 * ONE_PLY, cutNode);

        tte = TT.probe(posKey, ttHit);
        ttValue = ttHit ? value_from_tt(tte->value(), ss->ply) : VALUE_NONE;
        ttMove = ttHit ? tte->move() : MOVE_NONE;
    }

moves_loop: // When in check, search starts from here

    const PieceToHistory* contHist[] = { (ss-1)->continuationHistory, (ss-2)->continuationHistory,
                                          nullptr, (ss-4)->continuationHistory,
                                          nullptr, (ss-6)->continuationHistory };

    Move countermove = thisThread->counterMoves[pos.piece_on(prevSq)][prevSq];

    MovePicker mp(pos, ttMove, depth, &thisThread->mainHistory,
                                      &thisThread->captureHistory,
                                      contHist,
                                      countermove,
                                      ss->killers);

    value = bestValue; // Workaround a bogus 'uninitialized' warning under gcc
    moveCountPruning = false;
    ttCapture = ttMove && pos.capture_or_promotion(ttMove);

    // Step 12. Loop through all pseudo-legal moves until no moves remain
    // or a beta cutoff occurs.
    while ((move = mp.next_move(moveCountPruning)) != MOVE_NONE)
    {
      assert(is_ok(move));

      if (move == excludedMove)
          continue;

      // At root obey the "searchmoves" option and skip moves not listed in Root
      // Move List. As a consequence any illegal move is also skipped. In MultiPV
      // mode we also skip PV moves which have been already searched and those
      // of lower "TB rank" if we are in a TB root position.
      if (rootNode && !std::count(thisThread->rootMoves.begin() + thisThread->pvIdx,
                                  thisThread->rootMoves.begin() + thisThread->pvLast, move))
          continue;

      ss->moveCount = ++moveCount;
#ifdef PRINTCURRMOVE
      if (rootNode && thisThread == Threads.main() && Time.elapsed() > PV_MIN_ELAPSED)
          sync_cout << "info depth " << depth / ONE_PLY
                    << " currmove " << UCI::move(move, pos.is_chess960())
                    << " currmovenumber " << moveCount + thisThread->pvIdx << sync_endl;
<<<<<<< HEAD
#endif
=======

      // In MultiPV mode also skip moves which will be searched later as PV moves
      if (rootNode && std::count(thisThread->rootMoves.begin() + thisThread->pvIdx + 1,
                                 thisThread->rootMoves.begin() + thisThread->multiPV, move))
          continue;

>>>>>>> 8b4521df
      if (PvNode)
          (ss+1)->pv = nullptr;

      extension = DEPTH_ZERO;
      captureOrPromotion = pos.capture_or_promotion(move);
      movedPiece = pos.moved_piece(move);
      givesCheck = pos.gives_check(move);

      // Step 13. Extensions (~70 Elo)

      // Singular extension search (~60 Elo). If all moves but one fail low on a
      // search of (alpha-s, beta-s), and just one fails high on (alpha, beta),
      // then that move is singular and should be extended. To verify this we do
      // a reduced search on all the other moves but the ttMove and if the
      // result is lower than ttValue minus a margin then we will extend the ttMove.
      if (    depth >= 8 * ONE_PLY
          &&  move == ttMove
          && !rootNode
          && !excludedMove // Avoid recursive singular search
       /* &&  ttValue != VALUE_NONE Already implicit in the next condition */
          &&  abs(ttValue) < VALUE_KNOWN_WIN
          && (tte->bound() & BOUND_LOWER)
          &&  tte->depth() >= depth - 3 * ONE_PLY
          &&  pos.legal(move))
      {
          Value singularBeta = ttValue - 2 * depth / ONE_PLY;
          Depth halfDepth = depth / (2 * ONE_PLY) * ONE_PLY; // ONE_PLY invariant
          ss->excludedMove = move;
          value = search<NonPV>(pos, ss, singularBeta - 1, singularBeta, halfDepth, cutNode);
          ss->excludedMove = MOVE_NONE;

          if (value < singularBeta)
          {
              extension = ONE_PLY;
              singularLMR++;

              if (value < singularBeta - std::min(3 * depth / ONE_PLY, 39))
                  singularLMR++;
          }

          // Multi-cut pruning
          // Our ttMove is assumed to fail high, and now we failed high also on a reduced
          // search without the ttMove. So we assume this expected Cut-node is not singular,
          // that multiple moves fail high, and we can prune the whole subtree by returning
          // a soft bound.
          else if (   eval >= beta
                   && singularBeta >= beta)
              return singularBeta;
      }

      // Check extension (~2 Elo)
#ifdef CRAZYHOUSE
      else if (type_of(move) == DROP)
      {
          if (givesCheck && pos.see_ge(move))
              extension = ONE_PLY;
      }
#endif
      else if (    givesCheck
               && (pos.blockers_for_king(~us) & from_sq(move) || pos.see_ge(move)))
          extension = ONE_PLY;
#ifdef ANTI
      else if (    pos.is_anti() // Capture extension (all moves are captures)
               && !moveCountPruning
               &&  pos.capture_count(move) == 1)
          extension = ONE_PLY;
#endif

      // Castling extension
      else if (type_of(move) == CASTLING)
          extension = ONE_PLY;

      // Shuffle extension
      else if (   PvNode
               && pos.rule50_count() > 18
               && depth < 3 * ONE_PLY
               && ++thisThread->shuffleExts < thisThread->nodes.load(std::memory_order_relaxed) / 4)  // To avoid too many extensions
          extension = ONE_PLY;

      // Passed pawn extension
      else if (   move == ss->killers[0]
               && pos.advanced_pawn_push(move)
               && pos.pawn_passed(us, to_sq(move)))
          extension = ONE_PLY;

      // Calculate new depth for this move
      newDepth = depth - ONE_PLY + extension;

      // Step 14. Pruning at shallow depth (~170 Elo)
      if (  !rootNode
#ifdef HORDE
          && (pos.is_horde() || pos.non_pawn_material(us))
#else
          && pos.non_pawn_material(us)
#endif
          && bestValue > VALUE_MATED_IN_MAX_PLY)
      {
          // Skip quiet moves if movecount exceeds our FutilityMoveCount threshold
          moveCountPruning = moveCount >= futility_move_count(improving, depth / ONE_PLY);

          if (   !captureOrPromotion
              && !givesCheck
#ifdef ANTI
              && (!pos.is_anti() || !(pos.attackers_to(to_sq(move)) & pos.pieces(~pos.side_to_move())))
#endif
#ifdef LOSERS
              && (!pos.is_losers() || !(pos.attackers_to(to_sq(move)) & pos.pieces(~pos.side_to_move())))
#endif
              && (!pos.advanced_pawn_push(move) || pos.non_pawn_material(~us) > BishopValueMg))
          {
              // Move count based pruning (~30 Elo)
              if (moveCountPruning)
                  continue;

              // Reduced depth of the next LMR search
              int lmrDepth = std::max(newDepth - reduction(improving, depth, moveCount), DEPTH_ZERO);
              lmrDepth /= ONE_PLY;

              // Countermoves based pruning (~20 Elo)
              if (   lmrDepth < 3 + ((ss-1)->statScore > 0 || (ss-1)->moveCount == 1)
                  && (*contHist[0])[movedPiece][to_sq(move)] < CounterMovePruneThreshold
                  && (*contHist[1])[movedPiece][to_sq(move)] < CounterMovePruneThreshold)
                  continue;

              // Futility pruning: parent node (~2 Elo)
#ifdef LOSERS
              if (pos.is_losers()) {} else
#endif
              if (   lmrDepth < 7
                  && !inCheck
                  && ss->staticEval + FutilityMarginParent[pos.variant()][0] + FutilityMarginParent[pos.variant()][1] * lmrDepth <= alpha)
                  continue;

              // Prune moves with negative SEE (~10 Elo)
#ifdef ANTI
              if (pos.is_anti()) {} else
#endif
              if (!pos.see_ge(move, Value(-29 * lmrDepth * lmrDepth)))
                  continue;
          }
          else if ((!givesCheck || !extension)
                  && !pos.see_ge(move, -PawnValueEg * (depth / ONE_PLY))) // (~20 Elo)
                  continue;
      }

      // Speculative prefetch as early as possible
      prefetch(TT.first_entry(pos.key_after(move)));

      // Check for legality just before making the move
      if (!rootNode && !pos.legal(move))
      {
          ss->moveCount = --moveCount;
          continue;
      }

      // Update the current move (this must be done after singular extension search)
      ss->currentMove = move;
      ss->continuationHistory = &thisThread->continuationHistory[movedPiece][to_sq(move)];

      // Step 15. Make the move
      pos.do_move(move, st, givesCheck);

      // Step 16. Reduced depth search (LMR). If the move fails high it will be
      // re-searched at full depth.
      if (    depth >= 3 * ONE_PLY
          &&  moveCount > 1 + 3 * rootNode
          && (  !captureOrPromotion
              || moveCountPruning
              || ss->staticEval + PieceValue[pos.variant()][EG][pos.captured_piece()] <= alpha))
      {
          Depth r = reduction(improving, depth, moveCount);

          // Decrease reduction if position is or has been on the PV
          if (ttPv)
              r -= 2 * ONE_PLY;

          // Decrease reduction if opponent's move count is high (~10 Elo)
#ifdef ANTI
          if (pos.is_anti() && pos.can_capture())
              r -= r ? ONE_PLY : DEPTH_ZERO;
          else
#endif
          if ((ss-1)->moveCount > 15)
              r -= ONE_PLY;

          // Decrease reduction if move has been singularly extended
          r -= singularLMR * ONE_PLY;

          if (!captureOrPromotion)
          {
              // Increase reduction if ttMove is a capture (~0 Elo)
              if (ttCapture)
                  r += ONE_PLY;

              // Increase reduction for cut nodes (~5 Elo)
              if (cutNode)
                  r += 2 * ONE_PLY;

              // Decrease reduction for moves that escape a capture. Filter out
              // castling moves, because they are coded as "king captures rook" and
              // hence break make_move(). (~5 Elo)
              else if (    type_of(move) == NORMAL
                       && !pos.see_ge(make_move(to_sq(move), from_sq(move))))
                  r -= 2 * ONE_PLY;

              ss->statScore =  thisThread->mainHistory[us][from_to(move)]
                             + (*contHist[0])[movedPiece][to_sq(move)]
                             + (*contHist[1])[movedPiece][to_sq(move)]
                             + (*contHist[3])[movedPiece][to_sq(move)]
                             - 4000;

              // Decrease/increase reduction by comparing opponent's stat score (~10 Elo)
              if (ss->statScore >= 0 && (ss-1)->statScore < 0)
                  r -= ONE_PLY;

              else if ((ss-1)->statScore >= 0 && ss->statScore < 0)
                  r += ONE_PLY;

              // Decrease/increase reduction for moves with a good/bad history (~30 Elo)
              r -= ss->statScore / 20000 * ONE_PLY;
          }

          Depth d = clamp(newDepth - r, ONE_PLY, newDepth);

          value = -search<NonPV>(pos, ss+1, -(alpha+1), -alpha, d, true);

          doFullDepthSearch = (value > alpha && d != newDepth);
      }
      else
          doFullDepthSearch = !PvNode || moveCount > 1;

      // Step 17. Full depth search when LMR is skipped or fails high
      if (doFullDepthSearch)
          value = -search<NonPV>(pos, ss+1, -(alpha+1), -alpha, newDepth, !cutNode);

      // For PV nodes only, do a full PV search on the first move or after a fail
      // high (in the latter case search only if value < beta), otherwise let the
      // parent node fail low with value <= alpha and try another move.
      if (PvNode && (moveCount == 1 || (value > alpha && (rootNode || value < beta))))
      {
          (ss+1)->pv = pv;
          (ss+1)->pv[0] = MOVE_NONE;

          value = -search<PV>(pos, ss+1, -beta, -alpha, newDepth, false);
      }

      // Step 18. Undo move
      pos.undo_move(move);

      assert(value > -VALUE_INFINITE && value < VALUE_INFINITE);

      // Step 19. Check for a new best move
      // Finished searching the move. If a stop occurred, the return value of
      // the search cannot be trusted, and we return immediately without
      // updating best move, PV and TT.
      if (Threads.stop.load(std::memory_order_relaxed))
          return VALUE_ZERO;

      if (rootNode)
      {
          RootMove& rm = *std::find(thisThread->rootMoves.begin(),
                                    thisThread->rootMoves.end(), move);

          // PV move or new best move?
          if (moveCount == 1 || value > alpha)
          {
              rm.score = value;
              rm.selDepth = thisThread->selDepth;
              rm.pv.resize(1);

              assert((ss+1)->pv);

              for (Move* m = (ss+1)->pv; *m != MOVE_NONE; ++m)
                  rm.pv.push_back(*m);

              // We record how often the best move has been changed in each
              // iteration. This information is used for time management: When
              // the best move changes frequently, we allocate some more time.
              if (moveCount > 1)
                  ++thisThread->bestMoveChanges;
          }
          else
              // All other moves but the PV are set to the lowest value: this
              // is not a problem when sorting because the sort is stable and the
              // move position in the list is preserved - just the PV is pushed up.
              rm.score = -VALUE_INFINITE;
      }

      if (value > bestValue)
      {
          bestValue = value;

          if (value > alpha)
          {
              bestMove = move;

              if (PvNode && !rootNode) // Update pv even in fail-high case
                  update_pv(ss->pv, move, (ss+1)->pv);

              if (PvNode && value < beta) // Update alpha! Always alpha < beta
                  alpha = value;
              else
              {
                  assert(value >= beta); // Fail high
                  ss->statScore = 0;
                  break;
              }
          }
      }

      if (move != bestMove)
      {
          if (captureOrPromotion && captureCount < 32)
              capturesSearched[captureCount++] = move;

          else if (!captureOrPromotion && quietCount < 64)
              quietsSearched[quietCount++] = move;
      }
    }

    // The following condition would detect a stop only after move loop has been
    // completed. But in this case bestValue is valid because we have fully
    // searched our subtree, and we can anyhow save the result in TT.
    /*
       if (Threads.stop)
        return VALUE_DRAW;
    */

    // Step 20. Check for mate and stalemate
    // All legal moves have been searched and if there are no legal moves, it
    // must be a mate or a stalemate. If we are in a singular extension search then
    // return a fail low score.

    assert(moveCount || !inCheck || excludedMove || !MoveList<LEGAL>(pos).size());

    if (!moveCount)
    {
        assert(!pos.is_variant_end()); // was already checked
        bestValue =          excludedMove ? alpha
                   :              inCheck ? pos.checkmate_value(ss->ply)
                   :                        pos.stalemate_value(ss->ply, VALUE_DRAW);
    }
    else if (bestMove)
    {
        // Quiet best move: update move sorting heuristics
        if (!pos.capture_or_promotion(bestMove))
            update_quiet_stats(pos, ss, bestMove, quietsSearched, quietCount,
                               stat_bonus(depth + (bestValue > beta + PawnValueMg ? ONE_PLY : DEPTH_ZERO)));

        update_capture_stats(pos, bestMove, capturesSearched, captureCount, stat_bonus(depth + ONE_PLY));

        // Extra penalty for a quiet TT or main killer move in previous ply when it gets refuted
        if (   ((ss-1)->moveCount == 1 || ((ss-1)->currentMove == (ss-1)->killers[0]))
            && !pos.captured_piece())
                update_continuation_histories(ss-1, pos.piece_on(prevSq), prevSq, -stat_bonus(depth + ONE_PLY));

    }
    // Bonus for prior countermove that caused the fail low
    else if (   (depth >= 3 * ONE_PLY || PvNode)
             && !pos.captured_piece())
        update_continuation_histories(ss-1, pos.piece_on(prevSq), prevSq, stat_bonus(depth));

    if (PvNode)
        bestValue = std::min(bestValue, maxValue);

    if (!excludedMove)
        tte->save(posKey, value_to_tt(bestValue, ss->ply), ttPv,
                  bestValue >= beta ? BOUND_LOWER :
                  PvNode && bestMove ? BOUND_EXACT : BOUND_UPPER,
                  depth, bestMove, ss->staticEval);

    assert(bestValue > -VALUE_INFINITE && bestValue < VALUE_INFINITE);

    return bestValue;
  }


  // qsearch() is the quiescence search function, which is called by the main search
  // function with zero depth, or recursively with further decreasing depth per call.
  template <NodeType NT>
  Value qsearch(Position& pos, Stack* ss, Value alpha, Value beta, Depth depth) {

    constexpr bool PvNode = NT == PV;

    assert(alpha >= -VALUE_INFINITE && alpha < beta && beta <= VALUE_INFINITE);
    assert(PvNode || (alpha == beta - 1));
    assert(depth <= DEPTH_ZERO);
    assert(depth / ONE_PLY * ONE_PLY == depth);

    Move pv[MAX_PLY+1];
    StateInfo st;
    TTEntry* tte;
    Key posKey;
    Move ttMove, move, bestMove;
    Depth ttDepth;
    Value bestValue, value, ttValue, futilityValue, futilityBase, oldAlpha;
    bool ttHit, pvHit, inCheck, givesCheck, evasionPrunable;
    int moveCount;

    if (PvNode)
    {
        oldAlpha = alpha; // To flag BOUND_EXACT when eval above alpha and no available moves
        (ss+1)->pv = pv;
        ss->pv[0] = MOVE_NONE;
    }

    Thread* thisThread = pos.this_thread();
    (ss+1)->ply = ss->ply + 1;
    bestMove = MOVE_NONE;
    inCheck = pos.checkers();
    moveCount = 0;

    if (pos.is_variant_end())
        return pos.variant_result(ss->ply, VALUE_DRAW);

    // Check for an immediate draw or maximum ply reached
    if (   pos.is_draw(ss->ply)
        || ss->ply >= MAX_PLY)
        return (ss->ply >= MAX_PLY && !inCheck) ? evaluate(pos) : VALUE_DRAW;

    assert(0 <= ss->ply && ss->ply < MAX_PLY);

    // Decide whether or not to include checks: this fixes also the type of
    // TT entry depth that we are going to use. Note that in qsearch we use
    // only two types of depth in TT: DEPTH_QS_CHECKS or DEPTH_QS_NO_CHECKS.
    ttDepth = inCheck || depth >= DEPTH_QS_CHECKS ? DEPTH_QS_CHECKS
                                                  : DEPTH_QS_NO_CHECKS;
    // Transposition table lookup
    posKey = pos.key();
    tte = TT.probe(posKey, ttHit);
    ttValue = ttHit ? value_from_tt(tte->value(), ss->ply) : VALUE_NONE;
    ttMove = ttHit ? tte->move() : MOVE_NONE;
    pvHit = ttHit && tte->is_pv();

    if (  !PvNode
        && ttHit
        && tte->depth() >= ttDepth
        && ttValue != VALUE_NONE // Only in case of TT access race
        && (ttValue >= beta ? (tte->bound() & BOUND_LOWER)
                            : (tte->bound() & BOUND_UPPER)))
        return ttValue;

    // Evaluate the position statically
    if (inCheck)
    {
        ss->staticEval = VALUE_NONE;
        bestValue = futilityBase = -VALUE_INFINITE;
    }
    else
    {
        if (ttHit)
        {
            // Never assume anything on values stored in TT
            if ((ss->staticEval = bestValue = tte->eval()) == VALUE_NONE)
                ss->staticEval = bestValue = evaluate(pos);

            // Can ttValue be used as a better position evaluation?
            if (    ttValue != VALUE_NONE
                && (tte->bound() & (ttValue > bestValue ? BOUND_LOWER : BOUND_UPPER)))
                bestValue = ttValue;
        }
        else
            ss->staticEval = bestValue =
            (ss-1)->currentMove != MOVE_NULL ? evaluate(pos)
                                             : -(ss-1)->staticEval + 2 * Eval::Tempo[pos.variant()];

        // Stand pat. Return immediately if static value is at least beta
        if (bestValue >= beta)
        {
            if (!ttHit)
                tte->save(posKey, value_to_tt(bestValue, ss->ply), pvHit, BOUND_LOWER,
                          DEPTH_NONE, MOVE_NONE, ss->staticEval);

            return bestValue;
        }

        if (PvNode && bestValue > alpha)
            alpha = bestValue;

        futilityBase = bestValue + 128;
    }

    const PieceToHistory* contHist[] = { (ss-1)->continuationHistory, (ss-2)->continuationHistory,
                                          nullptr, (ss-4)->continuationHistory,
                                          nullptr, (ss-6)->continuationHistory };

    // Initialize a MovePicker object for the current position, and prepare
    // to search the moves. Because the depth is <= 0 here, only captures,
    // queen promotions and checks (only if depth >= DEPTH_QS_CHECKS) will
    // be generated.
    MovePicker mp(pos, ttMove, depth, &thisThread->mainHistory,
                                      &thisThread->captureHistory,
                                      contHist,
                                      to_sq((ss-1)->currentMove));

    // Loop through the moves until no moves remain or a beta cutoff occurs
    while ((move = mp.next_move()) != MOVE_NONE)
    {
      assert(is_ok(move));

      givesCheck = pos.gives_check(move);

      moveCount++;

      // Futility pruning
      if (   !inCheck
          && !givesCheck
#ifdef EXTINCTION
          && !pos.is_extinction()
#endif
#ifdef RACE
          && !(pos.is_race() && type_of(pos.piece_on(from_sq(move))) == KING && rank_of(to_sq(move)) == RANK_8)
#endif
          &&  futilityBase > -VALUE_KNOWN_WIN
          && !pos.advanced_pawn_push(move))
      {
          assert(type_of(move) != ENPASSANT); // Due to !pos.advanced_pawn_push

#ifdef ATOMIC
          if (pos.is_atomic())
              futilityValue = futilityBase + pos.see<ATOMIC_VARIANT>(move);
          else
#endif
#ifdef CRAZYHOUSE
          if (pos.is_house())
              futilityValue = futilityBase + 2 * PieceValue[CRAZYHOUSE_VARIANT][EG][pos.piece_on(to_sq(move))];
          else
#endif
          futilityValue = futilityBase + PieceValue[pos.variant()][EG][pos.piece_on(to_sq(move))];

          if (futilityValue <= alpha)
          {
              bestValue = std::max(bestValue, futilityValue);
              continue;
          }

          if (futilityBase <= alpha && !pos.see_ge(move, VALUE_ZERO + 1))
          {
              bestValue = std::max(bestValue, futilityBase);
              continue;
          }
      }

      // Detect non-capture evasions that are candidates to be pruned
      evasionPrunable =    inCheck
                       &&  (depth != DEPTH_ZERO || moveCount > 2)
                       &&  bestValue > VALUE_MATED_IN_MAX_PLY
                       && !pos.capture(move);

      // Don't search moves with negative SEE values
      if (  (!inCheck || evasionPrunable)
          && (!givesCheck || !pos.gives_discovered_check(move))
          && !pos.see_ge(move))
          continue;

      // Speculative prefetch as early as possible
      prefetch(TT.first_entry(pos.key_after(move)));

      // Check for legality just before making the move
      if (!pos.legal(move))
      {
          moveCount--;
          continue;
      }

      ss->currentMove = move;
      ss->continuationHistory = &thisThread->continuationHistory[pos.moved_piece(move)][to_sq(move)];

      // Make and search the move
      pos.do_move(move, st, givesCheck);
      value = -qsearch<NT>(pos, ss+1, -beta, -alpha, depth - ONE_PLY);
      pos.undo_move(move);

      assert(value > -VALUE_INFINITE && value < VALUE_INFINITE);

      // Check for a new best move
      if (value > bestValue)
      {
          bestValue = value;

          if (value > alpha)
          {
              bestMove = move;

              if (PvNode) // Update pv even in fail-high case
                  update_pv(ss->pv, move, (ss+1)->pv);

              if (PvNode && value < beta) // Update alpha here!
                  alpha = value;
              else
                  break; // Fail high
          }
       }
    }

    // All legal moves have been searched. A special case: If we're in check
    // and no legal moves were found, it is checkmate.
    if (inCheck && bestValue == -VALUE_INFINITE)
        return pos.checkmate_value(ss->ply); // Plies to mate from the root

    tte->save(posKey, value_to_tt(bestValue, ss->ply), pvHit,
              bestValue >= beta ? BOUND_LOWER :
              PvNode && bestValue > oldAlpha  ? BOUND_EXACT : BOUND_UPPER,
              ttDepth, bestMove, ss->staticEval);

    assert(bestValue > -VALUE_INFINITE && bestValue < VALUE_INFINITE);

    return bestValue;
  }


  // value_to_tt() adjusts a mate score from "plies to mate from the root" to
  // "plies to mate from the current position". Non-mate scores are unchanged.
  // The function is called before storing a value in the transposition table.

  Value value_to_tt(Value v, int ply) {

    assert(v != VALUE_NONE);

    return  v >= VALUE_MATE_IN_MAX_PLY  ? v + ply
          : v <= VALUE_MATED_IN_MAX_PLY ? v - ply : v;
  }


  // value_from_tt() is the inverse of value_to_tt(): It adjusts a mate score
  // from the transposition table (which refers to the plies to mate/be mated
  // from current position) to "plies to mate/be mated from the root".

  Value value_from_tt(Value v, int ply) {

    return  v == VALUE_NONE             ? VALUE_NONE
          : v >= VALUE_MATE_IN_MAX_PLY  ? v - ply
          : v <= VALUE_MATED_IN_MAX_PLY ? v + ply : v;
  }


  // update_pv() adds current move and appends child pv[]

  void update_pv(Move* pv, Move move, Move* childPv) {

    for (*pv++ = move; childPv && *childPv != MOVE_NONE; )
        *pv++ = *childPv++;
    *pv = MOVE_NONE;
  }


  // update_continuation_histories() updates histories of the move pairs formed
  // by moves at ply -1, -2, and -4 with current move.

  void update_continuation_histories(Stack* ss, Piece pc, Square to, int bonus) {

    for (int i : {1, 2, 4, 6})
        if (is_ok((ss-i)->currentMove))
            (*(ss-i)->continuationHistory)[pc][to] << bonus;
  }


  // update_capture_stats() updates move sorting heuristics when a new capture best move is found

  void update_capture_stats(const Position& pos, Move move,
                            Move* captures, int captureCount, int bonus) {

      CapturePieceToHistory& captureHistory = pos.this_thread()->captureHistory;
      Piece moved_piece = pos.moved_piece(move);
      PieceType captured = type_of(pos.piece_on(to_sq(move)));

      if (pos.capture_or_promotion(move))
          captureHistory[moved_piece][to_sq(move)][captured] << bonus;

      // Decrease all the other played capture moves
      for (int i = 0; i < captureCount; ++i)
      {
          moved_piece = pos.moved_piece(captures[i]);
          captured = type_of(pos.piece_on(to_sq(captures[i])));
          captureHistory[moved_piece][to_sq(captures[i])][captured] << -bonus;
      }
  }


  // update_quiet_stats() updates move sorting heuristics when a new quiet best move is found

  void update_quiet_stats(const Position& pos, Stack* ss, Move move,
                          Move* quiets, int quietCount, int bonus) {

    if (ss->killers[0] != move)
    {
        ss->killers[1] = ss->killers[0];
        ss->killers[0] = move;
    }

    Color us = pos.side_to_move();
    Thread* thisThread = pos.this_thread();
    thisThread->mainHistory[us][from_to(move)] << bonus;
    update_continuation_histories(ss, pos.moved_piece(move), to_sq(move), bonus);

    if (is_ok((ss-1)->currentMove))
    {
        Square prevSq = to_sq((ss-1)->currentMove);
        thisThread->counterMoves[pos.piece_on(prevSq)][prevSq] = move;
    }

    // Decrease all the other played quiet moves
    for (int i = 0; i < quietCount; ++i)
    {
        thisThread->mainHistory[us][from_to(quiets[i])] << -bonus;
        update_continuation_histories(ss, pos.moved_piece(quiets[i]), to_sq(quiets[i]), -bonus);
    }
  }

  // When playing with strength handicap, choose best move among a set of RootMoves
  // using a statistical rule dependent on 'level'. Idea by Heinz van Saanen.

  Move Skill::pick_best(size_t multiPV) {

    const RootMoves& rootMoves = Threads.main()->rootMoves;
    static PRNG rng(now()); // PRNG sequence should be non-deterministic

    // RootMoves are already sorted by score in descending order
    Value topScore = rootMoves[0].score;
    int delta = std::min(topScore - rootMoves[multiPV - 1].score, PawnValueMg);
    int weakness = 125 - level * 9/4;
    int maxScore = -VALUE_INFINITE;

    // Choose best move. For each move score we add two terms, both dependent on
    // weakness. One is deterministic and bigger for weaker levels, and one is
    // random. Then we choose the move with the resulting highest score.
    for (size_t i = 0; i < multiPV; ++i)
    {
        // This is our magic formula
        int push = (  weakness * int(topScore - rootMoves[i].score)
                    + delta * (rng.rand<unsigned>() % weakness)) / 128;

        if (rootMoves[i].score + push >= maxScore)
        {
            maxScore = rootMoves[i].score + push;
            best = rootMoves[i].pv[0];
        }
    }

    return best;
  }

} // namespace

/// MainThread::check_time() is used to print debug info and, more importantly,
/// to detect when we are out of available time and thus stop the search.

void MainThread::check_time() {

  if (--callsCnt > 0)
      return;

  // When using nodes, ensure checking rate is not lower than 0.1% of nodes
  callsCnt = Limits.nodes ? std::min(1024, int(Limits.nodes / 1024)) : 1024;

  static TimePoint lastInfoTime = now();

  TimePoint elapsed = Time.elapsed();
  TimePoint tick = Limits.startTime + elapsed;

  if (tick - lastInfoTime >= 1000)
  {
      lastInfoTime = tick;
      dbg_print();
  }

  // We should not stop pondering until told so by the GUI
  if (ponder)
      return;

  if (   (Limits.use_time_management() && (elapsed > Time.maximum() - 10 || stopOnPonderhit))
      || (Limits.movetime && elapsed >= Limits.movetime)
      || (Limits.nodes && Threads.nodes_searched() >= (uint64_t)Limits.nodes))
      Threads.stop = true;
}


/// UCI::pv() formats PV information according to the UCI protocol. UCI requires
/// that all (if any) unsearched PV lines are sent using a previous search score.

string UCI::pv(const Position& pos, Depth depth, Value alpha, Value beta) {

  std::stringstream ss;
  TimePoint elapsed = Time.elapsed() + 1;
  const RootMoves& rootMoves = pos.this_thread()->rootMoves;
  size_t pvIdx = pos.this_thread()->pvIdx;
  size_t multiPV = std::min((size_t)Options["MultiPV"], rootMoves.size());
  uint64_t nodesSearched = Threads.nodes_searched();
  uint64_t tbHits = Threads.tb_hits() + (TB::RootInTB ? rootMoves.size() : 0);

  for (size_t i = 0; i < multiPV; ++i)
  {
      bool updated = (i <= pvIdx && rootMoves[i].score != -VALUE_INFINITE);

      if (depth == ONE_PLY && !updated)
          continue;

      Depth d = updated ? depth : depth - ONE_PLY;
      Value v = updated ? rootMoves[i].score : rootMoves[i].previousScore;

      bool tb = TB::RootInTB && abs(v) < VALUE_MATE - MAX_PLY;
      v = tb ? rootMoves[i].tbScore : v;

      if (ss.rdbuf()->in_avail()) // Not at first line
          ss << "\n";

      ss << "info"
         << " depth "    << d / ONE_PLY
         << " seldepth " << rootMoves[i].selDepth
         << " multipv "  << i + 1
         << " score "    << UCI::value(v);

      if (!tb && i == pvIdx)
          ss << (v >= beta ? " lowerbound" : v <= alpha ? " upperbound" : "");

      ss << " nodes "    << nodesSearched
         << " nps "      << nodesSearched * 1000 / elapsed;

      if (elapsed > 1000) // Earlier makes little sense
          ss << " hashfull " << TT.hashfull();

      ss << " tbhits "   << tbHits
         << " time "     << elapsed
         << " pv";

      for (Move m : rootMoves[i].pv)
          ss << " " << UCI::move(m, pos.is_chess960());
  }

  return ss.str();
}


/// RootMove::extract_ponder_from_tt() is called in case we have no ponder move
/// before exiting the search, for instance, in case we stop the search during a
/// fail high at root. We try hard to have a ponder move to return to the GUI,
/// otherwise in case of 'ponder on' we have nothing to think on.

bool RootMove::extract_ponder_from_tt(Position& pos) {

    StateInfo st;
    bool ttHit;

    assert(pv.size() == 1);
    if (pv[0] == MOVE_NONE) // Not pondering
        return false;

    if (pv[0] == MOVE_NONE)
        return false;

    pos.do_move(pv[0], st);
    TTEntry* tte = TT.probe(pos.key(), ttHit);

    if (ttHit)
    {
        Move m = tte->move(); // Local copy to be SMP safe
        if (MoveList<LEGAL>(pos).contains(m))
            pv.push_back(m);
    }

    pos.undo_move(pv[0]);
    return pv.size() > 1;
}

void Tablebases::rank_root_moves(Position& pos, Search::RootMoves& rootMoves) {

    RootInTB = false;
    UseRule50 = bool(Options["Syzygy50MoveRule"]);
    ProbeDepth = int(Options["SyzygyProbeDepth"]) * ONE_PLY;
    Cardinality = int(Options["SyzygyProbeLimit"]);
    bool dtz_available = true;

    // Tables with fewer pieces than SyzygyProbeLimit are searched with
    // ProbeDepth == DEPTH_ZERO
    if (Cardinality > MaxCardinality)
    {
        Cardinality = MaxCardinality;
        ProbeDepth = DEPTH_ZERO;
    }

    if (Cardinality >= popcount(pos.pieces()) && !pos.can_castle(ANY_CASTLING))
    {
        // Rank moves using DTZ tables
        RootInTB = root_probe(pos, rootMoves);

        if (!RootInTB)
        {
            // DTZ tables are missing; try to rank moves using WDL tables
            dtz_available = false;
            RootInTB = root_probe_wdl(pos, rootMoves);
        }
    }

    if (RootInTB)
    {
        // Sort moves according to TB rank
        std::sort(rootMoves.begin(), rootMoves.end(),
                  [](const RootMove &a, const RootMove &b) { return a.tbRank > b.tbRank; } );

        // Probe during search only if DTZ is not available and we are winning
        if (dtz_available || rootMoves[0].tbScore <= VALUE_DRAW)
            Cardinality = 0;
    }
    else
    {
        // Clean up if root_probe() and root_probe_wdl() have failed
        for (auto& m : rootMoves)
            m.tbRank = 0;
    }
}<|MERGE_RESOLUTION|>--- conflicted
+++ resolved
@@ -1089,16 +1089,7 @@
           sync_cout << "info depth " << depth / ONE_PLY
                     << " currmove " << UCI::move(move, pos.is_chess960())
                     << " currmovenumber " << moveCount + thisThread->pvIdx << sync_endl;
-<<<<<<< HEAD
-#endif
-=======
-
-      // In MultiPV mode also skip moves which will be searched later as PV moves
-      if (rootNode && std::count(thisThread->rootMoves.begin() + thisThread->pvIdx + 1,
-                                 thisThread->rootMoves.begin() + thisThread->multiPV, move))
-          continue;
-
->>>>>>> 8b4521df
+#endif
       if (PvNode)
           (ss+1)->pv = nullptr;
 
