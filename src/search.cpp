/*
  Stockfish, a UCI chess playing engine derived from Glaurung 2.1
  Copyright (C) 2004-2008 Tord Romstad (Glaurung author)
  Copyright (C) 2008-2015 Marco Costalba, Joona Kiiski, Tord Romstad
  Copyright (C) 2015-2019 Marco Costalba, Joona Kiiski, Gary Linscott, Tord Romstad

  Stockfish is free software: you can redistribute it and/or modify
  it under the terms of the GNU General Public License as published by
  the Free Software Foundation, either version 3 of the License, or
  (at your option) any later version.

  Stockfish is distributed in the hope that it will be useful,
  but WITHOUT ANY WARRANTY; without even the implied warranty of
  MERCHANTABILITY or FITNESS FOR A PARTICULAR PURPOSE.  See the
  GNU General Public License for more details.

  You should have received a copy of the GNU General Public License
  along with this program.  If not, see <http://www.gnu.org/licenses/>.
*/

#include <algorithm>
#include <cassert>
#include <cmath>
#include <cstring>   // For std::memset
#include <iostream>
#include <sstream>

#include "evaluate.h"
#include "misc.h"
#include "movegen.h"
#include "movepick.h"
#include "position.h"
#include "search.h"
#include "thread.h"
#include "timeman.h"
#include "tt.h"
#include "uci.h"
#include "syzygy/tbprobe.h"

namespace Search {

  LimitsType Limits;
}

namespace Tablebases {

  int Cardinality;
  bool RootInTB;
  bool UseRule50;
  Depth ProbeDepth;
}

namespace TB = Tablebases;

using std::string;
using Eval::evaluate;
using namespace Search;

namespace {

  // Time threshold for printing upperbound/lowerbound info
  const int PV_MIN_ELAPSED = 2500;

  // Different node types, used as a template parameter
  enum NodeType { NonPV, PV };

  // Razor and futility margins
<<<<<<< HEAD
  constexpr int RazorMargin[VARIANT_NB] = {
  600,
#ifdef ANTI
  2234,
#endif
#ifdef ATOMIC
  600,
#endif
#ifdef CRAZYHOUSE
  600,
#endif
#ifdef EXTINCTION
  600,
#endif
#ifdef GRID
  600,
#endif
#ifdef HORDE
  600,
#endif
#ifdef KOTH
  600,
#endif
#ifdef LOSERS
  2351,
#endif
#ifdef RACE
  600,
#endif
#ifdef THREECHECK
  600,
#endif
#ifdef TWOKINGS
  600,
#endif
  };
  constexpr int FutilityMarginFactor[VARIANT_NB] = {
  175,
#ifdef ANTI
  611,
#endif
#ifdef ATOMIC
  585,
#endif
#ifdef CRAZYHOUSE
  150,
#endif
#ifdef EXTINCTION
  175,
#endif
#ifdef GRID
  206,
#endif
#ifdef HORDE
  176,
#endif
#ifdef KOTH
  217,
#endif
#ifdef LOSERS
  618,
#endif
#ifdef RACE
  361,
#endif
#ifdef THREECHECK
  248,
#endif
#ifdef TWOKINGS
  175,
#endif
  };
  constexpr int FutilityMarginParent[VARIANT_NB][2] = {
  { 256, 200 },
#ifdef ANTI
  { 331, 372 },
#endif
#ifdef ATOMIC
  { 512, 400 },
#endif
#ifdef CRAZYHOUSE
  { 256, 200 },
#endif
#ifdef EXTINCTION
  { 256, 200 },
#endif
#ifdef GRID
  { 278, 168 },
#endif
#ifdef HORDE
  { 261, 162 },
#endif
#ifdef KOTH
  { 418, 305 },
#endif
#ifdef LOSERS
  { 299, 281 },
#endif
#ifdef RACE
  { VALUE_INFINITE, VALUE_INFINITE },
#endif
#ifdef THREECHECK
  { 420, 332 },
#endif
#ifdef TWOKINGS
  { 256, 200 },
#endif
  };
  constexpr int ProbcutMargin[VARIANT_NB] = {
  216,
#ifdef ANTI
  216,
#endif
#ifdef ATOMIC
  200,
#endif
#ifdef CRAZYHOUSE
  200,
#endif
#ifdef EXTINCTION
  400,
#endif
#ifdef GRID
  222,
#endif
#ifdef HORDE
  153,
#endif
#ifdef KOTH
  324,
#endif
#ifdef LOSERS
  200,
#endif
#ifdef RACE
  242,
#endif
#ifdef THREECHECK
  418,
#endif
#ifdef TWOKINGS
  200,
#endif
  };
  Value futility_margin(Variant var, Depth d, bool improving) {
    return Value((FutilityMarginFactor[var] - 50 * improving) * d / ONE_PLY);
=======
  constexpr int RazorMargin = 661;
  Value futility_margin(Depth d, bool improving) {
    return Value((168 - 51 * improving) * d / ONE_PLY);
>>>>>>> fcee0ce6
  }

  // Reductions lookup table, initialized at startup
  int Reductions[MAX_MOVES]; // [depth or moveNumber]

  Depth reduction(bool i, Depth d, int mn) {
    int r = Reductions[d / ONE_PLY] * Reductions[mn];
    return ((r + 520) / 1024 + (!i && r > 999)) * ONE_PLY;
  }

  constexpr int futility_move_count(bool improving, int depth) {
    return (5 + depth * depth) * (1 + improving) / 2;
  }

  // History and stats update bonus, based on depth
  int stat_bonus(Depth depth) {
    int d = depth / ONE_PLY;
    return d > 17 ? -8 : 22 * d * d + 151 * d - 140;
  }

  // Add a small random component to draw evaluations to avoid 3fold-blindness
  Value value_draw(Depth depth, Thread* thisThread) {
    return depth < 4 * ONE_PLY ? VALUE_DRAW
                               : VALUE_DRAW + Value(2 * (thisThread->nodes & 1) - 1);
  }

  // Skill structure is used to implement strength limit
  struct Skill {
    explicit Skill(int l) : level(l) {}
    bool enabled() const { return level < 20; }
    bool time_to_pick(Depth depth) const { return depth / ONE_PLY == 1 + level; }
    Move pick_best(size_t multiPV);

    int level;
    Move best = MOVE_NONE;
  };

  // Breadcrumbs are used to mark nodes as being searched by a given thread.
  struct Breadcrumb {
    std::atomic<Thread*> thread;
    std::atomic<Key> key;
  };
  std::array<Breadcrumb, 1024> breadcrumbs;

  // ThreadHolding keeps track of which thread left breadcrumbs at the given node for potential reductions.
  // A free node will be marked upon entering the moves loop, and unmarked upon leaving that loop, by the ctor/dtor of this struct.
  struct ThreadHolding {
    explicit ThreadHolding(Thread* thisThread, Key posKey, int ply) {
       location = ply < 8 ? &breadcrumbs[posKey & (breadcrumbs.size() - 1)] : nullptr;
       otherThread = false;
       owning = false;
       if (location)
       {
          // see if another already marked this location, if not, mark it ourselves.
          Thread* tmp = (*location).thread.load(std::memory_order_relaxed);
          if (tmp == nullptr)
          {
              (*location).thread.store(thisThread, std::memory_order_relaxed);
              (*location).key.store(posKey, std::memory_order_relaxed);
              owning = true;
          }
          else if (   tmp != thisThread
                   && (*location).key.load(std::memory_order_relaxed) == posKey)
              otherThread = true;
       }
    }

    ~ThreadHolding() {
       if (owning) // free the marked location.
           (*location).thread.store(nullptr, std::memory_order_relaxed);
    }

    bool marked() { return otherThread; }

    private:
    Breadcrumb* location;
    bool otherThread, owning;
  };

  template <NodeType NT>
  Value search(Position& pos, Stack* ss, Value alpha, Value beta, Depth depth, bool cutNode);

  template <NodeType NT>
  Value qsearch(Position& pos, Stack* ss, Value alpha, Value beta, Depth depth = DEPTH_ZERO);

  Value value_to_tt(Value v, int ply);
  Value value_from_tt(Value v, int ply);
  void update_pv(Move* pv, Move move, Move* childPv);
  void update_continuation_histories(Stack* ss, Piece pc, Square to, int bonus);
  void update_quiet_stats(const Position& pos, Stack* ss, Move move, Move* quiets, int quietCount, int bonus);
  void update_capture_stats(const Position& pos, Move move, Move* captures, int captureCount, int bonus);

  // perft() is our utility to verify move generation. All the leaf nodes up
  // to the given depth are generated and counted, and the sum is returned.
  template<bool Root>
  uint64_t perft(Position& pos, Depth depth) {

    StateInfo st;
    uint64_t cnt, nodes = 0;
    const bool leaf = (depth == 2 * ONE_PLY);

    for (const auto& m : MoveList<LEGAL>(pos))
    {
        if (Root && depth <= ONE_PLY)
            cnt = 1, nodes++;
        else
        {
            pos.do_move(m, st);
            cnt = leaf ? MoveList<LEGAL>(pos).size() : perft<false>(pos, depth - ONE_PLY);
            nodes += cnt;
            pos.undo_move(m);
        }
        if (Root)
            sync_cout << UCI::move(m, pos.is_chess960()) << ": " << cnt << sync_endl;
    }
    return nodes;
  }

} // namespace


/// Search::init() is called at startup to initialize various lookup tables

void Search::init() {

  for (int i = 1; i < MAX_MOVES; ++i)
      Reductions[i] = int(23.4 * std::log(i));
}


/// Search::clear() resets search state to its initial value

void Search::clear() {

  Threads.main()->wait_for_search_finished();

  Time.availableNodes = 0;
  TT.clear();
  Threads.clear();
  Tablebases::init(CHESS_VARIANT, Options["SyzygyPath"]); // Free mapped files
}


/// MainThread::search() is started when the program receives the UCI 'go'
/// command. It searches from the root position and outputs the "bestmove".

void MainThread::search() {

  if (Limits.perft)
  {
      nodes = perft<true>(rootPos, Limits.perft * ONE_PLY);
      sync_cout << "\nNodes searched: " << nodes << "\n" << sync_endl;
      return;
  }

  Color us = rootPos.side_to_move();
  Time.init(rootPos.variant(), Limits, us, rootPos.game_ply());
  TT.new_search();

  if (rootMoves.empty())
  {
      rootMoves.emplace_back(MOVE_NONE);
      Value score = rootPos.is_variant_end() ? rootPos.variant_result()
                   : rootPos.checkers() ? rootPos.checkmate_value()
                   : rootPos.stalemate_value();
      sync_cout << "info depth 0 score " << UCI::value(score) << sync_endl;
  }
  else
  {
      for (Thread* th : Threads)
      {
          th->bestMoveChanges = 0;
          if (th != this)
              th->start_searching();
      }

      Thread::search(); // Let's start searching!
  }

  // When we reach the maximum depth, we can arrive here without a raise of
  // Threads.stop. However, if we are pondering or in an infinite search,
  // the UCI protocol states that we shouldn't print the best move before the
  // GUI sends a "stop" or "ponderhit" command. We therefore simply wait here
  // until the GUI sends one of those commands.

  while (!Threads.stop && (ponder || Limits.infinite))
  {} // Busy wait for a stop or a ponder reset

  // Stop the threads if not already stopped (also raise the stop if
  // "ponderhit" just reset Threads.ponder).
  Threads.stop = true;

  // Wait until all threads have finished
  for (Thread* th : Threads)
      if (th != this)
          th->wait_for_search_finished();

  // When playing in 'nodes as time' mode, subtract the searched nodes from
  // the available ones before exiting.
  if (Limits.npmsec)
      Time.availableNodes += Limits.inc[us] - Threads.nodes_searched();

  Thread* bestThread = this;

  // Check if there are threads with a better score than main thread
  if (    Options["MultiPV"] == 1
      && !Limits.depth
      && !(Skill(Options["Skill Level"]).enabled() || Options["UCI_LimitStrength"])
      &&  rootMoves[0].pv[0] != MOVE_NONE)
  {
      std::map<Move, int64_t> votes;
      Value minScore = this->rootMoves[0].score;

      // Find out minimum score
      for (Thread* th: Threads)
          minScore = std::min(minScore, th->rootMoves[0].score);

      // Vote according to score and depth, and select the best thread
      for (Thread* th : Threads)
      {
          votes[th->rootMoves[0].pv[0]] +=
              (th->rootMoves[0].score - minScore + 14) * int(th->completedDepth);

          if (bestThread->rootMoves[0].score >= VALUE_MATE_IN_MAX_PLY)
          {
              // Make sure we pick the shortest mate
              if (th->rootMoves[0].score > bestThread->rootMoves[0].score)
                  bestThread = th;
          }
          else if (   th->rootMoves[0].score >= VALUE_MATE_IN_MAX_PLY
                   || votes[th->rootMoves[0].pv[0]] > votes[bestThread->rootMoves[0].pv[0]])
              bestThread = th;
      }
  }

  previousScore = bestThread->rootMoves[0].score;

#ifdef USELONGESTPV
  if (longestPVThread != this)
      sync_cout << UCI::pv(longestPVThread->rootPos, longestPVThread->completedDepth, -VALUE_INFINITE, VALUE_INFINITE) << sync_endl;
#else
  // Send again PV info if we have a new best thread
  if (bestThread != this)
      sync_cout << UCI::pv(bestThread->rootPos, bestThread->completedDepth, -VALUE_INFINITE, VALUE_INFINITE) << sync_endl;
#endif

  // Best move could be MOVE_NONE when searching on a terminal position
  sync_cout << "bestmove " << UCI::move(bestThread->rootMoves[0].pv[0], rootPos.is_chess960());

  if (bestThread->rootMoves[0].pv.size() > 1 || bestThread->rootMoves[0].extract_ponder_from_tt(rootPos))
      std::cout << " ponder " << UCI::move(bestThread->rootMoves[0].pv[1], rootPos.is_chess960());

  std::cout << sync_endl;
}


/// Thread::search() is the main iterative deepening loop. It calls search()
/// repeatedly with increasing depth until the allocated thinking time has been
/// consumed, the user stops the search, or the maximum search depth is reached.

void Thread::search() {

  // To allow access to (ss-7) up to (ss+2), the stack must be oversized.
  // The former is needed to allow update_continuation_histories(ss-1, ...),
  // which accesses its argument at ss-6, also near the root.
  // The latter is needed for statScores and killer initialization.
  Stack stack[MAX_PLY+10], *ss = stack+7;
  Move  pv[MAX_PLY+1];
  Value bestValue, alpha, beta, delta;
  Move  lastBestMove = MOVE_NONE;
  Depth lastBestMoveDepth = DEPTH_ZERO;
  MainThread* mainThread = (this == Threads.main() ? Threads.main() : nullptr);
  double timeReduction = 1, totBestMoveChanges = 0;
  Color us = rootPos.side_to_move();

  std::memset(ss-7, 0, 10 * sizeof(Stack));
  for (int i = 7; i > 0; i--)
     (ss-i)->continuationHistory = &this->continuationHistory[NO_PIECE][0]; // Use as sentinel
  ss->pv = pv;

  bestValue = delta = alpha = -VALUE_INFINITE;
  beta = VALUE_INFINITE;

  size_t multiPV = Options["MultiPV"];

  // Pick integer skill levels, but non-deterministically round up or down
  // such that the average integer skill corresponds to the input floating point one.
  // UCI_Elo is converted to a suitable fractional skill level, using anchoring
  // to CCRL Elo (goldfish 1.13 = 2000) and a fit through Ordo derived Elo
  // for match (TC 60+0.6) results spanning a wide range of k values.
  PRNG rng(now());
  double floatLevel = Options["UCI_LimitStrength"] ?
                        clamp(std::pow((Options["UCI_Elo"] - 1346.6) / 143.4, 1 / 0.806), 0.0, 20.0) :
                        double(Options["Skill Level"]);
  int intLevel = int(floatLevel) +
                 ((floatLevel - int(floatLevel)) * 1024 > rng.rand<unsigned>() % 1024  ? 1 : 0);
  Skill skill(intLevel);

  // When playing with strength handicap enable MultiPV search that we will
  // use behind the scenes to retrieve a set of possible moves.
  if (skill.enabled())
      multiPV = std::max(multiPV, (size_t)4);

  multiPV = std::min(multiPV, rootMoves.size());

  int ct = int(Options["Contempt"]) * PawnValueEg / 100; // From centipawns

  // In analysis mode, adjust contempt in accordance with user preference
  if (Limits.infinite || Options["UCI_AnalyseMode"])
      ct =  Options["Analysis Contempt"] == "Off"  ? 0
          : Options["Analysis Contempt"] == "Both" ? ct
          : Options["Analysis Contempt"] == "White" && us == BLACK ? -ct
          : Options["Analysis Contempt"] == "Black" && us == WHITE ? -ct
          : ct;

  // Evaluation score is from the white point of view
  contempt = (us == WHITE ?  make_score(ct, ct / 2)
                          : -make_score(ct, ct / 2));

  // Iterative deepening loop until requested to stop or the target depth is reached
  while (   (rootDepth += ONE_PLY) < DEPTH_MAX
         && !Threads.stop
         && !(Limits.depth && mainThread && rootDepth / ONE_PLY > Limits.depth))
  {
      // Age out PV variability metric
      if (mainThread)
          totBestMoveChanges /= 2;

      // Save the last iteration's scores before first PV line is searched and
      // all the move scores except the (new) PV are set to -VALUE_INFINITE.
      for (RootMove& rm : rootMoves)
          rm.previousScore = rm.score;

      size_t pvFirst = 0;
      pvLast = 0;

      // MultiPV loop. We perform a full root search for each PV line
      for (pvIdx = 0; pvIdx < multiPV && !Threads.stop; ++pvIdx)
      {
          if (pvIdx == pvLast)
          {
              pvFirst = pvLast;
              for (pvLast++; pvLast < rootMoves.size(); pvLast++)
                  if (rootMoves[pvLast].tbRank != rootMoves[pvFirst].tbRank)
                      break;
          }

          // Reset UCI info selDepth for each depth and each PV line
          selDepth = 0;

          // Reset aspiration window starting size
          if (rootDepth >= 4 * ONE_PLY)
          {
              Value previousScore = rootMoves[pvIdx].previousScore;
              delta = Value(23);
              alpha = std::max(previousScore - delta,-VALUE_INFINITE);
              beta  = std::min(previousScore + delta, VALUE_INFINITE);

              // Adjust contempt based on root move's previousScore (dynamic contempt)
              int dct = ct + 86 * previousScore / (abs(previousScore) + 176);

              contempt = (us == WHITE ?  make_score(dct, dct / 2)
                                      : -make_score(dct, dct / 2));
          }

          // Start with a small aspiration window and, in the case of a fail
          // high/low, re-search with a bigger window until we don't fail
          // high/low anymore.
          int failedHighCnt = 0;
          while (true)
          {
              Depth adjustedDepth = std::max(ONE_PLY, rootDepth - failedHighCnt * ONE_PLY);
              bestValue = ::search<PV>(rootPos, ss, alpha, beta, adjustedDepth, false);

              // Bring the best move to the front. It is critical that sorting
              // is done with a stable algorithm because all the values but the
              // first and eventually the new best one are set to -VALUE_INFINITE
              // and we want to keep the same order for all the moves except the
              // new PV that goes to the front. Note that in case of MultiPV
              // search the already searched PV lines are preserved.
              std::stable_sort(rootMoves.begin() + pvIdx, rootMoves.begin() + pvLast);

              // If search has been stopped, we break immediately. Sorting is
              // safe because RootMoves is still valid, although it refers to
              // the previous iteration.
              if (Threads.stop)
                  break;

              // When failing high/low give some update (without cluttering
              // the UI) before a re-search.
              if (   mainThread
                  && multiPV == 1
                  && (bestValue <= alpha || bestValue >= beta)
                  && Time.elapsed() > PV_MIN_ELAPSED)
                  sync_cout << UCI::pv(rootPos, rootDepth, alpha, beta) << sync_endl;

              // In case of failing low/high increase aspiration window and
              // re-search, otherwise exit the loop.
              if (bestValue <= alpha)
              {
                  beta = (alpha + beta) / 2;
                  alpha = std::max(bestValue - delta, -VALUE_INFINITE);

                  failedHighCnt = 0;
                  if (mainThread)
                      mainThread->stopOnPonderhit = false;
              }
              else if (bestValue >= beta)
              {
                  beta = std::min(bestValue + delta, VALUE_INFINITE);
                  ++failedHighCnt;
              }
              else
                  break;

              delta += delta / 4 + 5;

              assert(alpha >= -VALUE_INFINITE && beta <= VALUE_INFINITE);
          }

          // Sort the PV lines searched so far and update the GUI
          std::stable_sort(rootMoves.begin() + pvFirst, rootMoves.begin() + pvIdx + 1);

          if (    mainThread
              && (Threads.stop || pvIdx + 1 == multiPV || Time.elapsed() > PV_MIN_ELAPSED))
              sync_cout << UCI::pv(rootPos, rootDepth, alpha, beta) << sync_endl;
      }

      if (!Threads.stop)
          completedDepth = rootDepth;

      if (rootMoves[0].pv[0] != lastBestMove) {
         lastBestMove = rootMoves[0].pv[0];
         lastBestMoveDepth = rootDepth;
      }

      // Have we found a "mate in x"?
      if (   Limits.mate
          && bestValue >= VALUE_MATE_IN_MAX_PLY
          && VALUE_MATE - bestValue <= 2 * Limits.mate)
          Threads.stop = true;

      if (!mainThread)
          continue;

      // If skill level is enabled and time is up, pick a sub-optimal best move
      if (skill.enabled() && skill.time_to_pick(rootDepth))
          skill.pick_best(multiPV);

      // Do we have time for the next iteration? Can we stop searching now?
      if (    Limits.use_time_management()
          && !Threads.stop
          && !mainThread->stopOnPonderhit)
      {
          double fallingEval = (354 + 10 * (mainThread->previousScore - bestValue)) / 692.0;
          fallingEval = clamp(fallingEval, 0.5, 1.5);

          // If the bestMove is stable over several iterations, reduce time accordingly
          timeReduction = lastBestMoveDepth + 9 * ONE_PLY < completedDepth ? 1.97 : 0.98;
          double reduction = (1.36 + mainThread->previousTimeReduction) / (2.29 * timeReduction);

          // Use part of the gained time from a previous stable move for the current move
          for (Thread* th : Threads)
          {
              totBestMoveChanges += th->bestMoveChanges;
              th->bestMoveChanges = 0;
          }
          double bestMoveInstability = 1 + totBestMoveChanges / Threads.size();

          // Stop the search if we have only one legal move, or if available time elapsed
          if (   rootMoves.size() == 1
              || Time.elapsed() > Time.optimum() * fallingEval * reduction * bestMoveInstability)
          {
              // If we are allowed to ponder do not stop the search now but
              // keep pondering until the GUI sends "ponderhit" or "stop".
              if (mainThread->ponder)
                  mainThread->stopOnPonderhit = true;
              else
                  Threads.stop = true;
          }
      }
  }

  if (!mainThread)
      return;

  mainThread->previousTimeReduction = timeReduction;

  // If skill level is enabled, swap best PV line with the sub-optimal one
  if (skill.enabled())
      std::swap(rootMoves[0], *std::find(rootMoves.begin(), rootMoves.end(),
                skill.best ? skill.best : skill.pick_best(multiPV)));
}


namespace {

  // search<>() is the main search function for both PV and non-PV nodes

  template <NodeType NT>
  Value search(Position& pos, Stack* ss, Value alpha, Value beta, Depth depth, bool cutNode) {

    constexpr bool PvNode = NT == PV;
    const bool rootNode = PvNode && ss->ply == 0;

    // Check if we have an upcoming move which draws by repetition, or
    // if the opponent had an alternative move earlier to this position.
    if (   pos.rule50_count() >= 3
        && alpha < VALUE_DRAW
        && !rootNode
        && pos.has_game_cycle(ss->ply))
    {
        alpha = value_draw(depth, pos.this_thread());
        if (alpha >= beta)
            return alpha;
    }

    // Dive into quiescence search when the depth reaches zero
    if (depth < ONE_PLY)
        return qsearch<NT>(pos, ss, alpha, beta);

    assert(-VALUE_INFINITE <= alpha && alpha < beta && beta <= VALUE_INFINITE);
    assert(PvNode || (alpha == beta - 1));
    assert(DEPTH_ZERO < depth && depth < DEPTH_MAX);
    assert(!(PvNode && cutNode));
    assert(depth / ONE_PLY * ONE_PLY == depth);

    Move pv[MAX_PLY+1], capturesSearched[32], quietsSearched[64];
    StateInfo st;
    TTEntry* tte;
    Key posKey;
    Move ttMove, move, excludedMove, bestMove;
    Depth extension, newDepth;
    Value bestValue, value, ttValue, eval, maxValue;
    bool ttHit, ttPv, inCheck, givesCheck, improving, doLMR;
    bool captureOrPromotion, doFullDepthSearch, moveCountPruning, ttCapture;
    Piece movedPiece;
    int moveCount, captureCount, quietCount, singularLMR;

    // Step 1. Initialize node
    Thread* thisThread = pos.this_thread();
    inCheck = pos.checkers();
    Color us = pos.side_to_move();
    moveCount = captureCount = quietCount = singularLMR = ss->moveCount = 0;
    bestValue = -VALUE_INFINITE;
    maxValue = VALUE_INFINITE;

    // Check for the available remaining time
    if (thisThread == Threads.main())
        static_cast<MainThread*>(thisThread)->check_time();

    // Used to send selDepth info to GUI (selDepth counts from 1, ply from 0)
    if (PvNode && thisThread->selDepth < ss->ply + 1)
        thisThread->selDepth = ss->ply + 1;

    if (!rootNode)
    {
        if (pos.is_variant_end())
            return pos.variant_result(ss->ply, VALUE_DRAW);

        // Step 2. Check for aborted search and immediate draw
        if (   Threads.stop.load(std::memory_order_relaxed)
            || pos.is_draw(ss->ply)
            || ss->ply >= MAX_PLY)
            return (ss->ply >= MAX_PLY && !inCheck) ? evaluate(pos)
                                                    : value_draw(depth, pos.this_thread());

        // Step 3. Mate distance pruning. Even if we mate at the next move our score
        // would be at best mate_in(ss->ply+1), but if alpha is already bigger because
        // a shorter mate was found upward in the tree then there is no need to search
        // because we will never beat the current alpha. Same logic but with reversed
        // signs applies also in the opposite condition of being mated instead of giving
        // mate. In this case return a fail-high score.
        alpha = std::max(mated_in(ss->ply), alpha);
        beta = std::min(mate_in(ss->ply+1), beta);
        if (alpha >= beta)
            return alpha;
    }

    assert(0 <= ss->ply && ss->ply < MAX_PLY);

    (ss+1)->ply = ss->ply + 1;
    (ss+1)->excludedMove = bestMove = MOVE_NONE;
    (ss+2)->killers[0] = (ss+2)->killers[1] = MOVE_NONE;
    Square prevSq = to_sq((ss-1)->currentMove);

    // Initialize statScore to zero for the grandchildren of the current position.
    // So statScore is shared between all grandchildren and only the first grandchild
    // starts with statScore = 0. Later grandchildren start with the last calculated
    // statScore of the previous grandchild. This influences the reduction rules in
    // LMR which are based on the statScore of parent position.
    if (rootNode)
        (ss + 4)->statScore = 0;
    else
        (ss + 2)->statScore = 0;

    // Step 4. Transposition table lookup. We don't want the score of a partial
    // search to overwrite a previous full search TT value, so we use a different
    // position key in case of an excluded move.
    excludedMove = ss->excludedMove;
    posKey = pos.key() ^ Key(excludedMove << 16); // Isn't a very good hash
    tte = TT.probe(posKey, ttHit);
    ttValue = ttHit ? value_from_tt(tte->value(), ss->ply) : VALUE_NONE;
    ttMove =  rootNode ? thisThread->rootMoves[thisThread->pvIdx].pv[0]
            : ttHit    ? tte->move() : MOVE_NONE;
    ttPv = PvNode || (ttHit && tte->is_pv());

    // At non-PV nodes we check for an early TT cutoff
    if (  !PvNode
        && ttHit
        && tte->depth() >= depth
        && ttValue != VALUE_NONE // Possible in case of TT access race
        && (ttValue >= beta ? (tte->bound() & BOUND_LOWER)
                            : (tte->bound() & BOUND_UPPER)))
    {
        // If ttMove is quiet, update move sorting heuristics on TT hit
        if (ttMove)
        {
            if (ttValue >= beta)
            {
                if (!pos.capture_or_promotion(ttMove))
                    update_quiet_stats(pos, ss, ttMove, nullptr, 0, stat_bonus(depth));

                // Extra penalty for early quiet moves of the previous ply
                if ((ss-1)->moveCount <= 2 && !pos.captured_piece())
                        update_continuation_histories(ss-1, pos.piece_on(prevSq), prevSq, -stat_bonus(depth + ONE_PLY));
            }
            // Penalty for a quiet ttMove that fails low
            else if (!pos.capture_or_promotion(ttMove))
            {
                int penalty = -stat_bonus(depth);
                thisThread->mainHistory[us][from_to(ttMove)] << penalty;
                update_continuation_histories(ss, pos.moved_piece(ttMove), to_sq(ttMove), penalty);
            }
        }
        return ttValue;
    }

    // Step 5. Tablebases probe
#ifdef EXTINCTION
    if (pos.is_extinction()) {} else
#endif
#ifdef GRID
    if (pos.is_grid()) {} else
#endif
#ifdef KOTH
    if (pos.is_koth()) {} else
#endif
#ifdef LOSERS
    if (pos.is_losers()) {} else
#endif
#ifdef RACE
    if (pos.is_race()) {} else
#endif
#ifdef THREECHECK
    if (pos.is_three_check()) {} else
#endif
#ifdef HORDE
    if (pos.is_horde()) {} else
#endif
    if (!rootNode && TB::Cardinality)
    {
        int piecesCount = pos.count<ALL_PIECES>();

        if (    piecesCount <= TB::Cardinality
            && (piecesCount <  TB::Cardinality || depth >= TB::ProbeDepth)
            &&  pos.rule50_count() == 0
            && !pos.can_castle(ANY_CASTLING))
        {
            TB::ProbeState err;
            TB::WDLScore wdl = Tablebases::probe_wdl(pos, &err);

            // Force check of time on the next occasion
            if (thisThread == Threads.main())
                static_cast<MainThread*>(thisThread)->callsCnt = 0;

            if (err != TB::ProbeState::FAIL)
            {
                thisThread->tbHits.fetch_add(1, std::memory_order_relaxed);

                int drawScore = TB::UseRule50 ? 1 : 0;

                value =  wdl < -drawScore ? -VALUE_MATE + MAX_PLY + ss->ply + 1
                       : wdl >  drawScore ?  VALUE_MATE - MAX_PLY - ss->ply - 1
                                          :  VALUE_DRAW + 2 * wdl * drawScore;

                Bound b =  wdl < -drawScore ? BOUND_UPPER
                         : wdl >  drawScore ? BOUND_LOWER : BOUND_EXACT;

                if (    b == BOUND_EXACT
                    || (b == BOUND_LOWER ? value >= beta : value <= alpha))
                {
                    tte->save(posKey, value_to_tt(value, ss->ply), ttPv, b,
                              std::min(DEPTH_MAX - ONE_PLY, depth + 6 * ONE_PLY),
                              MOVE_NONE, VALUE_NONE);

                    return value;
                }

                if (PvNode)
                {
                    if (b == BOUND_LOWER)
                        bestValue = value, alpha = std::max(alpha, bestValue);
                    else
                        maxValue = value;
                }
            }
        }
    }

    // Step 6. Static evaluation of the position
    if (inCheck)
    {
        ss->staticEval = eval = VALUE_NONE;
        improving = false;
        goto moves_loop;  // Skip early pruning when in check
    }
    else if (ttHit)
    {
        // Never assume anything about values stored in TT
        ss->staticEval = eval = tte->eval();
        if (eval == VALUE_NONE)
            ss->staticEval = eval = evaluate(pos);

        // Can ttValue be used as a better position evaluation?
        if (    ttValue != VALUE_NONE
            && (tte->bound() & (ttValue > eval ? BOUND_LOWER : BOUND_UPPER)))
            eval = ttValue;
    }
    else
    {
        if ((ss-1)->currentMove != MOVE_NULL)
        {
            int bonus = -(ss-1)->statScore / 512;

            ss->staticEval = eval = evaluate(pos) + bonus;
        }
        else
            ss->staticEval = eval = -(ss-1)->staticEval + 2 * Eval::Tempo[pos.variant()];

        tte->save(posKey, VALUE_NONE, ttPv, BOUND_NONE, DEPTH_NONE, MOVE_NONE, eval);
    }

#ifdef ANTI
    if (pos.is_anti() && pos.can_capture())
    {
        improving =   ss->staticEval >= (ss-2)->staticEval
                   || (ss-2)->staticEval == VALUE_NONE;
        goto moves_loop;
    }
#endif
#ifdef LOSERS
    if (pos.is_losers() && pos.can_capture_losers())
    {
        improving =   ss->staticEval >= (ss-2)->staticEval
                   || (ss-2)->staticEval == VALUE_NONE;
        goto moves_loop;
    }
#endif
#ifdef RACE
    if (pos.is_race() && (pos.pieces(KING) & (Rank7BB | Rank8BB)))
    {
        improving =   ss->staticEval >= (ss-2)->staticEval
                   || (ss-2)->staticEval == VALUE_NONE;
        goto moves_loop;
    }
#endif

    // Step 7. Razoring (~2 Elo)
    if (   !rootNode // The required rootNode PV handling is not available in qsearch
        &&  depth < 2 * ONE_PLY
        &&  eval <= alpha - RazorMargin[pos.variant()])
        return qsearch<NT>(pos, ss, alpha, beta);

    improving =   ss->staticEval >= (ss-2)->staticEval
               || (ss-2)->staticEval == VALUE_NONE;

    // Step 8. Futility pruning: child node (~30 Elo)
#ifdef EXTINCTION
    if (pos.is_extinction()) {} else
#endif
    if (   !PvNode
        &&  depth < 7 * ONE_PLY
        &&  eval - futility_margin(pos.variant(), depth, improving) >= beta
        &&  eval < VALUE_KNOWN_WIN) // Do not return unproven wins
        return eval;

    // Step 9. Null move search with verification search (~40 Elo)
#ifdef GRID
    if (pos.is_grid()) {} else
#endif
#ifdef HORDE
    if (pos.is_horde()) {} else
#endif
    if (   !PvNode
        && (ss-1)->currentMove != MOVE_NULL
        && (ss-1)->statScore < 22661
        &&  eval >= beta
        &&  ss->staticEval >= beta - 33 * depth / ONE_PLY + 299
        && !excludedMove
        &&  pos.non_pawn_material(us)
        && (ss->ply >= thisThread->nmpMinPly || us != thisThread->nmpColor))
    {
        assert(eval - beta >= 0);

        // Null move dynamic reduction based on depth and value
<<<<<<< HEAD
        Depth R = ((823 + 67 * depth / ONE_PLY) / 256 + std::min(int(eval - beta) / 200, 3)) * ONE_PLY;
#ifdef ANTI
        if (pos.is_anti())
            R = ((823 + 67 * depth / ONE_PLY) / 256 + std::min(int(eval - beta) / 400, 3)) * ONE_PLY;
#endif
#ifdef ATOMIC
        if (pos.is_atomic())
            R = ((823 + 67 * depth / ONE_PLY) / 256 + std::min(int(eval - beta) / 400, 3)) * ONE_PLY;
#endif
=======
        Depth R = ((835 + 70 * depth / ONE_PLY) / 256 + std::min(int(eval - beta) / 185, 3)) * ONE_PLY;
>>>>>>> fcee0ce6

        ss->currentMove = MOVE_NULL;
        ss->continuationHistory = &thisThread->continuationHistory[NO_PIECE][0];

        pos.do_null_move(st);

        Value nullValue = -search<NonPV>(pos, ss+1, -beta, -beta+1, depth-R, !cutNode);

        pos.undo_null_move();

        if (nullValue >= beta)
        {
            // Do not return unproven mate scores
            if (nullValue >= VALUE_MATE_IN_MAX_PLY)
                nullValue = beta;

            if (thisThread->nmpMinPly || (abs(beta) < VALUE_KNOWN_WIN && depth < 13 * ONE_PLY))
                return nullValue;

            assert(!thisThread->nmpMinPly); // Recursive verification is not allowed

            // Do verification search at high depths, with null move pruning disabled
            // for us, until ply exceeds nmpMinPly.
            thisThread->nmpMinPly = ss->ply + 3 * (depth-R) / (4 * ONE_PLY);
            thisThread->nmpColor = us;

            Value v = search<NonPV>(pos, ss, beta-1, beta, depth-R, false);

            thisThread->nmpMinPly = 0;

            if (v >= beta)
                return nullValue;
        }
    }

    // Step 10. ProbCut (~10 Elo)
    // If we have a good enough capture and a reduced search returns a value
    // much above beta, we can (almost) safely prune the previous move.
    if (   !PvNode
        &&  depth >= 5 * ONE_PLY
        &&  abs(beta) < VALUE_MATE_IN_MAX_PLY)
    {
<<<<<<< HEAD
        Value raisedBeta = std::min(beta + ProbcutMargin[pos.variant()] - 48 * improving, VALUE_INFINITE);
=======
        Value raisedBeta = std::min(beta + 191 - 46 * improving, VALUE_INFINITE);
>>>>>>> fcee0ce6
        MovePicker mp(pos, ttMove, raisedBeta - ss->staticEval, &thisThread->captureHistory);
        int probCutCount = 0;

        while (  (move = mp.next_move()) != MOVE_NONE
               && probCutCount < 2 + 2 * cutNode)
            if (move != excludedMove && pos.legal(move))
            {
                probCutCount++;

                ss->currentMove = move;
                ss->continuationHistory = &thisThread->continuationHistory[pos.moved_piece(move)][to_sq(move)];

                assert(depth >= 5 * ONE_PLY);

                pos.do_move(move, st);

                // Perform a preliminary qsearch to verify that the move holds
                value = -qsearch<NonPV>(pos, ss+1, -raisedBeta, -raisedBeta+1);

                // If the qsearch held, perform the regular search
                if (value >= raisedBeta)
                    value = -search<NonPV>(pos, ss+1, -raisedBeta, -raisedBeta+1, depth - 4 * ONE_PLY, !cutNode);

                pos.undo_move(move);

                if (value >= raisedBeta)
                    return value;
            }
    }

    // Step 11. Internal iterative deepening (~2 Elo)
    if (depth >= 7 * ONE_PLY && !ttMove)
    {
        search<NT>(pos, ss, alpha, beta, depth - 7 * ONE_PLY, cutNode);

        tte = TT.probe(posKey, ttHit);
        ttValue = ttHit ? value_from_tt(tte->value(), ss->ply) : VALUE_NONE;
        ttMove = ttHit ? tte->move() : MOVE_NONE;
    }

moves_loop: // When in check, search starts from here

    const PieceToHistory* contHist[] = { (ss-1)->continuationHistory, (ss-2)->continuationHistory,
                                          nullptr, (ss-4)->continuationHistory,
                                          nullptr, (ss-6)->continuationHistory };

    Move countermove = thisThread->counterMoves[pos.piece_on(prevSq)][prevSq];

    MovePicker mp(pos, ttMove, depth, &thisThread->mainHistory,
                                      &thisThread->captureHistory,
                                      contHist,
                                      countermove,
                                      ss->killers);

    value = bestValue; // Workaround a bogus 'uninitialized' warning under gcc
    moveCountPruning = false;
    ttCapture = ttMove && pos.capture_or_promotion(ttMove);

    // Mark this node as being searched.
    ThreadHolding th(thisThread, posKey, ss->ply);

    // Step 12. Loop through all pseudo-legal moves until no moves remain
    // or a beta cutoff occurs.
    while ((move = mp.next_move(moveCountPruning)) != MOVE_NONE)
    {
      assert(is_ok(move));

      if (move == excludedMove)
          continue;

      // At root obey the "searchmoves" option and skip moves not listed in Root
      // Move List. As a consequence any illegal move is also skipped. In MultiPV
      // mode we also skip PV moves which have been already searched and those
      // of lower "TB rank" if we are in a TB root position.
      if (rootNode && !std::count(thisThread->rootMoves.begin() + thisThread->pvIdx,
                                  thisThread->rootMoves.begin() + thisThread->pvLast, move))
          continue;

      ss->moveCount = ++moveCount;
#ifdef PRINTCURRMOVE
      if (rootNode && thisThread == Threads.main() && Time.elapsed() > PV_MIN_ELAPSED)
          sync_cout << "info depth " << depth / ONE_PLY
                    << " currmove " << UCI::move(move, pos.is_chess960())
                    << " currmovenumber " << moveCount + thisThread->pvIdx << sync_endl;
<<<<<<< HEAD
#endif
=======
>>>>>>> fcee0ce6
      if (PvNode)
          (ss+1)->pv = nullptr;

      extension = DEPTH_ZERO;
      captureOrPromotion = pos.capture_or_promotion(move);
      movedPiece = pos.moved_piece(move);
      givesCheck = pos.gives_check(move);

      // Step 13. Extensions (~70 Elo)

      // Singular extension search (~60 Elo). If all moves but one fail low on a
      // search of (alpha-s, beta-s), and just one fails high on (alpha, beta),
      // then that move is singular and should be extended. To verify this we do
      // a reduced search on all the other moves but the ttMove and if the
      // result is lower than ttValue minus a margin then we will extend the ttMove.
      if (    depth >= 6 * ONE_PLY
          &&  move == ttMove
          && !rootNode
          && !excludedMove // Avoid recursive singular search
       /* &&  ttValue != VALUE_NONE Already implicit in the next condition */
          &&  abs(ttValue) < VALUE_KNOWN_WIN
          && (tte->bound() & BOUND_LOWER)
          &&  tte->depth() >= depth - 3 * ONE_PLY
          &&  pos.legal(move))
      {
          Value singularBeta = ttValue - 2 * depth / ONE_PLY;
          Depth halfDepth = depth / (2 * ONE_PLY) * ONE_PLY; // ONE_PLY invariant
          ss->excludedMove = move;
          value = search<NonPV>(pos, ss, singularBeta - 1, singularBeta, halfDepth, cutNode);
          ss->excludedMove = MOVE_NONE;

          if (value < singularBeta)
          {
              extension = ONE_PLY;
              singularLMR++;

              if (value < singularBeta - std::min(4 * depth / ONE_PLY, 36))
                  singularLMR++;
          }

          // Multi-cut pruning
          // Our ttMove is assumed to fail high, and now we failed high also on a reduced
          // search without the ttMove. So we assume this expected Cut-node is not singular,
          // that multiple moves fail high, and we can prune the whole subtree by returning
          // a soft bound.
          else if (   eval >= beta
                   && singularBeta >= beta)
              return singularBeta;
      }

      // Check extension (~2 Elo)
#ifdef CRAZYHOUSE
      else if (type_of(move) == DROP)
      {
          if (givesCheck && pos.see_ge(move))
              extension = ONE_PLY;
      }
#endif
      else if (    givesCheck
               && (pos.is_discovery_check_on_king(~us, move) || pos.see_ge(move)))
          extension = ONE_PLY;
#ifdef ANTI
      else if (    pos.is_anti() // Capture extension (all moves are captures)
               && !moveCountPruning
               &&  pos.capture_count(move) == 1)
          extension = ONE_PLY;
#endif

      // Castling extension
      else if (type_of(move) == CASTLING)
          extension = ONE_PLY;

      // Shuffle extension
      else if (   PvNode
               && pos.rule50_count() > 18
               && depth < 3 * ONE_PLY
               && ++thisThread->shuffleExts < thisThread->nodes.load(std::memory_order_relaxed) / 4)  // To avoid too many extensions
          extension = ONE_PLY;

      // Passed pawn extension
      else if (   move == ss->killers[0]
               && pos.advanced_pawn_push(move)
               && pos.pawn_passed(us, to_sq(move)))
          extension = ONE_PLY;

      // Calculate new depth for this move
      newDepth = depth - ONE_PLY + extension;

      // Step 14. Pruning at shallow depth (~170 Elo)
      if (  !rootNode
#ifdef HORDE
          && (pos.is_horde() || pos.non_pawn_material(us))
#else
          && pos.non_pawn_material(us)
#endif
          && bestValue > VALUE_MATED_IN_MAX_PLY)
      {
          // Skip quiet moves if movecount exceeds our FutilityMoveCount threshold
          moveCountPruning = moveCount >= futility_move_count(improving, depth / ONE_PLY);

          if (   !captureOrPromotion
              && !givesCheck
#ifdef ANTI
              && (!pos.is_anti() || !(pos.attackers_to(to_sq(move)) & pos.pieces(~pos.side_to_move())))
#endif
#ifdef LOSERS
              && (!pos.is_losers() || !(pos.attackers_to(to_sq(move)) & pos.pieces(~pos.side_to_move())))
#endif
              && (!pos.advanced_pawn_push(move) || pos.non_pawn_material(~us) > BishopValueMg))
          {
              // Move count based pruning
              if (moveCountPruning)
                  continue;

              // Reduced depth of the next LMR search
              int lmrDepth = std::max(newDepth - reduction(improving, depth, moveCount), DEPTH_ZERO);
              lmrDepth /= ONE_PLY;

              // Countermoves based pruning (~20 Elo)
              if (   lmrDepth < 4 + ((ss-1)->statScore > 0 || (ss-1)->moveCount == 1)
                  && (*contHist[0])[movedPiece][to_sq(move)] < CounterMovePruneThreshold
                  && (*contHist[1])[movedPiece][to_sq(move)] < CounterMovePruneThreshold)
                  continue;

              // Futility pruning: parent node (~2 Elo)
<<<<<<< HEAD
#ifdef LOSERS
              if (pos.is_losers()) {} else
#endif
              if (   lmrDepth < 7
                  && !inCheck
                  && ss->staticEval + FutilityMarginParent[pos.variant()][0] + FutilityMarginParent[pos.variant()][1] * lmrDepth <= alpha)
=======
              if (   lmrDepth < 6
                  && !inCheck
                  && ss->staticEval + 250 + 211 * lmrDepth <= alpha)
>>>>>>> fcee0ce6
                  continue;

              // Prune moves with negative SEE (~10 Elo)
#ifdef ANTI
              if (pos.is_anti()) {} else
#endif
              if (!pos.see_ge(move, Value(-(31 - std::min(lmrDepth, 18)) * lmrDepth * lmrDepth)))
                  continue;
          }
          else if (  (!givesCheck || !extension)
                   && !pos.see_ge(move, Value(-199) * (depth / ONE_PLY))) // (~20 Elo)
                  continue;
      }

      // Speculative prefetch as early as possible
      prefetch(TT.first_entry(pos.key_after(move)));

      // Check for legality just before making the move
      if (!rootNode && !pos.legal(move))
      {
          ss->moveCount = --moveCount;
          continue;
      }

      // Update the current move (this must be done after singular extension search)
      ss->currentMove = move;
      ss->continuationHistory = &thisThread->continuationHistory[movedPiece][to_sq(move)];

      // Step 15. Make the move
      pos.do_move(move, st, givesCheck);

      // Step 16. Reduced depth search (LMR). If the move fails high it will be
      // re-searched at full depth.
      if (    depth >= 3 * ONE_PLY
          &&  moveCount > 1 + 3 * rootNode
          && (  !captureOrPromotion
              || moveCountPruning
              || ss->staticEval + PieceValue[pos.variant()][EG][pos.captured_piece()] <= alpha))
      {
          Depth r = reduction(improving, depth, moveCount);

          // Reduction if other threads are searching this position.
          if (th.marked())
              r += ONE_PLY;

          // Decrease reduction if position is or has been on the PV
          if (ttPv)
              r -= 2 * ONE_PLY;

          // Decrease reduction if opponent's move count is high (~10 Elo)
#ifdef ANTI
          if (pos.is_anti() && pos.can_capture())
              r -= r ? ONE_PLY : DEPTH_ZERO;
          else
#endif
          if ((ss-1)->moveCount > 15)
              r -= ONE_PLY;

          // Decrease reduction if move has been singularly extended
          r -= singularLMR * ONE_PLY;

          if (!captureOrPromotion)
          {
              // Increase reduction if ttMove is a capture (~0 Elo)
              if (ttCapture)
                  r += ONE_PLY;

              // Increase reduction for cut nodes (~5 Elo)
              if (cutNode)
                  r += 2 * ONE_PLY;

              // Decrease reduction for moves that escape a capture. Filter out
              // castling moves, because they are coded as "king captures rook" and
              // hence break make_move(). (~5 Elo)
              else if (    type_of(move) == NORMAL
                       && !pos.see_ge(make_move(to_sq(move), from_sq(move))))
                  r -= 2 * ONE_PLY;

              ss->statScore =  thisThread->mainHistory[us][from_to(move)]
                             + (*contHist[0])[movedPiece][to_sq(move)]
                             + (*contHist[1])[movedPiece][to_sq(move)]
                             + (*contHist[3])[movedPiece][to_sq(move)]
                             - 4729;

              // Reset statScore to zero if negative and most stats shows >= 0
              if (    ss->statScore < 0
                  && (*contHist[0])[movedPiece][to_sq(move)] >= 0
                  && (*contHist[1])[movedPiece][to_sq(move)] >= 0
                  && thisThread->mainHistory[us][from_to(move)] >= 0)
                  ss->statScore = 0;

              // Decrease/increase reduction by comparing opponent's stat score (~10 Elo)
              if (ss->statScore >= -99 && (ss-1)->statScore < -116)
                  r -= ONE_PLY;

              else if ((ss-1)->statScore >= -117 && ss->statScore < -144)
                  r += ONE_PLY;

              // Decrease/increase reduction for moves with a good/bad history (~30 Elo)
              r -= ss->statScore / 16384 * ONE_PLY;
          }

          Depth d = clamp(newDepth - r, ONE_PLY, newDepth);

          value = -search<NonPV>(pos, ss+1, -(alpha+1), -alpha, d, true);

          doFullDepthSearch = (value > alpha && d != newDepth), doLMR = true;
      }
      else
          doFullDepthSearch = !PvNode || moveCount > 1, doLMR = false;

      // Step 17. Full depth search when LMR is skipped or fails high
      if (doFullDepthSearch)
      {
          value = -search<NonPV>(pos, ss+1, -(alpha+1), -alpha, newDepth, !cutNode);

          if (doLMR && !captureOrPromotion)
          {
              int bonus = value > alpha ?  stat_bonus(newDepth)
                                        : -stat_bonus(newDepth);

              if (move == ss->killers[0])
                  bonus += bonus / 4;

              update_continuation_histories(ss, movedPiece, to_sq(move), bonus);
          }
      }

      // For PV nodes only, do a full PV search on the first move or after a fail
      // high (in the latter case search only if value < beta), otherwise let the
      // parent node fail low with value <= alpha and try another move.
      if (PvNode && (moveCount == 1 || (value > alpha && (rootNode || value < beta))))
      {
          (ss+1)->pv = pv;
          (ss+1)->pv[0] = MOVE_NONE;

          value = -search<PV>(pos, ss+1, -beta, -alpha, newDepth, false);
      }

      // Step 18. Undo move
      pos.undo_move(move);

      assert(value > -VALUE_INFINITE && value < VALUE_INFINITE);

      // Step 19. Check for a new best move
      // Finished searching the move. If a stop occurred, the return value of
      // the search cannot be trusted, and we return immediately without
      // updating best move, PV and TT.
      if (Threads.stop.load(std::memory_order_relaxed))
          return VALUE_ZERO;

      if (rootNode)
      {
          RootMove& rm = *std::find(thisThread->rootMoves.begin(),
                                    thisThread->rootMoves.end(), move);

          // PV move or new best move?
          if (moveCount == 1 || value > alpha)
          {
              rm.score = value;
              rm.selDepth = thisThread->selDepth;
              rm.pv.resize(1);

              assert((ss+1)->pv);

              for (Move* m = (ss+1)->pv; *m != MOVE_NONE; ++m)
                  rm.pv.push_back(*m);

              // We record how often the best move has been changed in each
              // iteration. This information is used for time management: When
              // the best move changes frequently, we allocate some more time.
              if (moveCount > 1)
                  ++thisThread->bestMoveChanges;
          }
          else
              // All other moves but the PV are set to the lowest value: this
              // is not a problem when sorting because the sort is stable and the
              // move position in the list is preserved - just the PV is pushed up.
              rm.score = -VALUE_INFINITE;
      }

      if (value > bestValue)
      {
          bestValue = value;

          if (value > alpha)
          {
              bestMove = move;

              if (PvNode && !rootNode) // Update pv even in fail-high case
                  update_pv(ss->pv, move, (ss+1)->pv);

              if (PvNode && value < beta) // Update alpha! Always alpha < beta
                  alpha = value;
              else
              {
                  assert(value >= beta); // Fail high
                  ss->statScore = 0;
                  break;
              }
          }
      }

      if (move != bestMove)
      {
          if (captureOrPromotion && captureCount < 32)
              capturesSearched[captureCount++] = move;

          else if (!captureOrPromotion && quietCount < 64)
              quietsSearched[quietCount++] = move;
      }
    }

    // The following condition would detect a stop only after move loop has been
    // completed. But in this case bestValue is valid because we have fully
    // searched our subtree, and we can anyhow save the result in TT.
    /*
       if (Threads.stop)
        return VALUE_DRAW;
    */

    // Step 20. Check for mate and stalemate
    // All legal moves have been searched and if there are no legal moves, it
    // must be a mate or a stalemate. If we are in a singular extension search then
    // return a fail low score.

    assert(moveCount || !inCheck || excludedMove || !MoveList<LEGAL>(pos).size());

    if (!moveCount)
    {
        assert(!pos.is_variant_end()); // was already checked
        bestValue =          excludedMove ? alpha
                   :              inCheck ? pos.checkmate_value(ss->ply)
                   :                        pos.stalemate_value(ss->ply, VALUE_DRAW);
    }
    else if (bestMove)
    {
        // Quiet best move: update move sorting heuristics
        if (!pos.capture_or_promotion(bestMove))
            update_quiet_stats(pos, ss, bestMove, quietsSearched, quietCount,
                               stat_bonus(depth + (bestValue > beta + PawnValueMg ? ONE_PLY : DEPTH_ZERO)));

        update_capture_stats(pos, bestMove, capturesSearched, captureCount, stat_bonus(depth + ONE_PLY));

        // Extra penalty for a quiet TT or main killer move in previous ply when it gets refuted
        if (   ((ss-1)->moveCount == 1 || ((ss-1)->currentMove == (ss-1)->killers[0]))
            && !pos.captured_piece())
                update_continuation_histories(ss-1, pos.piece_on(prevSq), prevSq, -stat_bonus(depth + ONE_PLY));

    }
    // Bonus for prior countermove that caused the fail low
    else if (   (depth >= 3 * ONE_PLY || PvNode)
             && !pos.captured_piece())
        update_continuation_histories(ss-1, pos.piece_on(prevSq), prevSq, stat_bonus(depth));

    if (PvNode)
        bestValue = std::min(bestValue, maxValue);

    if (!excludedMove)
        tte->save(posKey, value_to_tt(bestValue, ss->ply), ttPv,
                  bestValue >= beta ? BOUND_LOWER :
                  PvNode && bestMove ? BOUND_EXACT : BOUND_UPPER,
                  depth, bestMove, ss->staticEval);

    assert(bestValue > -VALUE_INFINITE && bestValue < VALUE_INFINITE);

    return bestValue;
  }


  // qsearch() is the quiescence search function, which is called by the main search
  // function with zero depth, or recursively with further decreasing depth per call.
  template <NodeType NT>
  Value qsearch(Position& pos, Stack* ss, Value alpha, Value beta, Depth depth) {

    constexpr bool PvNode = NT == PV;

    assert(alpha >= -VALUE_INFINITE && alpha < beta && beta <= VALUE_INFINITE);
    assert(PvNode || (alpha == beta - 1));
    assert(depth <= DEPTH_ZERO);
    assert(depth / ONE_PLY * ONE_PLY == depth);

    Move pv[MAX_PLY+1];
    StateInfo st;
    TTEntry* tte;
    Key posKey;
    Move ttMove, move, bestMove;
    Depth ttDepth;
    Value bestValue, value, ttValue, futilityValue, futilityBase, oldAlpha;
    bool ttHit, pvHit, inCheck, givesCheck, evasionPrunable;
    int moveCount;

    if (PvNode)
    {
        oldAlpha = alpha; // To flag BOUND_EXACT when eval above alpha and no available moves
        (ss+1)->pv = pv;
        ss->pv[0] = MOVE_NONE;
    }

    Thread* thisThread = pos.this_thread();
    (ss+1)->ply = ss->ply + 1;
    bestMove = MOVE_NONE;
    inCheck = pos.checkers();
    moveCount = 0;

    if (pos.is_variant_end())
        return pos.variant_result(ss->ply, VALUE_DRAW);

    // Check for an immediate draw or maximum ply reached
    if (   pos.is_draw(ss->ply)
        || ss->ply >= MAX_PLY)
        return (ss->ply >= MAX_PLY && !inCheck) ? evaluate(pos) : VALUE_DRAW;

    assert(0 <= ss->ply && ss->ply < MAX_PLY);

    // Decide whether or not to include checks: this fixes also the type of
    // TT entry depth that we are going to use. Note that in qsearch we use
    // only two types of depth in TT: DEPTH_QS_CHECKS or DEPTH_QS_NO_CHECKS.
    ttDepth = inCheck || depth >= DEPTH_QS_CHECKS ? DEPTH_QS_CHECKS
                                                  : DEPTH_QS_NO_CHECKS;
    // Transposition table lookup
    posKey = pos.key();
    tte = TT.probe(posKey, ttHit);
    ttValue = ttHit ? value_from_tt(tte->value(), ss->ply) : VALUE_NONE;
    ttMove = ttHit ? tte->move() : MOVE_NONE;
    pvHit = ttHit && tte->is_pv();

    if (  !PvNode
        && ttHit
        && tte->depth() >= ttDepth
        && ttValue != VALUE_NONE // Only in case of TT access race
        && (ttValue >= beta ? (tte->bound() & BOUND_LOWER)
                            : (tte->bound() & BOUND_UPPER)))
        return ttValue;

    // Evaluate the position statically
    if (inCheck)
    {
        ss->staticEval = VALUE_NONE;
        bestValue = futilityBase = -VALUE_INFINITE;
    }
    else
    {
        if (ttHit)
        {
            // Never assume anything about values stored in TT
            if ((ss->staticEval = bestValue = tte->eval()) == VALUE_NONE)
                ss->staticEval = bestValue = evaluate(pos);

            // Can ttValue be used as a better position evaluation?
            if (    ttValue != VALUE_NONE
                && (tte->bound() & (ttValue > bestValue ? BOUND_LOWER : BOUND_UPPER)))
                bestValue = ttValue;
        }
        else
            ss->staticEval = bestValue =
            (ss-1)->currentMove != MOVE_NULL ? evaluate(pos)
                                             : -(ss-1)->staticEval + 2 * Eval::Tempo[pos.variant()];

        // Stand pat. Return immediately if static value is at least beta
        if (bestValue >= beta)
        {
            if (!ttHit)
                tte->save(posKey, value_to_tt(bestValue, ss->ply), pvHit, BOUND_LOWER,
                          DEPTH_NONE, MOVE_NONE, ss->staticEval);

            return bestValue;
        }

        if (PvNode && bestValue > alpha)
            alpha = bestValue;

        futilityBase = bestValue + 153;
    }

    const PieceToHistory* contHist[] = { (ss-1)->continuationHistory, (ss-2)->continuationHistory,
                                          nullptr, (ss-4)->continuationHistory,
                                          nullptr, (ss-6)->continuationHistory };

    // Initialize a MovePicker object for the current position, and prepare
    // to search the moves. Because the depth is <= 0 here, only captures,
    // queen promotions and checks (only if depth >= DEPTH_QS_CHECKS) will
    // be generated.
    MovePicker mp(pos, ttMove, depth, &thisThread->mainHistory,
                                      &thisThread->captureHistory,
                                      contHist,
                                      to_sq((ss-1)->currentMove));

    // Loop through the moves until no moves remain or a beta cutoff occurs
    while ((move = mp.next_move()) != MOVE_NONE)
    {
      assert(is_ok(move));

      givesCheck = pos.gives_check(move);

      moveCount++;

      // Futility pruning
      if (   !inCheck
          && !givesCheck
#ifdef EXTINCTION
          && !pos.is_extinction()
#endif
#ifdef RACE
          && !(pos.is_race() && type_of(pos.piece_on(from_sq(move))) == KING && rank_of(to_sq(move)) == RANK_8)
#endif
          &&  futilityBase > -VALUE_KNOWN_WIN
          && !pos.advanced_pawn_push(move))
      {
          assert(type_of(move) != ENPASSANT); // Due to !pos.advanced_pawn_push

#ifdef ATOMIC
          if (pos.is_atomic())
              futilityValue = futilityBase + pos.see<ATOMIC_VARIANT>(move);
          else
#endif
#ifdef CRAZYHOUSE
          if (pos.is_house())
              futilityValue = futilityBase + 2 * PieceValue[CRAZYHOUSE_VARIANT][EG][pos.piece_on(to_sq(move))];
          else
#endif
          futilityValue = futilityBase + PieceValue[pos.variant()][EG][pos.piece_on(to_sq(move))];

          if (futilityValue <= alpha)
          {
              bestValue = std::max(bestValue, futilityValue);
              continue;
          }

          if (futilityBase <= alpha && !pos.see_ge(move, VALUE_ZERO + 1))
          {
              bestValue = std::max(bestValue, futilityBase);
              continue;
          }
      }

      // Detect non-capture evasions that are candidates to be pruned
      evasionPrunable =    inCheck
                       &&  (depth != DEPTH_ZERO || moveCount > 2)
                       &&  bestValue > VALUE_MATED_IN_MAX_PLY
                       && !pos.capture(move);

      // Don't search moves with negative SEE values
      if (  (!inCheck || evasionPrunable)
          && (!givesCheck || !pos.gives_discovered_check(move))
          && !pos.see_ge(move))
          continue;

      // Speculative prefetch as early as possible
      prefetch(TT.first_entry(pos.key_after(move)));

      // Check for legality just before making the move
      if (!pos.legal(move))
      {
          moveCount--;
          continue;
      }

      ss->currentMove = move;
      ss->continuationHistory = &thisThread->continuationHistory[pos.moved_piece(move)][to_sq(move)];

      // Make and search the move
      pos.do_move(move, st, givesCheck);
      value = -qsearch<NT>(pos, ss+1, -beta, -alpha, depth - ONE_PLY);
      pos.undo_move(move);

      assert(value > -VALUE_INFINITE && value < VALUE_INFINITE);

      // Check for a new best move
      if (value > bestValue)
      {
          bestValue = value;

          if (value > alpha)
          {
              bestMove = move;

              if (PvNode) // Update pv even in fail-high case
                  update_pv(ss->pv, move, (ss+1)->pv);

              if (PvNode && value < beta) // Update alpha here!
                  alpha = value;
              else
                  break; // Fail high
          }
       }
    }

    // All legal moves have been searched. A special case: If we're in check
    // and no legal moves were found, it is checkmate.
    if (inCheck && bestValue == -VALUE_INFINITE)
        return pos.checkmate_value(ss->ply); // Plies to mate from the root

    tte->save(posKey, value_to_tt(bestValue, ss->ply), pvHit,
              bestValue >= beta ? BOUND_LOWER :
              PvNode && bestValue > oldAlpha  ? BOUND_EXACT : BOUND_UPPER,
              ttDepth, bestMove, ss->staticEval);

    assert(bestValue > -VALUE_INFINITE && bestValue < VALUE_INFINITE);

    return bestValue;
  }


  // value_to_tt() adjusts a mate score from "plies to mate from the root" to
  // "plies to mate from the current position". Non-mate scores are unchanged.
  // The function is called before storing a value in the transposition table.

  Value value_to_tt(Value v, int ply) {

    assert(v != VALUE_NONE);

    return  v >= VALUE_MATE_IN_MAX_PLY  ? v + ply
          : v <= VALUE_MATED_IN_MAX_PLY ? v - ply : v;
  }


  // value_from_tt() is the inverse of value_to_tt(): It adjusts a mate score
  // from the transposition table (which refers to the plies to mate/be mated
  // from current position) to "plies to mate/be mated from the root".

  Value value_from_tt(Value v, int ply) {

    return  v == VALUE_NONE             ? VALUE_NONE
          : v >= VALUE_MATE_IN_MAX_PLY  ? v - ply
          : v <= VALUE_MATED_IN_MAX_PLY ? v + ply : v;
  }


  // update_pv() adds current move and appends child pv[]

  void update_pv(Move* pv, Move move, Move* childPv) {

    for (*pv++ = move; childPv && *childPv != MOVE_NONE; )
        *pv++ = *childPv++;
    *pv = MOVE_NONE;
  }


  // update_continuation_histories() updates histories of the move pairs formed
  // by moves at ply -1, -2, and -4 with current move.

  void update_continuation_histories(Stack* ss, Piece pc, Square to, int bonus) {

    for (int i : {1, 2, 4, 6})
        if (is_ok((ss-i)->currentMove))
            (*(ss-i)->continuationHistory)[pc][to] << bonus;
  }


  // update_capture_stats() updates move sorting heuristics when a new capture best move is found

  void update_capture_stats(const Position& pos, Move move,
                            Move* captures, int captureCount, int bonus) {

      CapturePieceToHistory& captureHistory = pos.this_thread()->captureHistory;
      Piece moved_piece = pos.moved_piece(move);
      PieceType captured = type_of(pos.piece_on(to_sq(move)));

      if (pos.capture_or_promotion(move))
          captureHistory[moved_piece][to_sq(move)][captured] << bonus;

      // Decrease all the other played capture moves
      for (int i = 0; i < captureCount; ++i)
      {
          moved_piece = pos.moved_piece(captures[i]);
          captured = type_of(pos.piece_on(to_sq(captures[i])));
          captureHistory[moved_piece][to_sq(captures[i])][captured] << -bonus;
      }
  }


  // update_quiet_stats() updates move sorting heuristics when a new quiet best move is found

  void update_quiet_stats(const Position& pos, Stack* ss, Move move,
                          Move* quiets, int quietCount, int bonus) {

    if (ss->killers[0] != move)
    {
        ss->killers[1] = ss->killers[0];
        ss->killers[0] = move;
    }

    Color us = pos.side_to_move();
    Thread* thisThread = pos.this_thread();
    thisThread->mainHistory[us][from_to(move)] << bonus;
    update_continuation_histories(ss, pos.moved_piece(move), to_sq(move), bonus);

    if (is_ok((ss-1)->currentMove))
    {
        Square prevSq = to_sq((ss-1)->currentMove);
        thisThread->counterMoves[pos.piece_on(prevSq)][prevSq] = move;
    }

    // Decrease all the other played quiet moves
    for (int i = 0; i < quietCount; ++i)
    {
        thisThread->mainHistory[us][from_to(quiets[i])] << -bonus;
        update_continuation_histories(ss, pos.moved_piece(quiets[i]), to_sq(quiets[i]), -bonus);
    }
  }

  // When playing with strength handicap, choose best move among a set of RootMoves
  // using a statistical rule dependent on 'level'. Idea by Heinz van Saanen.

  Move Skill::pick_best(size_t multiPV) {

    const RootMoves& rootMoves = Threads.main()->rootMoves;
    static PRNG rng(now()); // PRNG sequence should be non-deterministic

    // RootMoves are already sorted by score in descending order
    Value topScore = rootMoves[0].score;
    int delta = std::min(topScore - rootMoves[multiPV - 1].score, PawnValueMg);
    int weakness = 125 - level * 9/4;
    int maxScore = -VALUE_INFINITE;

    // Choose best move. For each move score we add two terms, both dependent on
    // weakness. One is deterministic and bigger for weaker levels, and one is
    // random. Then we choose the move with the resulting highest score.
    for (size_t i = 0; i < multiPV; ++i)
    {
        // This is our magic formula
        int push = (  weakness * int(topScore - rootMoves[i].score)
                    + delta * (rng.rand<unsigned>() % weakness)) / 128;

        if (rootMoves[i].score + push >= maxScore)
        {
            maxScore = rootMoves[i].score + push;
            best = rootMoves[i].pv[0];
        }
    }

    return best;
  }

} // namespace

/// MainThread::check_time() is used to print debug info and, more importantly,
/// to detect when we are out of available time and thus stop the search.

void MainThread::check_time() {

  if (--callsCnt > 0)
      return;

  // When using nodes, ensure checking rate is not lower than 0.1% of nodes
  callsCnt = Limits.nodes ? std::min(1024, int(Limits.nodes / 1024)) : 1024;

  static TimePoint lastInfoTime = now();

  TimePoint elapsed = Time.elapsed();
  TimePoint tick = Limits.startTime + elapsed;

  if (tick - lastInfoTime >= 1000)
  {
      lastInfoTime = tick;
      dbg_print();
  }

  // We should not stop pondering until told so by the GUI
  if (ponder)
      return;

  if (   (Limits.use_time_management() && (elapsed > Time.maximum() - 10 || stopOnPonderhit))
      || (Limits.movetime && elapsed >= Limits.movetime)
      || (Limits.nodes && Threads.nodes_searched() >= (uint64_t)Limits.nodes))
      Threads.stop = true;
}


/// UCI::pv() formats PV information according to the UCI protocol. UCI requires
/// that all (if any) unsearched PV lines are sent using a previous search score.

string UCI::pv(const Position& pos, Depth depth, Value alpha, Value beta) {

  std::stringstream ss;
  TimePoint elapsed = Time.elapsed() + 1;
  const RootMoves& rootMoves = pos.this_thread()->rootMoves;
  size_t pvIdx = pos.this_thread()->pvIdx;
  size_t multiPV = std::min((size_t)Options["MultiPV"], rootMoves.size());
  uint64_t nodesSearched = Threads.nodes_searched();
  uint64_t tbHits = Threads.tb_hits() + (TB::RootInTB ? rootMoves.size() : 0);

  for (size_t i = 0; i < multiPV; ++i)
  {
      bool updated = (i <= pvIdx && rootMoves[i].score != -VALUE_INFINITE);

      if (depth == ONE_PLY && !updated)
          continue;

      Depth d = updated ? depth : depth - ONE_PLY;
      Value v = updated ? rootMoves[i].score : rootMoves[i].previousScore;

      bool tb = TB::RootInTB && abs(v) < VALUE_MATE - MAX_PLY;
      v = tb ? rootMoves[i].tbScore : v;

      if (ss.rdbuf()->in_avail()) // Not at first line
          ss << "\n";

      ss << "info"
         << " depth "    << d / ONE_PLY
         << " seldepth " << rootMoves[i].selDepth
         << " multipv "  << i + 1
         << " score "    << UCI::value(v);

      if (!tb && i == pvIdx)
          ss << (v >= beta ? " lowerbound" : v <= alpha ? " upperbound" : "");

      ss << " nodes "    << nodesSearched
         << " nps "      << nodesSearched * 1000 / elapsed;

      if (elapsed > 1000) // Earlier makes little sense
          ss << " hashfull " << TT.hashfull();

      ss << " tbhits "   << tbHits
         << " time "     << elapsed
         << " pv";

      for (Move m : rootMoves[i].pv)
          ss << " " << UCI::move(m, pos.is_chess960());
  }

  return ss.str();
}


/// RootMove::extract_ponder_from_tt() is called in case we have no ponder move
/// before exiting the search, for instance, in case we stop the search during a
/// fail high at root. We try hard to have a ponder move to return to the GUI,
/// otherwise in case of 'ponder on' we have nothing to think on.

bool RootMove::extract_ponder_from_tt(Position& pos) {

    StateInfo st;
    bool ttHit;

    assert(pv.size() == 1);
    if (pv[0] == MOVE_NONE) // Not pondering
        return false;

    if (pv[0] == MOVE_NONE)
        return false;

    pos.do_move(pv[0], st);
    TTEntry* tte = TT.probe(pos.key(), ttHit);

    if (ttHit)
    {
        Move m = tte->move(); // Local copy to be SMP safe
        if (MoveList<LEGAL>(pos).contains(m))
            pv.push_back(m);
    }

    pos.undo_move(pv[0]);
    return pv.size() > 1;
}

void Tablebases::rank_root_moves(Position& pos, Search::RootMoves& rootMoves) {

    RootInTB = false;
    UseRule50 = bool(Options["Syzygy50MoveRule"]);
    ProbeDepth = int(Options["SyzygyProbeDepth"]) * ONE_PLY;
    Cardinality = int(Options["SyzygyProbeLimit"]);
    bool dtz_available = true;

    // Tables with fewer pieces than SyzygyProbeLimit are searched with
    // ProbeDepth == DEPTH_ZERO
    if (Cardinality > MaxCardinality)
    {
        Cardinality = MaxCardinality;
        ProbeDepth = DEPTH_ZERO;
    }

    if (Cardinality >= popcount(pos.pieces()) && !pos.can_castle(ANY_CASTLING))
    {
        // Rank moves using DTZ tables
        RootInTB = root_probe(pos, rootMoves);

        if (!RootInTB)
        {
            // DTZ tables are missing; try to rank moves using WDL tables
            dtz_available = false;
            RootInTB = root_probe_wdl(pos, rootMoves);
        }
    }

    if (RootInTB)
    {
        // Sort moves according to TB rank
        std::sort(rootMoves.begin(), rootMoves.end(),
                  [](const RootMove &a, const RootMove &b) { return a.tbRank > b.tbRank; } );

        // Probe during search only if DTZ is not available and we are winning
        if (dtz_available || rootMoves[0].tbScore <= VALUE_DRAW)
            Cardinality = 0;
    }
    else
    {
        // Clean up if root_probe() and root_probe_wdl() have failed
        for (auto& m : rootMoves)
            m.tbRank = 0;
    }
}<|MERGE_RESOLUTION|>--- conflicted
+++ resolved
@@ -65,9 +65,8 @@
   enum NodeType { NonPV, PV };
 
   // Razor and futility margins
-<<<<<<< HEAD
   constexpr int RazorMargin[VARIANT_NB] = {
-  600,
+  661,
 #ifdef ANTI
   2234,
 #endif
@@ -103,7 +102,7 @@
 #endif
   };
   constexpr int FutilityMarginFactor[VARIANT_NB] = {
-  175,
+  168,
 #ifdef ANTI
   611,
 #endif
@@ -139,7 +138,7 @@
 #endif
   };
   constexpr int FutilityMarginParent[VARIANT_NB][2] = {
-  { 256, 200 },
+  { 250, 211 },
 #ifdef ANTI
   { 331, 372 },
 #endif
@@ -175,7 +174,7 @@
 #endif
   };
   constexpr int ProbcutMargin[VARIANT_NB] = {
-  216,
+  191,
 #ifdef ANTI
   216,
 #endif
@@ -211,12 +210,7 @@
 #endif
   };
   Value futility_margin(Variant var, Depth d, bool improving) {
-    return Value((FutilityMarginFactor[var] - 50 * improving) * d / ONE_PLY);
-=======
-  constexpr int RazorMargin = 661;
-  Value futility_margin(Depth d, bool improving) {
-    return Value((168 - 51 * improving) * d / ONE_PLY);
->>>>>>> fcee0ce6
+    return Value((FutilityMarginFactor[var] - 51 * improving) * d / ONE_PLY);
   }
 
   // Reductions lookup table, initialized at startup
@@ -1023,8 +1017,7 @@
         assert(eval - beta >= 0);
 
         // Null move dynamic reduction based on depth and value
-<<<<<<< HEAD
-        Depth R = ((823 + 67 * depth / ONE_PLY) / 256 + std::min(int(eval - beta) / 200, 3)) * ONE_PLY;
+        Depth R = ((835 + 70 * depth / ONE_PLY) / 256 + std::min(int(eval - beta) / 185, 3)) * ONE_PLY;
 #ifdef ANTI
         if (pos.is_anti())
             R = ((823 + 67 * depth / ONE_PLY) / 256 + std::min(int(eval - beta) / 400, 3)) * ONE_PLY;
@@ -1033,9 +1026,6 @@
         if (pos.is_atomic())
             R = ((823 + 67 * depth / ONE_PLY) / 256 + std::min(int(eval - beta) / 400, 3)) * ONE_PLY;
 #endif
-=======
-        Depth R = ((835 + 70 * depth / ONE_PLY) / 256 + std::min(int(eval - beta) / 185, 3)) * ONE_PLY;
->>>>>>> fcee0ce6
 
         ss->currentMove = MOVE_NULL;
         ss->continuationHistory = &thisThread->continuationHistory[NO_PIECE][0];
@@ -1078,11 +1068,7 @@
         &&  depth >= 5 * ONE_PLY
         &&  abs(beta) < VALUE_MATE_IN_MAX_PLY)
     {
-<<<<<<< HEAD
-        Value raisedBeta = std::min(beta + ProbcutMargin[pos.variant()] - 48 * improving, VALUE_INFINITE);
-=======
-        Value raisedBeta = std::min(beta + 191 - 46 * improving, VALUE_INFINITE);
->>>>>>> fcee0ce6
+        Value raisedBeta = std::min(beta + ProbcutMargin[pos.variant()] - 46 * improving, VALUE_INFINITE);
         MovePicker mp(pos, ttMove, raisedBeta - ss->staticEval, &thisThread->captureHistory);
         int probCutCount = 0;
 
@@ -1167,10 +1153,7 @@
           sync_cout << "info depth " << depth / ONE_PLY
                     << " currmove " << UCI::move(move, pos.is_chess960())
                     << " currmovenumber " << moveCount + thisThread->pvIdx << sync_endl;
-<<<<<<< HEAD
-#endif
-=======
->>>>>>> fcee0ce6
+#endif
       if (PvNode)
           (ss+1)->pv = nullptr;
 
@@ -1296,18 +1279,12 @@
                   continue;
 
               // Futility pruning: parent node (~2 Elo)
-<<<<<<< HEAD
 #ifdef LOSERS
               if (pos.is_losers()) {} else
 #endif
-              if (   lmrDepth < 7
+              if (   lmrDepth < 6
                   && !inCheck
                   && ss->staticEval + FutilityMarginParent[pos.variant()][0] + FutilityMarginParent[pos.variant()][1] * lmrDepth <= alpha)
-=======
-              if (   lmrDepth < 6
-                  && !inCheck
-                  && ss->staticEval + 250 + 211 * lmrDepth <= alpha)
->>>>>>> fcee0ce6
                   continue;
 
               // Prune moves with negative SEE (~10 Elo)
