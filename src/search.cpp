/*
  Stockfish, a UCI chess playing engine derived from Glaurung 2.1
  Copyright (C) 2004-2008 Tord Romstad (Glaurung author)
  Copyright (C) 2008-2015 Marco Costalba, Joona Kiiski, Tord Romstad
  Copyright (C) 2015-2019 Marco Costalba, Joona Kiiski, Gary Linscott, Tord Romstad

  Stockfish is free software: you can redistribute it and/or modify
  it under the terms of the GNU General Public License as published by
  the Free Software Foundation, either version 3 of the License, or
  (at your option) any later version.

  Stockfish is distributed in the hope that it will be useful,
  but WITHOUT ANY WARRANTY; without even the implied warranty of
  MERCHANTABILITY or FITNESS FOR A PARTICULAR PURPOSE.  See the
  GNU General Public License for more details.

  You should have received a copy of the GNU General Public License
  along with this program.  If not, see <http://www.gnu.org/licenses/>.
*/

#include <algorithm>
#include <cassert>
#include <cmath>
#include <cstring>   // For std::memset
#include <iostream>
#include <sstream>

#include "evaluate.h"
#include "misc.h"
#include "movegen.h"
#include "movepick.h"
#include "position.h"
#include "search.h"
#include "thread.h"
#include "timeman.h"
#include "tt.h"
#include "uci.h"
#include "syzygy/tbprobe.h"

namespace Search {

  LimitsType Limits;
}

namespace Tablebases {

  int Cardinality;
  bool RootInTB;
  bool UseRule50;
  Depth ProbeDepth;
}

namespace TB = Tablebases;

using std::string;
using Eval::evaluate;
using namespace Search;

namespace {

  // Time threshold for printing upperbound/lowerbound info
  const int PV_MIN_ELAPSED = 2500;

  // Different node types, used as a template parameter
  enum NodeType { NonPV, PV };

  // Razor and futility margins
<<<<<<< HEAD
  constexpr int RazorMargin[VARIANT_NB] = {
  661,
#ifdef ANTI
  2234,
#endif
#ifdef ATOMIC
  600,
#endif
#ifdef CRAZYHOUSE
  600,
#endif
#ifdef EXTINCTION
  600,
#endif
#ifdef GRID
  600,
#endif
#ifdef HORDE
  600,
#endif
#ifdef KOTH
  600,
#endif
#ifdef LOSERS
  2351,
#endif
#ifdef RACE
  600,
#endif
#ifdef THREECHECK
  600,
#endif
#ifdef TWOKINGS
  600,
#endif
  };
  constexpr int FutilityMarginFactor[VARIANT_NB] = {
  198,
#ifdef ANTI
  611,
#endif
#ifdef ATOMIC
  585,
#endif
#ifdef CRAZYHOUSE
  150,
#endif
#ifdef EXTINCTION
  175,
#endif
#ifdef GRID
  206,
#endif
#ifdef HORDE
  176,
#endif
#ifdef KOTH
  217,
#endif
#ifdef LOSERS
  618,
#endif
#ifdef RACE
  361,
#endif
#ifdef THREECHECK
  248,
#endif
#ifdef TWOKINGS
  175,
#endif
  };
  constexpr int FutilityMarginParent[VARIANT_NB][2] = {
  { 250, 211 },
#ifdef ANTI
  { 331, 372 },
#endif
#ifdef ATOMIC
  { 512, 400 },
#endif
#ifdef CRAZYHOUSE
  { 256, 200 },
#endif
#ifdef EXTINCTION
  { 256, 200 },
#endif
#ifdef GRID
  { 278, 168 },
#endif
#ifdef HORDE
  { 261, 162 },
#endif
#ifdef KOTH
  { 418, 305 },
#endif
#ifdef LOSERS
  { 299, 281 },
#endif
#ifdef RACE
  { VALUE_INFINITE, VALUE_INFINITE },
#endif
#ifdef THREECHECK
  { 420, 332 },
#endif
#ifdef TWOKINGS
  { 256, 200 },
#endif
  };
  constexpr int ProbcutMargin[VARIANT_NB] = {
  191,
#ifdef ANTI
  216,
#endif
#ifdef ATOMIC
  200,
#endif
#ifdef CRAZYHOUSE
  200,
#endif
#ifdef EXTINCTION
  400,
#endif
#ifdef GRID
  222,
#endif
#ifdef HORDE
  153,
#endif
#ifdef KOTH
  324,
#endif
#ifdef LOSERS
  200,
#endif
#ifdef RACE
  242,
#endif
#ifdef THREECHECK
  418,
#endif
#ifdef TWOKINGS
  200,
#endif
  };
  Value futility_margin(Variant var, Depth d, bool improving) {
    return Value(FutilityMarginFactor[var] * (d / ONE_PLY - improving));
=======
  constexpr int RazorMargin = 661;
  Value futility_margin(Depth d, bool improving) {
    return Value(198 * (d - improving));
>>>>>>> ca7d4e9a
  }

  // Reductions lookup table, initialized at startup
  int Reductions[MAX_MOVES]; // [depth or moveNumber]

  Depth reduction(bool i, Depth d, int mn) {
    int r = Reductions[d] * Reductions[mn];
    return (r + 520) / 1024 + (!i && r > 999);
  }

  constexpr int futility_move_count(bool improving, int depth) {
    return (5 + depth * depth) * (1 + improving) / 2;
  }

  // History and stats update bonus, based on depth
  int stat_bonus(Depth d) {
    return d > 17 ? -8 : 22 * d * d + 151 * d - 140;
  }

  // Add a small random component to draw evaluations to avoid 3fold-blindness
  Value value_draw(Thread* thisThread) {
    return VALUE_DRAW + Value(2 * (thisThread->nodes & 1) - 1);
  }

  // Skill structure is used to implement strength limit
  struct Skill {
    explicit Skill(int l) : level(l) {}
    bool enabled() const { return level < 20; }
    bool time_to_pick(Depth depth) const { return depth == 1 + level; }
    Move pick_best(size_t multiPV);

    int level;
    Move best = MOVE_NONE;
  };

  // Breadcrumbs are used to mark nodes as being searched by a given thread
  struct Breadcrumb {
    std::atomic<Thread*> thread;
    std::atomic<Key> key;
  };
  std::array<Breadcrumb, 1024> breadcrumbs;

  // ThreadHolding structure keeps track of which thread left breadcrumbs at the given
  // node for potential reductions. A free node will be marked upon entering the moves
  // loop by the constructor, and unmarked upon leaving that loop by the destructor.
  struct ThreadHolding {
    explicit ThreadHolding(Thread* thisThread, Key posKey, int ply) {
       location = ply < 8 ? &breadcrumbs[posKey & (breadcrumbs.size() - 1)] : nullptr;
       otherThread = false;
       owning = false;
       if (location)
       {
          // See if another already marked this location, if not, mark it ourselves
          Thread* tmp = (*location).thread.load(std::memory_order_relaxed);
          if (tmp == nullptr)
          {
              (*location).thread.store(thisThread, std::memory_order_relaxed);
              (*location).key.store(posKey, std::memory_order_relaxed);
              owning = true;
          }
          else if (   tmp != thisThread
                   && (*location).key.load(std::memory_order_relaxed) == posKey)
              otherThread = true;
       }
    }

    ~ThreadHolding() {
       if (owning) // Free the marked location
           (*location).thread.store(nullptr, std::memory_order_relaxed);
    }

    bool marked() { return otherThread; }

    private:
    Breadcrumb* location;
    bool otherThread, owning;
  };

  template <NodeType NT>
  Value search(Position& pos, Stack* ss, Value alpha, Value beta, Depth depth, bool cutNode);

  template <NodeType NT>
  Value qsearch(Position& pos, Stack* ss, Value alpha, Value beta, Depth depth = 0);

  Value value_to_tt(Value v, int ply);
  Value value_from_tt(Value v, int ply);
  void update_pv(Move* pv, Move move, Move* childPv);
  void update_continuation_histories(Stack* ss, Piece pc, Square to, int bonus);
  void update_quiet_stats(const Position& pos, Stack* ss, Move move, Move* quiets, int quietCount, int bonus);
  void update_capture_stats(const Position& pos, Move move, Move* captures, int captureCount, int bonus);

  // perft() is our utility to verify move generation. All the leaf nodes up
  // to the given depth are generated and counted, and the sum is returned.
  template<bool Root>
  uint64_t perft(Position& pos, Depth depth) {

    StateInfo st;
    uint64_t cnt, nodes = 0;
    const bool leaf = (depth == 2);

    for (const auto& m : MoveList<LEGAL>(pos))
    {
        if (Root && depth <= 1)
            cnt = 1, nodes++;
        else
        {
            pos.do_move(m, st);
            cnt = leaf ? MoveList<LEGAL>(pos).size() : perft<false>(pos, depth - 1);
            nodes += cnt;
            pos.undo_move(m);
        }
        if (Root)
            sync_cout << UCI::move(m, pos.is_chess960()) << ": " << cnt << sync_endl;
    }
    return nodes;
  }

} // namespace


/// Search::init() is called at startup to initialize various lookup tables

void Search::init() {

  for (int i = 1; i < MAX_MOVES; ++i)
      Reductions[i] = int((23.4 + std::log(Threads.size()) / 2) * std::log(i));
}


/// Search::clear() resets search state to its initial value

void Search::clear() {

  Threads.main()->wait_for_search_finished();

  Time.availableNodes = 0;
  TT.clear();
  Threads.clear();
  Tablebases::init(CHESS_VARIANT, Options["SyzygyPath"]); // Free mapped files
}


/// MainThread::search() is started when the program receives the UCI 'go'
/// command. It searches from the root position and outputs the "bestmove".

void MainThread::search() {

  if (Limits.perft)
  {
      nodes = perft<true>(rootPos, Limits.perft);
      sync_cout << "\nNodes searched: " << nodes << "\n" << sync_endl;
      return;
  }

  Color us = rootPos.side_to_move();
  Time.init(rootPos.variant(), Limits, us, rootPos.game_ply());
  TT.new_search();

  if (rootMoves.empty())
  {
      rootMoves.emplace_back(MOVE_NONE);
      Value score = rootPos.is_variant_end() ? rootPos.variant_result()
                   : rootPos.checkers() ? rootPos.checkmate_value()
                   : rootPos.stalemate_value();
      sync_cout << "info depth 0 score " << UCI::value(score) << sync_endl;
  }
  else
  {
      for (Thread* th : Threads)
      {
          th->bestMoveChanges = 0;
          if (th != this)
              th->start_searching();
      }

      Thread::search(); // Let's start searching!
  }

  // When we reach the maximum depth, we can arrive here without a raise of
  // Threads.stop. However, if we are pondering or in an infinite search,
  // the UCI protocol states that we shouldn't print the best move before the
  // GUI sends a "stop" or "ponderhit" command. We therefore simply wait here
  // until the GUI sends one of those commands.

  while (!Threads.stop && (ponder || Limits.infinite))
  {} // Busy wait for a stop or a ponder reset

  // Stop the threads if not already stopped (also raise the stop if
  // "ponderhit" just reset Threads.ponder).
  Threads.stop = true;

  // Wait until all threads have finished
  for (Thread* th : Threads)
      if (th != this)
          th->wait_for_search_finished();

  // When playing in 'nodes as time' mode, subtract the searched nodes from
  // the available ones before exiting.
  if (Limits.npmsec)
      Time.availableNodes += Limits.inc[us] - Threads.nodes_searched();

  Thread* bestThread = this;

  // Check if there are threads with a better score than main thread
  if (    Options["MultiPV"] == 1
      && !Limits.depth
      && !(Skill(Options["Skill Level"]).enabled() || Options["UCI_LimitStrength"])
      &&  rootMoves[0].pv[0] != MOVE_NONE)
  {
      std::map<Move, int64_t> votes;
      Value minScore = this->rootMoves[0].score;

      // Find out minimum score
      for (Thread* th: Threads)
          minScore = std::min(minScore, th->rootMoves[0].score);

      // Vote according to score and depth, and select the best thread
      for (Thread* th : Threads)
      {
          votes[th->rootMoves[0].pv[0]] +=
              (th->rootMoves[0].score - minScore + 14) * int(th->completedDepth);

          if (bestThread->rootMoves[0].score >= VALUE_MATE_IN_MAX_PLY)
          {
              // Make sure we pick the shortest mate
              if (th->rootMoves[0].score > bestThread->rootMoves[0].score)
                  bestThread = th;
          }
          else if (   th->rootMoves[0].score >= VALUE_MATE_IN_MAX_PLY
                   || votes[th->rootMoves[0].pv[0]] > votes[bestThread->rootMoves[0].pv[0]])
              bestThread = th;
      }
  }

  previousScore = bestThread->rootMoves[0].score;

#ifdef USELONGESTPV
  if (longestPVThread != this)
      sync_cout << UCI::pv(longestPVThread->rootPos, longestPVThread->completedDepth, -VALUE_INFINITE, VALUE_INFINITE) << sync_endl;
#else
  // Send again PV info if we have a new best thread
  if (bestThread != this)
      sync_cout << UCI::pv(bestThread->rootPos, bestThread->completedDepth, -VALUE_INFINITE, VALUE_INFINITE) << sync_endl;
#endif

  // Best move could be MOVE_NONE when searching on a terminal position
  sync_cout << "bestmove " << UCI::move(bestThread->rootMoves[0].pv[0], rootPos.is_chess960());

  if (bestThread->rootMoves[0].pv.size() > 1 || bestThread->rootMoves[0].extract_ponder_from_tt(rootPos))
      std::cout << " ponder " << UCI::move(bestThread->rootMoves[0].pv[1], rootPos.is_chess960());

  std::cout << sync_endl;
}


/// Thread::search() is the main iterative deepening loop. It calls search()
/// repeatedly with increasing depth until the allocated thinking time has been
/// consumed, the user stops the search, or the maximum search depth is reached.

void Thread::search() {

  // To allow access to (ss-7) up to (ss+2), the stack must be oversized.
  // The former is needed to allow update_continuation_histories(ss-1, ...),
  // which accesses its argument at ss-6, also near the root.
  // The latter is needed for statScores and killer initialization.
  Stack stack[MAX_PLY+10], *ss = stack+7;
  Move  pv[MAX_PLY+1];
  Value bestValue, alpha, beta, delta;
  Move  lastBestMove = MOVE_NONE;
  Depth lastBestMoveDepth = 0;
  MainThread* mainThread = (this == Threads.main() ? Threads.main() : nullptr);
  double timeReduction = 1, totBestMoveChanges = 0;
  Color us = rootPos.side_to_move();

  std::memset(ss-7, 0, 10 * sizeof(Stack));
  for (int i = 7; i > 0; i--)
     (ss-i)->continuationHistory = &this->continuationHistory[NO_PIECE][0]; // Use as sentinel
  ss->pv = pv;

  bestValue = delta = alpha = -VALUE_INFINITE;
  beta = VALUE_INFINITE;

  size_t multiPV = Options["MultiPV"];

  // Pick integer skill levels, but non-deterministically round up or down
  // such that the average integer skill corresponds to the input floating point one.
  // UCI_Elo is converted to a suitable fractional skill level, using anchoring
  // to CCRL Elo (goldfish 1.13 = 2000) and a fit through Ordo derived Elo
  // for match (TC 60+0.6) results spanning a wide range of k values.
  PRNG rng(now());
  double floatLevel = Options["UCI_LimitStrength"] ?
                        clamp(std::pow((Options["UCI_Elo"] - 1346.6) / 143.4, 1 / 0.806), 0.0, 20.0) :
                        double(Options["Skill Level"]);
  int intLevel = int(floatLevel) +
                 ((floatLevel - int(floatLevel)) * 1024 > rng.rand<unsigned>() % 1024  ? 1 : 0);
  Skill skill(intLevel);

  // When playing with strength handicap enable MultiPV search that we will
  // use behind the scenes to retrieve a set of possible moves.
  if (skill.enabled())
      multiPV = std::max(multiPV, (size_t)4);

  multiPV = std::min(multiPV, rootMoves.size());

  int ct = int(Options["Contempt"]) * PawnValueEg / 100; // From centipawns

  // In analysis mode, adjust contempt in accordance with user preference
  if (Limits.infinite || Options["UCI_AnalyseMode"])
      ct =  Options["Analysis Contempt"] == "Off"  ? 0
          : Options["Analysis Contempt"] == "Both" ? ct
          : Options["Analysis Contempt"] == "White" && us == BLACK ? -ct
          : Options["Analysis Contempt"] == "Black" && us == WHITE ? -ct
          : ct;

  // Evaluation score is from the white point of view
  contempt = (us == WHITE ?  make_score(ct, ct / 2)
                          : -make_score(ct, ct / 2));

  // Iterative deepening loop until requested to stop or the target depth is reached
  while (   ++rootDepth < MAX_PLY
         && !Threads.stop
         && !(Limits.depth && mainThread && rootDepth > Limits.depth))
  {
      // Age out PV variability metric
      if (mainThread)
          totBestMoveChanges /= 2;

      // Save the last iteration's scores before first PV line is searched and
      // all the move scores except the (new) PV are set to -VALUE_INFINITE.
      for (RootMove& rm : rootMoves)
          rm.previousScore = rm.score;

      size_t pvFirst = 0;
      pvLast = 0;

      // MultiPV loop. We perform a full root search for each PV line
      for (pvIdx = 0; pvIdx < multiPV && !Threads.stop; ++pvIdx)
      {
          if (pvIdx == pvLast)
          {
              pvFirst = pvLast;
              for (pvLast++; pvLast < rootMoves.size(); pvLast++)
                  if (rootMoves[pvLast].tbRank != rootMoves[pvFirst].tbRank)
                      break;
          }

          // Reset UCI info selDepth for each depth and each PV line
          selDepth = 0;

          // Reset aspiration window starting size
          if (rootDepth >= 4)
          {
              Value previousScore = rootMoves[pvIdx].previousScore;
              delta = Value(23);
              alpha = std::max(previousScore - delta,-VALUE_INFINITE);
              beta  = std::min(previousScore + delta, VALUE_INFINITE);

              // Adjust contempt based on root move's previousScore (dynamic contempt)
              int dct = ct + 86 * previousScore / (abs(previousScore) + 176);

              contempt = (us == WHITE ?  make_score(dct, dct / 2)
                                      : -make_score(dct, dct / 2));
          }

          // Start with a small aspiration window and, in the case of a fail
          // high/low, re-search with a bigger window until we don't fail
          // high/low anymore.
          int failedHighCnt = 0;
          while (true)
          {
              Depth adjustedDepth = std::max(1, rootDepth - failedHighCnt);
              bestValue = ::search<PV>(rootPos, ss, alpha, beta, adjustedDepth, false);

              // Bring the best move to the front. It is critical that sorting
              // is done with a stable algorithm because all the values but the
              // first and eventually the new best one are set to -VALUE_INFINITE
              // and we want to keep the same order for all the moves except the
              // new PV that goes to the front. Note that in case of MultiPV
              // search the already searched PV lines are preserved.
              std::stable_sort(rootMoves.begin() + pvIdx, rootMoves.begin() + pvLast);

              // If search has been stopped, we break immediately. Sorting is
              // safe because RootMoves is still valid, although it refers to
              // the previous iteration.
              if (Threads.stop)
                  break;

              // When failing high/low give some update (without cluttering
              // the UI) before a re-search.
              if (   mainThread
                  && multiPV == 1
                  && (bestValue <= alpha || bestValue >= beta)
                  && Time.elapsed() > PV_MIN_ELAPSED)
                  sync_cout << UCI::pv(rootPos, rootDepth, alpha, beta) << sync_endl;

              // In case of failing low/high increase aspiration window and
              // re-search, otherwise exit the loop.
              if (bestValue <= alpha)
              {
                  beta = (alpha + beta) / 2;
                  alpha = std::max(bestValue - delta, -VALUE_INFINITE);

                  failedHighCnt = 0;
                  if (mainThread)
                      mainThread->stopOnPonderhit = false;
              }
              else if (bestValue >= beta)
              {
                  beta = std::min(bestValue + delta, VALUE_INFINITE);
                  ++failedHighCnt;
              }
              else
              {
                  ++rootMoves[pvIdx].bestMoveCount;
                  break;
              }

              delta += delta / 4 + 5;

              assert(alpha >= -VALUE_INFINITE && beta <= VALUE_INFINITE);
          }

          // Sort the PV lines searched so far and update the GUI
          std::stable_sort(rootMoves.begin() + pvFirst, rootMoves.begin() + pvIdx + 1);

          if (    mainThread
              && (Threads.stop || pvIdx + 1 == multiPV || Time.elapsed() > PV_MIN_ELAPSED))
              sync_cout << UCI::pv(rootPos, rootDepth, alpha, beta) << sync_endl;
      }

      if (!Threads.stop)
          completedDepth = rootDepth;

      if (rootMoves[0].pv[0] != lastBestMove) {
         lastBestMove = rootMoves[0].pv[0];
         lastBestMoveDepth = rootDepth;
      }

      // Have we found a "mate in x"?
      if (   Limits.mate
          && bestValue >= VALUE_MATE_IN_MAX_PLY
          && VALUE_MATE - bestValue <= 2 * Limits.mate)
          Threads.stop = true;

      if (!mainThread)
          continue;

      // If skill level is enabled and time is up, pick a sub-optimal best move
      if (skill.enabled() && skill.time_to_pick(rootDepth))
          skill.pick_best(multiPV);

      // Do we have time for the next iteration? Can we stop searching now?
      if (    Limits.use_time_management()
          && !Threads.stop
          && !mainThread->stopOnPonderhit)
      {
          double fallingEval = (354 + 10 * (mainThread->previousScore - bestValue)) / 692.0;
          fallingEval = clamp(fallingEval, 0.5, 1.5);

          // If the bestMove is stable over several iterations, reduce time accordingly
          timeReduction = lastBestMoveDepth + 9 < completedDepth ? 1.97 : 0.98;
          double reduction = (1.36 + mainThread->previousTimeReduction) / (2.29 * timeReduction);

          // Use part of the gained time from a previous stable move for the current move
          for (Thread* th : Threads)
          {
              totBestMoveChanges += th->bestMoveChanges;
              th->bestMoveChanges = 0;
          }
          double bestMoveInstability = 1 + totBestMoveChanges / Threads.size();

          // Stop the search if we have only one legal move, or if available time elapsed
          if (   rootMoves.size() == 1
              || Time.elapsed() > Time.optimum() * fallingEval * reduction * bestMoveInstability)
          {
              // If we are allowed to ponder do not stop the search now but
              // keep pondering until the GUI sends "ponderhit" or "stop".
              if (mainThread->ponder)
                  mainThread->stopOnPonderhit = true;
              else
                  Threads.stop = true;
          }
      }
  }

  if (!mainThread)
      return;

  mainThread->previousTimeReduction = timeReduction;

  // If skill level is enabled, swap best PV line with the sub-optimal one
  if (skill.enabled())
      std::swap(rootMoves[0], *std::find(rootMoves.begin(), rootMoves.end(),
                skill.best ? skill.best : skill.pick_best(multiPV)));
}


namespace {

  // search<>() is the main search function for both PV and non-PV nodes

  template <NodeType NT>
  Value search(Position& pos, Stack* ss, Value alpha, Value beta, Depth depth, bool cutNode) {

    constexpr bool PvNode = NT == PV;
    const bool rootNode = PvNode && ss->ply == 0;

    // Check if we have an upcoming move which draws by repetition, or
    // if the opponent had an alternative move earlier to this position.
    if (   pos.rule50_count() >= 3
        && alpha < VALUE_DRAW
        && !rootNode
        && pos.has_game_cycle(ss->ply))
    {
        alpha = value_draw(pos.this_thread());
        if (alpha >= beta)
            return alpha;
    }

    // Dive into quiescence search when the depth reaches zero
    if (depth <= 0)
        return qsearch<NT>(pos, ss, alpha, beta);

    assert(-VALUE_INFINITE <= alpha && alpha < beta && beta <= VALUE_INFINITE);
    assert(PvNode || (alpha == beta - 1));
    assert(0 < depth && depth < MAX_PLY);
    assert(!(PvNode && cutNode));

    Move pv[MAX_PLY+1], capturesSearched[32], quietsSearched[64];
    StateInfo st;
    TTEntry* tte;
    Key posKey;
    Move ttMove, move, excludedMove, bestMove;
    Depth extension, newDepth;
    Value bestValue, value, ttValue, eval, maxValue;
    bool ttHit, ttPv, inCheck, givesCheck, improving, doLMR;
    bool captureOrPromotion, doFullDepthSearch, moveCountPruning, ttCapture;
    Piece movedPiece;
    int moveCount, captureCount, quietCount, singularLMR;

    // Step 1. Initialize node
    Thread* thisThread = pos.this_thread();
    inCheck = pos.checkers();
    Color us = pos.side_to_move();
    moveCount = captureCount = quietCount = singularLMR = ss->moveCount = 0;
    bestValue = -VALUE_INFINITE;
    maxValue = VALUE_INFINITE;

    // Check for the available remaining time
    if (thisThread == Threads.main())
        static_cast<MainThread*>(thisThread)->check_time();

    // Used to send selDepth info to GUI (selDepth counts from 1, ply from 0)
    if (PvNode && thisThread->selDepth < ss->ply + 1)
        thisThread->selDepth = ss->ply + 1;

    if (!rootNode)
    {
        if (pos.is_variant_end())
            return pos.variant_result(ss->ply, VALUE_DRAW);

        // Step 2. Check for aborted search and immediate draw
        if (   Threads.stop.load(std::memory_order_relaxed)
            || pos.is_draw(ss->ply)
            || ss->ply >= MAX_PLY)
            return (ss->ply >= MAX_PLY && !inCheck) ? evaluate(pos)
                                                    : value_draw(pos.this_thread());

        // Step 3. Mate distance pruning. Even if we mate at the next move our score
        // would be at best mate_in(ss->ply+1), but if alpha is already bigger because
        // a shorter mate was found upward in the tree then there is no need to search
        // because we will never beat the current alpha. Same logic but with reversed
        // signs applies also in the opposite condition of being mated instead of giving
        // mate. In this case return a fail-high score.
        alpha = std::max(mated_in(ss->ply), alpha);
        beta = std::min(mate_in(ss->ply+1), beta);
        if (alpha >= beta)
            return alpha;
    }

    assert(0 <= ss->ply && ss->ply < MAX_PLY);

    (ss+1)->ply = ss->ply + 1;
    (ss+1)->excludedMove = bestMove = MOVE_NONE;
    (ss+2)->killers[0] = (ss+2)->killers[1] = MOVE_NONE;
    Square prevSq = to_sq((ss-1)->currentMove);

    // Initialize statScore to zero for the grandchildren of the current position.
    // So statScore is shared between all grandchildren and only the first grandchild
    // starts with statScore = 0. Later grandchildren start with the last calculated
    // statScore of the previous grandchild. This influences the reduction rules in
    // LMR which are based on the statScore of parent position.
    if (rootNode)
        (ss+4)->statScore = 0;
    else
        (ss+2)->statScore = 0;

    // Step 4. Transposition table lookup. We don't want the score of a partial
    // search to overwrite a previous full search TT value, so we use a different
    // position key in case of an excluded move.
    excludedMove = ss->excludedMove;
    posKey = pos.key() ^ Key(excludedMove << 16); // Isn't a very good hash
    tte = TT.probe(posKey, ttHit);
    ttValue = ttHit ? value_from_tt(tte->value(), ss->ply) : VALUE_NONE;
    ttMove =  rootNode ? thisThread->rootMoves[thisThread->pvIdx].pv[0]
            : ttHit    ? tte->move() : MOVE_NONE;
    ttPv = PvNode || (ttHit && tte->is_pv());

    // At non-PV nodes we check for an early TT cutoff
    if (  !PvNode
        && ttHit
        && tte->depth() >= depth
        && ttValue != VALUE_NONE // Possible in case of TT access race
        && (ttValue >= beta ? (tte->bound() & BOUND_LOWER)
                            : (tte->bound() & BOUND_UPPER)))
    {
        // If ttMove is quiet, update move sorting heuristics on TT hit
        if (ttMove)
        {
            if (ttValue >= beta)
            {
                if (!pos.capture_or_promotion(ttMove))
                    update_quiet_stats(pos, ss, ttMove, nullptr, 0, stat_bonus(depth));

                // Extra penalty for early quiet moves of the previous ply
                if ((ss-1)->moveCount <= 2 && !pos.captured_piece())
                    update_continuation_histories(ss-1, pos.piece_on(prevSq), prevSq, -stat_bonus(depth + 1));
            }
            // Penalty for a quiet ttMove that fails low
            else if (!pos.capture_or_promotion(ttMove))
            {
                int penalty = -stat_bonus(depth);
                thisThread->mainHistory[us][from_to(ttMove)] << penalty;
                update_continuation_histories(ss, pos.moved_piece(ttMove), to_sq(ttMove), penalty);
            }
        }
        return ttValue;
    }

    // Step 5. Tablebases probe
#ifdef EXTINCTION
    if (pos.is_extinction()) {} else
#endif
#ifdef GRID
    if (pos.is_grid()) {} else
#endif
#ifdef KOTH
    if (pos.is_koth()) {} else
#endif
#ifdef LOSERS
    if (pos.is_losers()) {} else
#endif
#ifdef RACE
    if (pos.is_race()) {} else
#endif
#ifdef THREECHECK
    if (pos.is_three_check()) {} else
#endif
#ifdef HORDE
    if (pos.is_horde()) {} else
#endif
    if (!rootNode && TB::Cardinality)
    {
        int piecesCount = pos.count<ALL_PIECES>();

        if (    piecesCount <= TB::Cardinality
            && (piecesCount <  TB::Cardinality || depth >= TB::ProbeDepth)
            &&  pos.rule50_count() == 0
            && !pos.can_castle(ANY_CASTLING))
        {
            TB::ProbeState err;
            TB::WDLScore wdl = Tablebases::probe_wdl(pos, &err);

            // Force check of time on the next occasion
            if (thisThread == Threads.main())
                static_cast<MainThread*>(thisThread)->callsCnt = 0;

            if (err != TB::ProbeState::FAIL)
            {
                thisThread->tbHits.fetch_add(1, std::memory_order_relaxed);

                int drawScore = TB::UseRule50 ? 1 : 0;

                value =  wdl < -drawScore ? -VALUE_MATE + MAX_PLY + ss->ply + 1
                       : wdl >  drawScore ?  VALUE_MATE - MAX_PLY - ss->ply - 1
                                          :  VALUE_DRAW + 2 * wdl * drawScore;

                Bound b =  wdl < -drawScore ? BOUND_UPPER
                         : wdl >  drawScore ? BOUND_LOWER : BOUND_EXACT;

                if (    b == BOUND_EXACT
                    || (b == BOUND_LOWER ? value >= beta : value <= alpha))
                {
                    tte->save(posKey, value_to_tt(value, ss->ply), ttPv, b,
                              std::min(MAX_PLY - 1, depth + 6),
                              MOVE_NONE, VALUE_NONE);

                    return value;
                }

                if (PvNode)
                {
                    if (b == BOUND_LOWER)
                        bestValue = value, alpha = std::max(alpha, bestValue);
                    else
                        maxValue = value;
                }
            }
        }
    }

    // Step 6. Static evaluation of the position
    if (inCheck)
    {
        ss->staticEval = eval = VALUE_NONE;
        improving = false;
        goto moves_loop;  // Skip early pruning when in check
    }
    else if (ttHit)
    {
        // Never assume anything about values stored in TT
        ss->staticEval = eval = tte->eval();
        if (eval == VALUE_NONE)
            ss->staticEval = eval = evaluate(pos);

        if (eval == VALUE_DRAW)
            eval = value_draw(thisThread);

        // Can ttValue be used as a better position evaluation?
        if (    ttValue != VALUE_NONE
            && (tte->bound() & (ttValue > eval ? BOUND_LOWER : BOUND_UPPER)))
            eval = ttValue;
    }
    else
    {
        if ((ss-1)->currentMove != MOVE_NULL)
        {
            int bonus = -(ss-1)->statScore / 512;

            ss->staticEval = eval = evaluate(pos) + bonus;
        }
        else
            ss->staticEval = eval = -(ss-1)->staticEval + 2 * Eval::Tempo[pos.variant()];

        tte->save(posKey, VALUE_NONE, ttPv, BOUND_NONE, DEPTH_NONE, MOVE_NONE, eval);
    }

#ifdef ANTI
    if (pos.is_anti() && pos.can_capture())
    {
        improving =   ss->staticEval >= (ss-2)->staticEval
                   || (ss-2)->staticEval == VALUE_NONE;
        goto moves_loop;
    }
#endif
#ifdef LOSERS
    if (pos.is_losers() && pos.can_capture_losers())
    {
        improving =   ss->staticEval >= (ss-2)->staticEval
                   || (ss-2)->staticEval == VALUE_NONE;
        goto moves_loop;
    }
#endif
#ifdef RACE
    if (pos.is_race() && (pos.pieces(KING) & (Rank7BB | Rank8BB)))
    {
        improving =   ss->staticEval >= (ss-2)->staticEval
                   || (ss-2)->staticEval == VALUE_NONE;
        goto moves_loop;
    }
#endif

    // Step 7. Razoring (~2 Elo)
    if (   !rootNode // The required rootNode PV handling is not available in qsearch
<<<<<<< HEAD
        &&  depth < 2 * ONE_PLY
        &&  eval <= alpha - RazorMargin[pos.variant()])
=======
        &&  depth < 2
        &&  eval <= alpha - RazorMargin)
>>>>>>> ca7d4e9a
        return qsearch<NT>(pos, ss, alpha, beta);

    improving =   ss->staticEval >= (ss-2)->staticEval
               || (ss-2)->staticEval == VALUE_NONE;

    // Step 8. Futility pruning: child node (~30 Elo)
#ifdef EXTINCTION
    if (pos.is_extinction()) {} else
#endif
    if (   !PvNode
<<<<<<< HEAD
        &&  depth < 7 * ONE_PLY
        &&  eval - futility_margin(pos.variant(), depth, improving) >= beta
=======
        &&  depth < 7
        &&  eval - futility_margin(depth, improving) >= beta
>>>>>>> ca7d4e9a
        &&  eval < VALUE_KNOWN_WIN) // Do not return unproven wins
        return eval;

    // Step 9. Null move search with verification search (~40 Elo)
#ifdef GRID
    if (pos.is_grid()) {} else
#endif
#ifdef HORDE
    if (pos.is_horde()) {} else
#endif
    if (   !PvNode
        && (ss-1)->currentMove != MOVE_NULL
        && (ss-1)->statScore < 22661
        &&  eval >= beta
        &&  eval >= ss->staticEval
        &&  ss->staticEval >= beta - 33 * depth + 299 - improving * 30
        && !excludedMove
        &&  pos.non_pawn_material(us)
        && (ss->ply >= thisThread->nmpMinPly || us != thisThread->nmpColor))
    {
        assert(eval - beta >= 0);

        // Null move dynamic reduction based on depth and value
<<<<<<< HEAD
        Depth R = ((835 + 70 * depth / ONE_PLY) / 256 + std::min(int(eval - beta) / 185, 3)) * ONE_PLY;
#ifdef ANTI
        if (pos.is_anti())
            R = ((823 + 67 * depth / ONE_PLY) / 256 + std::min(int(eval - beta) / 400, 3)) * ONE_PLY;
#endif
#ifdef ATOMIC
        if (pos.is_atomic())
            R = ((823 + 67 * depth / ONE_PLY) / 256 + std::min(int(eval - beta) / 400, 3)) * ONE_PLY;
#endif
=======
        Depth R = (835 + 70 * depth) / 256 + std::min(int(eval - beta) / 185, 3);
>>>>>>> ca7d4e9a

        ss->currentMove = MOVE_NULL;
        ss->continuationHistory = &thisThread->continuationHistory[NO_PIECE][0];

        pos.do_null_move(st);

        Value nullValue = -search<NonPV>(pos, ss+1, -beta, -beta+1, depth-R, !cutNode);

        pos.undo_null_move();

        if (nullValue >= beta)
        {
            // Do not return unproven mate scores
            if (nullValue >= VALUE_MATE_IN_MAX_PLY)
                nullValue = beta;

            if (thisThread->nmpMinPly || (abs(beta) < VALUE_KNOWN_WIN && depth < 13))
                return nullValue;

            assert(!thisThread->nmpMinPly); // Recursive verification is not allowed

            // Do verification search at high depths, with null move pruning disabled
            // for us, until ply exceeds nmpMinPly.
            thisThread->nmpMinPly = ss->ply + 3 * (depth-R) / 4;
            thisThread->nmpColor = us;

            Value v = search<NonPV>(pos, ss, beta-1, beta, depth-R, false);

            thisThread->nmpMinPly = 0;

            if (v >= beta)
                return nullValue;
        }
    }

    // Step 10. ProbCut (~10 Elo)
    // If we have a good enough capture and a reduced search returns a value
    // much above beta, we can (almost) safely prune the previous move.
    if (   !PvNode
        &&  depth >= 5
        &&  abs(beta) < VALUE_MATE_IN_MAX_PLY)
    {
        Value raisedBeta = std::min(beta + ProbcutMargin[pos.variant()] - 46 * improving, VALUE_INFINITE);
        MovePicker mp(pos, ttMove, raisedBeta - ss->staticEval, &thisThread->captureHistory);
        int probCutCount = 0;

        while (  (move = mp.next_move()) != MOVE_NONE
               && probCutCount < 2 + 2 * cutNode)
            if (move != excludedMove && pos.legal(move))
            {
                probCutCount++;

                ss->currentMove = move;
                ss->continuationHistory = &thisThread->continuationHistory[pos.moved_piece(move)][to_sq(move)];

                assert(depth >= 5);

                pos.do_move(move, st);

                // Perform a preliminary qsearch to verify that the move holds
                value = -qsearch<NonPV>(pos, ss+1, -raisedBeta, -raisedBeta+1);

                // If the qsearch held, perform the regular search
                if (value >= raisedBeta)
                    value = -search<NonPV>(pos, ss+1, -raisedBeta, -raisedBeta+1, depth - 4, !cutNode);

                pos.undo_move(move);

                if (value >= raisedBeta)
                    return value;
            }
    }

    // Step 11. Internal iterative deepening (~2 Elo)
    if (depth >= 7 && !ttMove)
    {
        search<NT>(pos, ss, alpha, beta, depth - 7, cutNode);

        tte = TT.probe(posKey, ttHit);
        ttValue = ttHit ? value_from_tt(tte->value(), ss->ply) : VALUE_NONE;
        ttMove = ttHit ? tte->move() : MOVE_NONE;
    }

moves_loop: // When in check, search starts from here

    const PieceToHistory* contHist[] = { (ss-1)->continuationHistory, (ss-2)->continuationHistory,
                                          nullptr, (ss-4)->continuationHistory,
                                          nullptr, (ss-6)->continuationHistory };

    Move countermove = thisThread->counterMoves[pos.piece_on(prevSq)][prevSq];

    MovePicker mp(pos, ttMove, depth, &thisThread->mainHistory,
                                      &thisThread->captureHistory,
                                      contHist,
                                      countermove,
                                      ss->killers);

    value = bestValue; // Workaround a bogus 'uninitialized' warning under gcc
    moveCountPruning = false;
    ttCapture = ttMove && pos.capture_or_promotion(ttMove);

    // Mark this node as being searched
    ThreadHolding th(thisThread, posKey, ss->ply);

    // Step 12. Loop through all pseudo-legal moves until no moves remain
    // or a beta cutoff occurs.
    while ((move = mp.next_move(moveCountPruning)) != MOVE_NONE)
    {
      assert(is_ok(move));

      if (move == excludedMove)
          continue;

      // At root obey the "searchmoves" option and skip moves not listed in Root
      // Move List. As a consequence any illegal move is also skipped. In MultiPV
      // mode we also skip PV moves which have been already searched and those
      // of lower "TB rank" if we are in a TB root position.
      if (rootNode && !std::count(thisThread->rootMoves.begin() + thisThread->pvIdx,
                                  thisThread->rootMoves.begin() + thisThread->pvLast, move))
          continue;

      ss->moveCount = ++moveCount;
<<<<<<< HEAD
#ifdef PRINTCURRMOVE
      if (rootNode && thisThread == Threads.main() && Time.elapsed() > PV_MIN_ELAPSED)
          sync_cout << "info depth " << depth / ONE_PLY
=======

      if (rootNode && thisThread == Threads.main() && Time.elapsed() > 3000)
          sync_cout << "info depth " << depth
>>>>>>> ca7d4e9a
                    << " currmove " << UCI::move(move, pos.is_chess960())
                    << " currmovenumber " << moveCount + thisThread->pvIdx << sync_endl;
#endif
      if (PvNode)
          (ss+1)->pv = nullptr;

      extension = 0;
      captureOrPromotion = pos.capture_or_promotion(move);
      movedPiece = pos.moved_piece(move);
      givesCheck = pos.gives_check(move);

      // Step 13. Extensions (~70 Elo)

      // Singular extension search (~60 Elo). If all moves but one fail low on a
      // search of (alpha-s, beta-s), and just one fails high on (alpha, beta),
      // then that move is singular and should be extended. To verify this we do
      // a reduced search on all the other moves but the ttMove and if the
      // result is lower than ttValue minus a margin then we will extend the ttMove.
      if (    depth >= 6
          &&  move == ttMove
          && !rootNode
          && !excludedMove // Avoid recursive singular search
       /* &&  ttValue != VALUE_NONE Already implicit in the next condition */
          &&  abs(ttValue) < VALUE_KNOWN_WIN
          && (tte->bound() & BOUND_LOWER)
          &&  tte->depth() >= depth - 3
          &&  pos.legal(move))
      {
          Value singularBeta = ttValue - 2 * depth;
          Depth halfDepth = depth / 2;
          ss->excludedMove = move;
          value = search<NonPV>(pos, ss, singularBeta - 1, singularBeta, halfDepth, cutNode);
          ss->excludedMove = MOVE_NONE;

          if (value < singularBeta)
          {
              extension = 1;
              singularLMR++;

              if (value < singularBeta - std::min(4 * depth, 36))
                  singularLMR++;
          }

          // Multi-cut pruning
          // Our ttMove is assumed to fail high, and now we failed high also on a reduced
          // search without the ttMove. So we assume this expected Cut-node is not singular,
          // that multiple moves fail high, and we can prune the whole subtree by returning
          // a soft bound.
          else if (   eval >= beta
                   && singularBeta >= beta)
              return singularBeta;
      }

      // Check extension (~2 Elo)
#ifdef CRAZYHOUSE
      else if (type_of(move) == DROP)
      {
          if (givesCheck && pos.see_ge(move))
              extension = ONE_PLY;
      }
#endif
      else if (    givesCheck
               && (pos.is_discovery_check_on_king(~us, move) || pos.see_ge(move)))
<<<<<<< HEAD
          extension = ONE_PLY;
#ifdef ANTI
      else if (    pos.is_anti() // Capture extension (all moves are captures)
               && !moveCountPruning
               &&  pos.capture_count(move) == 1)
          extension = ONE_PLY;
#endif
=======
          extension = 1;
>>>>>>> ca7d4e9a

      // Shuffle extension
      else if (   PvNode
               && pos.rule50_count() > 18
               && depth < 3
               && ++thisThread->shuffleExts < thisThread->nodes.load(std::memory_order_relaxed) / 4)  // To avoid too many extensions
          extension = 1;

      // Passed pawn extension
      else if (   move == ss->killers[0]
               && pos.advanced_pawn_push(move)
               && pos.pawn_passed(us, to_sq(move)))
          extension = 1;

      // Castling extension
      if (type_of(move) == CASTLING)
          extension = 1;

      // Calculate new depth for this move
      newDepth = depth - 1 + extension;

      // Step 14. Pruning at shallow depth (~170 Elo)
      if (  !rootNode
#ifdef HORDE
          && (pos.is_horde() || pos.non_pawn_material(us))
#else
          && pos.non_pawn_material(us)
#endif
          && bestValue > VALUE_MATED_IN_MAX_PLY)
      {
          // Skip quiet moves if movecount exceeds our FutilityMoveCount threshold
          moveCountPruning = moveCount >= futility_move_count(improving, depth);

          if (   !captureOrPromotion
              && !givesCheck
#ifdef ANTI
              && (!pos.is_anti() || !(pos.attackers_to(to_sq(move)) & pos.pieces(~pos.side_to_move())))
#endif
#ifdef LOSERS
              && (!pos.is_losers() || !(pos.attackers_to(to_sq(move)) & pos.pieces(~pos.side_to_move())))
#endif
              && (!pos.advanced_pawn_push(move) || pos.non_pawn_material(~us) > BishopValueMg))
          {
              // Move count based pruning
              if (moveCountPruning)
                  continue;

              // Reduced depth of the next LMR search
              int lmrDepth = std::max(newDepth - reduction(improving, depth, moveCount), 0);

              // Countermoves based pruning (~20 Elo)
              if (   lmrDepth < 4 + ((ss-1)->statScore > 0 || (ss-1)->moveCount == 1)
                  && (*contHist[0])[movedPiece][to_sq(move)] < CounterMovePruneThreshold
                  && (*contHist[1])[movedPiece][to_sq(move)] < CounterMovePruneThreshold)
                  continue;

              // Futility pruning: parent node (~2 Elo)
#ifdef LOSERS
              if (pos.is_losers()) {} else
#endif
              if (   lmrDepth < 6
                  && !inCheck
                  && ss->staticEval + FutilityMarginParent[pos.variant()][0] + FutilityMarginParent[pos.variant()][1] * lmrDepth <= alpha)
                  continue;

              // Prune moves with negative SEE (~10 Elo)
#ifdef ANTI
              if (pos.is_anti()) {} else
#endif
              if (!pos.see_ge(move, Value(-(31 - std::min(lmrDepth, 18)) * lmrDepth * lmrDepth)))
                  continue;
          }
          else if (  !(givesCheck && extension)
                   && !pos.see_ge(move, Value(-199) * depth)) // (~20 Elo)
                  continue;
      }

      // Speculative prefetch as early as possible
      prefetch(TT.first_entry(pos.key_after(move)));

      // Check for legality just before making the move
      if (!rootNode && !pos.legal(move))
      {
          ss->moveCount = --moveCount;
          continue;
      }

      // Update the current move (this must be done after singular extension search)
      ss->currentMove = move;
      ss->continuationHistory = &thisThread->continuationHistory[movedPiece][to_sq(move)];

      // Step 15. Make the move
      pos.do_move(move, st, givesCheck);

      // Step 16. Reduced depth search (LMR). If the move fails high it will be
      // re-searched at full depth.
      if (    depth >= 3
          &&  moveCount > 1 + 2 * rootNode
          && (!rootNode || thisThread->best_move_count(move) == 0)
          && (  !captureOrPromotion
              || moveCountPruning
              || ss->staticEval + PieceValue[pos.variant()][EG][pos.captured_piece()] <= alpha
              || cutNode))
      {
          Depth r = reduction(improving, depth, moveCount);

          // Reduction if other threads are searching this position.
          if (th.marked())
              r++;

          // Decrease reduction if position is or has been on the PV
          if (ttPv)
              r -= 2;

          // Decrease reduction if opponent's move count is high (~10 Elo)
#ifdef ANTI
          if (pos.is_anti() && pos.can_capture())
              r -= r ? ONE_PLY : DEPTH_ZERO;
          else
#endif
          if ((ss-1)->moveCount > 15)
              r--;

          // Decrease reduction if ttMove has been singularly extended
          r -= singularLMR;

          if (!captureOrPromotion)
          {
              // Increase reduction if ttMove is a capture (~0 Elo)
              if (ttCapture)
                  r++;

              // Increase reduction for cut nodes (~5 Elo)
              if (cutNode)
                  r += 2;

              // Decrease reduction for moves that escape a capture. Filter out
              // castling moves, because they are coded as "king captures rook" and
              // hence break make_move(). (~5 Elo)
              else if (    type_of(move) == NORMAL
                       && !pos.see_ge(reverse_move(move)))
                  r -= 2;

              ss->statScore =  thisThread->mainHistory[us][from_to(move)]
                             + (*contHist[0])[movedPiece][to_sq(move)]
                             + (*contHist[1])[movedPiece][to_sq(move)]
                             + (*contHist[3])[movedPiece][to_sq(move)]
                             - 4729;

              // Reset statScore to zero if negative and most stats shows >= 0
              if (    ss->statScore < 0
                  && (*contHist[0])[movedPiece][to_sq(move)] >= 0
                  && (*contHist[1])[movedPiece][to_sq(move)] >= 0
                  && thisThread->mainHistory[us][from_to(move)] >= 0)
                  ss->statScore = 0;

              // Decrease/increase reduction by comparing opponent's stat score (~10 Elo)
              if (ss->statScore >= -99 && (ss-1)->statScore < -116)
                  r--;

              else if ((ss-1)->statScore >= -117 && ss->statScore < -144)
                  r++;

              // Decrease/increase reduction for moves with a good/bad history (~30 Elo)
              r -= ss->statScore / 16384;
          }

          Depth d = clamp(newDepth - r, 1, newDepth);

          value = -search<NonPV>(pos, ss+1, -(alpha+1), -alpha, d, true);

          doFullDepthSearch = (value > alpha && d != newDepth), doLMR = true;
      }
      else
          doFullDepthSearch = !PvNode || moveCount > 1, doLMR = false;

      // Step 17. Full depth search when LMR is skipped or fails high
      if (doFullDepthSearch)
      {
          value = -search<NonPV>(pos, ss+1, -(alpha+1), -alpha, newDepth, !cutNode);

          if (doLMR && !captureOrPromotion)
          {
              int bonus = value > alpha ?  stat_bonus(newDepth)
                                        : -stat_bonus(newDepth);

              if (move == ss->killers[0])
                  bonus += bonus / 4;

              update_continuation_histories(ss, movedPiece, to_sq(move), bonus);
          }
      }

      // For PV nodes only, do a full PV search on the first move or after a fail
      // high (in the latter case search only if value < beta), otherwise let the
      // parent node fail low with value <= alpha and try another move.
      if (PvNode && (moveCount == 1 || (value > alpha && (rootNode || value < beta))))
      {
          (ss+1)->pv = pv;
          (ss+1)->pv[0] = MOVE_NONE;

          value = -search<PV>(pos, ss+1, -beta, -alpha, newDepth, false);
      }

      // Step 18. Undo move
      pos.undo_move(move);

      assert(value > -VALUE_INFINITE && value < VALUE_INFINITE);

      // Step 19. Check for a new best move
      // Finished searching the move. If a stop occurred, the return value of
      // the search cannot be trusted, and we return immediately without
      // updating best move, PV and TT.
      if (Threads.stop.load(std::memory_order_relaxed))
          return VALUE_ZERO;

      if (rootNode)
      {
          RootMove& rm = *std::find(thisThread->rootMoves.begin(),
                                    thisThread->rootMoves.end(), move);

          // PV move or new best move?
          if (moveCount == 1 || value > alpha)
          {
              rm.score = value;
              rm.selDepth = thisThread->selDepth;
              rm.pv.resize(1);

              assert((ss+1)->pv);

              for (Move* m = (ss+1)->pv; *m != MOVE_NONE; ++m)
                  rm.pv.push_back(*m);

              // We record how often the best move has been changed in each
              // iteration. This information is used for time management: When
              // the best move changes frequently, we allocate some more time.
              if (moveCount > 1)
                  ++thisThread->bestMoveChanges;
          }
          else
              // All other moves but the PV are set to the lowest value: this
              // is not a problem when sorting because the sort is stable and the
              // move position in the list is preserved - just the PV is pushed up.
              rm.score = -VALUE_INFINITE;
      }

      if (value > bestValue)
      {
          bestValue = value;

          if (value > alpha)
          {
              bestMove = move;

              if (PvNode && !rootNode) // Update pv even in fail-high case
                  update_pv(ss->pv, move, (ss+1)->pv);

              if (PvNode && value < beta) // Update alpha! Always alpha < beta
                  alpha = value;
              else
              {
                  assert(value >= beta); // Fail high
                  ss->statScore = 0;
                  break;
              }
          }
      }

      if (move != bestMove)
      {
          if (captureOrPromotion && captureCount < 32)
              capturesSearched[captureCount++] = move;

          else if (!captureOrPromotion && quietCount < 64)
              quietsSearched[quietCount++] = move;
      }
    }

    // The following condition would detect a stop only after move loop has been
    // completed. But in this case bestValue is valid because we have fully
    // searched our subtree, and we can anyhow save the result in TT.
    /*
       if (Threads.stop)
        return VALUE_DRAW;
    */

    // Step 20. Check for mate and stalemate
    // All legal moves have been searched and if there are no legal moves, it
    // must be a mate or a stalemate. If we are in a singular extension search then
    // return a fail low score.

    assert(moveCount || !inCheck || excludedMove || !MoveList<LEGAL>(pos).size());

    if (!moveCount)
    {
        assert(!pos.is_variant_end()); // was already checked
        bestValue =          excludedMove ? alpha
                   :              inCheck ? pos.checkmate_value(ss->ply)
                   :                        pos.stalemate_value(ss->ply, VALUE_DRAW);
    }
    else if (bestMove)
    {
        // Quiet best move: update move sorting heuristics
        if (!pos.capture_or_promotion(bestMove))
            update_quiet_stats(pos, ss, bestMove, quietsSearched, quietCount,
                               stat_bonus(depth + (bestValue > beta + PawnValueMg)));

        update_capture_stats(pos, bestMove, capturesSearched, captureCount, stat_bonus(depth + 1));

        // Extra penalty for a quiet TT or main killer move in previous ply when it gets refuted
        if (   ((ss-1)->moveCount == 1 || ((ss-1)->currentMove == (ss-1)->killers[0]))
            && !pos.captured_piece())
                update_continuation_histories(ss-1, pos.piece_on(prevSq), prevSq, -stat_bonus(depth + 1));

    }
    // Bonus for prior countermove that caused the fail low
    else if (   (depth >= 3 || PvNode)
             && !pos.captured_piece())
        update_continuation_histories(ss-1, pos.piece_on(prevSq), prevSq, stat_bonus(depth));

    if (PvNode)
        bestValue = std::min(bestValue, maxValue);

    if (!excludedMove)
        tte->save(posKey, value_to_tt(bestValue, ss->ply), ttPv,
                  bestValue >= beta ? BOUND_LOWER :
                  PvNode && bestMove ? BOUND_EXACT : BOUND_UPPER,
                  depth, bestMove, ss->staticEval);

    assert(bestValue > -VALUE_INFINITE && bestValue < VALUE_INFINITE);

    return bestValue;
  }


  // qsearch() is the quiescence search function, which is called by the main search
  // function with zero depth, or recursively with further decreasing depth per call.
  template <NodeType NT>
  Value qsearch(Position& pos, Stack* ss, Value alpha, Value beta, Depth depth) {

    constexpr bool PvNode = NT == PV;

    assert(alpha >= -VALUE_INFINITE && alpha < beta && beta <= VALUE_INFINITE);
    assert(PvNode || (alpha == beta - 1));
    assert(depth <= 0);

    Move pv[MAX_PLY+1];
    StateInfo st;
    TTEntry* tte;
    Key posKey;
    Move ttMove, move, bestMove;
    Depth ttDepth;
    Value bestValue, value, ttValue, futilityValue, futilityBase, oldAlpha;
    bool ttHit, pvHit, inCheck, givesCheck, evasionPrunable;
    int moveCount;

    if (PvNode)
    {
        oldAlpha = alpha; // To flag BOUND_EXACT when eval above alpha and no available moves
        (ss+1)->pv = pv;
        ss->pv[0] = MOVE_NONE;
    }

    Thread* thisThread = pos.this_thread();
    (ss+1)->ply = ss->ply + 1;
    bestMove = MOVE_NONE;
    inCheck = pos.checkers();
    moveCount = 0;

    if (pos.is_variant_end())
        return pos.variant_result(ss->ply, VALUE_DRAW);

    // Check for an immediate draw or maximum ply reached
    if (   pos.is_draw(ss->ply)
        || ss->ply >= MAX_PLY)
        return (ss->ply >= MAX_PLY && !inCheck) ? evaluate(pos) : VALUE_DRAW;

    assert(0 <= ss->ply && ss->ply < MAX_PLY);

    // Decide whether or not to include checks: this fixes also the type of
    // TT entry depth that we are going to use. Note that in qsearch we use
    // only two types of depth in TT: DEPTH_QS_CHECKS or DEPTH_QS_NO_CHECKS.
    ttDepth = inCheck || depth >= DEPTH_QS_CHECKS ? DEPTH_QS_CHECKS
                                                  : DEPTH_QS_NO_CHECKS;
    // Transposition table lookup
    posKey = pos.key();
    tte = TT.probe(posKey, ttHit);
    ttValue = ttHit ? value_from_tt(tte->value(), ss->ply) : VALUE_NONE;
    ttMove = ttHit ? tte->move() : MOVE_NONE;
    pvHit = ttHit && tte->is_pv();

    if (  !PvNode
        && ttHit
        && tte->depth() >= ttDepth
        && ttValue != VALUE_NONE // Only in case of TT access race
        && (ttValue >= beta ? (tte->bound() & BOUND_LOWER)
                            : (tte->bound() & BOUND_UPPER)))
        return ttValue;

    // Evaluate the position statically
    if (inCheck)
    {
        ss->staticEval = VALUE_NONE;
        bestValue = futilityBase = -VALUE_INFINITE;
    }
    else
    {
        if (ttHit)
        {
            // Never assume anything about values stored in TT
            if ((ss->staticEval = bestValue = tte->eval()) == VALUE_NONE)
                ss->staticEval = bestValue = evaluate(pos);

            // Can ttValue be used as a better position evaluation?
            if (    ttValue != VALUE_NONE
                && (tte->bound() & (ttValue > bestValue ? BOUND_LOWER : BOUND_UPPER)))
                bestValue = ttValue;
        }
        else
            ss->staticEval = bestValue =
            (ss-1)->currentMove != MOVE_NULL ? evaluate(pos)
                                             : -(ss-1)->staticEval + 2 * Eval::Tempo[pos.variant()];

        // Stand pat. Return immediately if static value is at least beta
        if (bestValue >= beta)
        {
            if (!ttHit)
                tte->save(posKey, value_to_tt(bestValue, ss->ply), pvHit, BOUND_LOWER,
                          DEPTH_NONE, MOVE_NONE, ss->staticEval);

            return bestValue;
        }

        if (PvNode && bestValue > alpha)
            alpha = bestValue;

        futilityBase = bestValue + 153;
    }

    const PieceToHistory* contHist[] = { (ss-1)->continuationHistory, (ss-2)->continuationHistory,
                                          nullptr, (ss-4)->continuationHistory,
                                          nullptr, (ss-6)->continuationHistory };

    // Initialize a MovePicker object for the current position, and prepare
    // to search the moves. Because the depth is <= 0 here, only captures,
    // queen promotions and checks (only if depth >= DEPTH_QS_CHECKS) will
    // be generated.
    MovePicker mp(pos, ttMove, depth, &thisThread->mainHistory,
                                      &thisThread->captureHistory,
                                      contHist,
                                      to_sq((ss-1)->currentMove));

    // Loop through the moves until no moves remain or a beta cutoff occurs
    while ((move = mp.next_move()) != MOVE_NONE)
    {
      assert(is_ok(move));

      givesCheck = pos.gives_check(move);

      moveCount++;

      // Futility pruning
      if (   !inCheck
          && !givesCheck
#ifdef EXTINCTION
          && !pos.is_extinction()
#endif
#ifdef RACE
          && !(pos.is_race() && type_of(pos.piece_on(from_sq(move))) == KING && rank_of(to_sq(move)) == RANK_8)
#endif
          &&  futilityBase > -VALUE_KNOWN_WIN
          && !pos.advanced_pawn_push(move))
      {
          assert(type_of(move) != ENPASSANT); // Due to !pos.advanced_pawn_push

#ifdef ATOMIC
          if (pos.is_atomic())
              futilityValue = futilityBase + pos.see<ATOMIC_VARIANT>(move);
          else
#endif
#ifdef CRAZYHOUSE
          if (pos.is_house())
              futilityValue = futilityBase + 2 * PieceValue[CRAZYHOUSE_VARIANT][EG][pos.piece_on(to_sq(move))];
          else
#endif
          futilityValue = futilityBase + PieceValue[pos.variant()][EG][pos.piece_on(to_sq(move))];

          if (futilityValue <= alpha)
          {
              bestValue = std::max(bestValue, futilityValue);
              continue;
          }

          if (futilityBase <= alpha && !pos.see_ge(move, VALUE_ZERO + 1))
          {
              bestValue = std::max(bestValue, futilityBase);
              continue;
          }
      }

      // Detect non-capture evasions that are candidates to be pruned
      evasionPrunable =    inCheck
                       &&  (depth != 0 || moveCount > 2)
                       &&  bestValue > VALUE_MATED_IN_MAX_PLY
                       && !pos.capture(move);

      // Don't search moves with negative SEE values
      if (  (!inCheck || evasionPrunable)
          && (!givesCheck || !pos.gives_discovered_check(move))
          && !pos.see_ge(move))
          continue;

      // Speculative prefetch as early as possible
      prefetch(TT.first_entry(pos.key_after(move)));

      // Check for legality just before making the move
      if (!pos.legal(move))
      {
          moveCount--;
          continue;
      }

      ss->currentMove = move;
      ss->continuationHistory = &thisThread->continuationHistory[pos.moved_piece(move)][to_sq(move)];

      // Make and search the move
      pos.do_move(move, st, givesCheck);
      value = -qsearch<NT>(pos, ss+1, -beta, -alpha, depth - 1);
      pos.undo_move(move);

      assert(value > -VALUE_INFINITE && value < VALUE_INFINITE);

      // Check for a new best move
      if (value > bestValue)
      {
          bestValue = value;

          if (value > alpha)
          {
              bestMove = move;

              if (PvNode) // Update pv even in fail-high case
                  update_pv(ss->pv, move, (ss+1)->pv);

              if (PvNode && value < beta) // Update alpha here!
                  alpha = value;
              else
                  break; // Fail high
          }
       }
    }

    // All legal moves have been searched. A special case: If we're in check
    // and no legal moves were found, it is checkmate.
    if (inCheck && bestValue == -VALUE_INFINITE)
        return pos.checkmate_value(ss->ply); // Plies to mate from the root

    tte->save(posKey, value_to_tt(bestValue, ss->ply), pvHit,
              bestValue >= beta ? BOUND_LOWER :
              PvNode && bestValue > oldAlpha  ? BOUND_EXACT : BOUND_UPPER,
              ttDepth, bestMove, ss->staticEval);

    assert(bestValue > -VALUE_INFINITE && bestValue < VALUE_INFINITE);

    return bestValue;
  }


  // value_to_tt() adjusts a mate score from "plies to mate from the root" to
  // "plies to mate from the current position". Non-mate scores are unchanged.
  // The function is called before storing a value in the transposition table.

  Value value_to_tt(Value v, int ply) {

    assert(v != VALUE_NONE);

    return  v >= VALUE_MATE_IN_MAX_PLY  ? v + ply
          : v <= VALUE_MATED_IN_MAX_PLY ? v - ply : v;
  }


  // value_from_tt() is the inverse of value_to_tt(): It adjusts a mate score
  // from the transposition table (which refers to the plies to mate/be mated
  // from current position) to "plies to mate/be mated from the root".

  Value value_from_tt(Value v, int ply) {

    return  v == VALUE_NONE             ? VALUE_NONE
          : v >= VALUE_MATE_IN_MAX_PLY  ? v - ply
          : v <= VALUE_MATED_IN_MAX_PLY ? v + ply : v;
  }


  // update_pv() adds current move and appends child pv[]

  void update_pv(Move* pv, Move move, Move* childPv) {

    for (*pv++ = move; childPv && *childPv != MOVE_NONE; )
        *pv++ = *childPv++;
    *pv = MOVE_NONE;
  }


  // update_continuation_histories() updates histories of the move pairs formed
  // by moves at ply -1, -2, and -4 with current move.

  void update_continuation_histories(Stack* ss, Piece pc, Square to, int bonus) {

    for (int i : {1, 2, 4, 6})
        if (is_ok((ss-i)->currentMove))
            (*(ss-i)->continuationHistory)[pc][to] << bonus;
  }


  // update_capture_stats() updates move sorting heuristics when a new capture best move is found

  void update_capture_stats(const Position& pos, Move move,
                            Move* captures, int captureCount, int bonus) {

      CapturePieceToHistory& captureHistory = pos.this_thread()->captureHistory;
      Piece moved_piece = pos.moved_piece(move);
      PieceType captured = type_of(pos.piece_on(to_sq(move)));

      if (pos.capture_or_promotion(move))
          captureHistory[moved_piece][to_sq(move)][captured] << bonus;

      // Decrease all the other played capture moves
      for (int i = 0; i < captureCount; ++i)
      {
          moved_piece = pos.moved_piece(captures[i]);
          captured = type_of(pos.piece_on(to_sq(captures[i])));
          captureHistory[moved_piece][to_sq(captures[i])][captured] << -bonus;
      }
  }


  // update_quiet_stats() updates move sorting heuristics when a new quiet best move is found

  void update_quiet_stats(const Position& pos, Stack* ss, Move move,
                          Move* quiets, int quietCount, int bonus) {

    if (ss->killers[0] != move)
    {
        ss->killers[1] = ss->killers[0];
        ss->killers[0] = move;
    }

    Color us = pos.side_to_move();
    Thread* thisThread = pos.this_thread();
    thisThread->mainHistory[us][from_to(move)] << bonus;
    update_continuation_histories(ss, pos.moved_piece(move), to_sq(move), bonus);

    if (type_of(pos.moved_piece(move)) != PAWN)
        thisThread->mainHistory[us][from_to(reverse_move(move))] << -bonus;

    if (is_ok((ss-1)->currentMove))
    {
        Square prevSq = to_sq((ss-1)->currentMove);
        thisThread->counterMoves[pos.piece_on(prevSq)][prevSq] = move;
    }

    // Decrease all the other played quiet moves
    for (int i = 0; i < quietCount; ++i)
    {
        thisThread->mainHistory[us][from_to(quiets[i])] << -bonus;
        update_continuation_histories(ss, pos.moved_piece(quiets[i]), to_sq(quiets[i]), -bonus);
    }
  }

  // When playing with strength handicap, choose best move among a set of RootMoves
  // using a statistical rule dependent on 'level'. Idea by Heinz van Saanen.

  Move Skill::pick_best(size_t multiPV) {

    const RootMoves& rootMoves = Threads.main()->rootMoves;
    static PRNG rng(now()); // PRNG sequence should be non-deterministic

    // RootMoves are already sorted by score in descending order
    Value topScore = rootMoves[0].score;
    int delta = std::min(topScore - rootMoves[multiPV - 1].score, PawnValueMg);
    int weakness = 125 - level * 9/4;
    int maxScore = -VALUE_INFINITE;

    // Choose best move. For each move score we add two terms, both dependent on
    // weakness. One is deterministic and bigger for weaker levels, and one is
    // random. Then we choose the move with the resulting highest score.
    for (size_t i = 0; i < multiPV; ++i)
    {
        // This is our magic formula
        int push = (  weakness * int(topScore - rootMoves[i].score)
                    + delta * (rng.rand<unsigned>() % weakness)) / 128;

        if (rootMoves[i].score + push >= maxScore)
        {
            maxScore = rootMoves[i].score + push;
            best = rootMoves[i].pv[0];
        }
    }

    return best;
  }

} // namespace

/// MainThread::check_time() is used to print debug info and, more importantly,
/// to detect when we are out of available time and thus stop the search.

void MainThread::check_time() {

  if (--callsCnt > 0)
      return;

  // When using nodes, ensure checking rate is not lower than 0.1% of nodes
  callsCnt = Limits.nodes ? std::min(1024, int(Limits.nodes / 1024)) : 1024;

  static TimePoint lastInfoTime = now();

  TimePoint elapsed = Time.elapsed();
  TimePoint tick = Limits.startTime + elapsed;

  if (tick - lastInfoTime >= 1000)
  {
      lastInfoTime = tick;
      dbg_print();
  }

  // We should not stop pondering until told so by the GUI
  if (ponder)
      return;

  if (   (Limits.use_time_management() && (elapsed > Time.maximum() - 10 || stopOnPonderhit))
      || (Limits.movetime && elapsed >= Limits.movetime)
      || (Limits.nodes && Threads.nodes_searched() >= (uint64_t)Limits.nodes))
      Threads.stop = true;
}


/// UCI::pv() formats PV information according to the UCI protocol. UCI requires
/// that all (if any) unsearched PV lines are sent using a previous search score.

string UCI::pv(const Position& pos, Depth depth, Value alpha, Value beta) {

  std::stringstream ss;
  TimePoint elapsed = Time.elapsed() + 1;
  const RootMoves& rootMoves = pos.this_thread()->rootMoves;
  size_t pvIdx = pos.this_thread()->pvIdx;
  size_t multiPV = std::min((size_t)Options["MultiPV"], rootMoves.size());
  uint64_t nodesSearched = Threads.nodes_searched();
  uint64_t tbHits = Threads.tb_hits() + (TB::RootInTB ? rootMoves.size() : 0);

  for (size_t i = 0; i < multiPV; ++i)
  {
      bool updated = (i <= pvIdx && rootMoves[i].score != -VALUE_INFINITE);

      if (depth == 1 && !updated)
          continue;

      Depth d = updated ? depth : depth - 1;
      Value v = updated ? rootMoves[i].score : rootMoves[i].previousScore;

      bool tb = TB::RootInTB && abs(v) < VALUE_MATE - MAX_PLY;
      v = tb ? rootMoves[i].tbScore : v;

      if (ss.rdbuf()->in_avail()) // Not at first line
          ss << "\n";

      ss << "info"
         << " depth "    << d
         << " seldepth " << rootMoves[i].selDepth
         << " multipv "  << i + 1
         << " score "    << UCI::value(v);

      if (!tb && i == pvIdx)
          ss << (v >= beta ? " lowerbound" : v <= alpha ? " upperbound" : "");

      ss << " nodes "    << nodesSearched
         << " nps "      << nodesSearched * 1000 / elapsed;

      if (elapsed > 1000) // Earlier makes little sense
          ss << " hashfull " << TT.hashfull();

      ss << " tbhits "   << tbHits
         << " time "     << elapsed
         << " pv";

      for (Move m : rootMoves[i].pv)
          ss << " " << UCI::move(m, pos.is_chess960());
  }

  return ss.str();
}


/// RootMove::extract_ponder_from_tt() is called in case we have no ponder move
/// before exiting the search, for instance, in case we stop the search during a
/// fail high at root. We try hard to have a ponder move to return to the GUI,
/// otherwise in case of 'ponder on' we have nothing to think on.

bool RootMove::extract_ponder_from_tt(Position& pos) {

    StateInfo st;
    bool ttHit;

    assert(pv.size() == 1);
    if (pv[0] == MOVE_NONE) // Not pondering
        return false;

    if (pv[0] == MOVE_NONE)
        return false;

    pos.do_move(pv[0], st);
    TTEntry* tte = TT.probe(pos.key(), ttHit);

    if (ttHit)
    {
        Move m = tte->move(); // Local copy to be SMP safe
        if (MoveList<LEGAL>(pos).contains(m))
            pv.push_back(m);
    }

    pos.undo_move(pv[0]);
    return pv.size() > 1;
}

void Tablebases::rank_root_moves(Position& pos, Search::RootMoves& rootMoves) {

    RootInTB = false;
    UseRule50 = bool(Options["Syzygy50MoveRule"]);
    ProbeDepth = int(Options["SyzygyProbeDepth"]);
    Cardinality = int(Options["SyzygyProbeLimit"]);
    bool dtz_available = true;

    // Tables with fewer pieces than SyzygyProbeLimit are searched with
    // ProbeDepth == DEPTH_ZERO
    if (Cardinality > MaxCardinality)
    {
        Cardinality = MaxCardinality;
        ProbeDepth = 0;
    }

    if (Cardinality >= popcount(pos.pieces()) && !pos.can_castle(ANY_CASTLING))
    {
        // Rank moves using DTZ tables
        RootInTB = root_probe(pos, rootMoves);

        if (!RootInTB)
        {
            // DTZ tables are missing; try to rank moves using WDL tables
            dtz_available = false;
            RootInTB = root_probe_wdl(pos, rootMoves);
        }
    }

    if (RootInTB)
    {
        // Sort moves according to TB rank
        std::sort(rootMoves.begin(), rootMoves.end(),
                  [](const RootMove &a, const RootMove &b) { return a.tbRank > b.tbRank; } );

        // Probe during search only if DTZ is not available and we are winning
        if (dtz_available || rootMoves[0].tbScore <= VALUE_DRAW)
            Cardinality = 0;
    }
    else
    {
        // Clean up if root_probe() and root_probe_wdl() have failed
        for (auto& m : rootMoves)
            m.tbRank = 0;
    }
}<|MERGE_RESOLUTION|>--- conflicted
+++ resolved
@@ -65,7 +65,6 @@
   enum NodeType { NonPV, PV };
 
   // Razor and futility margins
-<<<<<<< HEAD
   constexpr int RazorMargin[VARIANT_NB] = {
   661,
 #ifdef ANTI
@@ -211,12 +210,7 @@
 #endif
   };
   Value futility_margin(Variant var, Depth d, bool improving) {
-    return Value(FutilityMarginFactor[var] * (d / ONE_PLY - improving));
-=======
-  constexpr int RazorMargin = 661;
-  Value futility_margin(Depth d, bool improving) {
-    return Value(198 * (d - improving));
->>>>>>> ca7d4e9a
+    return Value(FutilityMarginFactor[var] * (d - improving));
   }
 
   // Reductions lookup table, initialized at startup
@@ -991,13 +985,8 @@
 
     // Step 7. Razoring (~2 Elo)
     if (   !rootNode // The required rootNode PV handling is not available in qsearch
-<<<<<<< HEAD
-        &&  depth < 2 * ONE_PLY
+        &&  depth < 2
         &&  eval <= alpha - RazorMargin[pos.variant()])
-=======
-        &&  depth < 2
-        &&  eval <= alpha - RazorMargin)
->>>>>>> ca7d4e9a
         return qsearch<NT>(pos, ss, alpha, beta);
 
     improving =   ss->staticEval >= (ss-2)->staticEval
@@ -1008,13 +997,8 @@
     if (pos.is_extinction()) {} else
 #endif
     if (   !PvNode
-<<<<<<< HEAD
-        &&  depth < 7 * ONE_PLY
+        &&  depth < 7
         &&  eval - futility_margin(pos.variant(), depth, improving) >= beta
-=======
-        &&  depth < 7
-        &&  eval - futility_margin(depth, improving) >= beta
->>>>>>> ca7d4e9a
         &&  eval < VALUE_KNOWN_WIN) // Do not return unproven wins
         return eval;
 
@@ -1038,19 +1022,15 @@
         assert(eval - beta >= 0);
 
         // Null move dynamic reduction based on depth and value
-<<<<<<< HEAD
-        Depth R = ((835 + 70 * depth / ONE_PLY) / 256 + std::min(int(eval - beta) / 185, 3)) * ONE_PLY;
+        Depth R = ((835 + 70 * depth) / 256 + std::min(int(eval - beta) / 185, 3));
 #ifdef ANTI
         if (pos.is_anti())
-            R = ((823 + 67 * depth / ONE_PLY) / 256 + std::min(int(eval - beta) / 400, 3)) * ONE_PLY;
+            R = ((823 + 67 * depth) / 256 + std::min(int(eval - beta) / 400, 3));
 #endif
 #ifdef ATOMIC
         if (pos.is_atomic())
-            R = ((823 + 67 * depth / ONE_PLY) / 256 + std::min(int(eval - beta) / 400, 3)) * ONE_PLY;
-#endif
-=======
-        Depth R = (835 + 70 * depth) / 256 + std::min(int(eval - beta) / 185, 3);
->>>>>>> ca7d4e9a
+            R = ((823 + 67 * depth) / 256 + std::min(int(eval - beta) / 400, 3));
+#endif
 
         ss->currentMove = MOVE_NULL;
         ss->continuationHistory = &thisThread->continuationHistory[NO_PIECE][0];
@@ -1173,15 +1153,9 @@
           continue;
 
       ss->moveCount = ++moveCount;
-<<<<<<< HEAD
 #ifdef PRINTCURRMOVE
       if (rootNode && thisThread == Threads.main() && Time.elapsed() > PV_MIN_ELAPSED)
-          sync_cout << "info depth " << depth / ONE_PLY
-=======
-
-      if (rootNode && thisThread == Threads.main() && Time.elapsed() > 3000)
           sync_cout << "info depth " << depth
->>>>>>> ca7d4e9a
                     << " currmove " << UCI::move(move, pos.is_chess960())
                     << " currmovenumber " << moveCount + thisThread->pvIdx << sync_endl;
 #endif
@@ -1240,22 +1214,18 @@
       else if (type_of(move) == DROP)
       {
           if (givesCheck && pos.see_ge(move))
-              extension = ONE_PLY;
+              extension = 1;
       }
 #endif
       else if (    givesCheck
                && (pos.is_discovery_check_on_king(~us, move) || pos.see_ge(move)))
-<<<<<<< HEAD
-          extension = ONE_PLY;
+          extension = 1;
 #ifdef ANTI
       else if (    pos.is_anti() // Capture extension (all moves are captures)
                && !moveCountPruning
                &&  pos.capture_count(move) == 1)
-          extension = ONE_PLY;
-#endif
-=======
           extension = 1;
->>>>>>> ca7d4e9a
+#endif
 
       // Shuffle extension
       else if (   PvNode
@@ -1371,11 +1341,6 @@
               r -= 2;
 
           // Decrease reduction if opponent's move count is high (~10 Elo)
-#ifdef ANTI
-          if (pos.is_anti() && pos.can_capture())
-              r -= r ? ONE_PLY : DEPTH_ZERO;
-          else
-#endif
           if ((ss-1)->moveCount > 15)
               r--;
 
