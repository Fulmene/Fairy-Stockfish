/*
  Stockfish, a UCI chess playing engine derived from Glaurung 2.1
  Copyright (C) 2004-2008 Tord Romstad (Glaurung author)
  Copyright (C) 2008-2015 Marco Costalba, Joona Kiiski, Tord Romstad
  Copyright (C) 2015-2018 Marco Costalba, Joona Kiiski, Gary Linscott, Tord Romstad

  Stockfish is free software: you can redistribute it and/or modify
  it under the terms of the GNU General Public License as published by
  the Free Software Foundation, either version 3 of the License, or
  (at your option) any later version.

  Stockfish is distributed in the hope that it will be useful,
  but WITHOUT ANY WARRANTY; without even the implied warranty of
  MERCHANTABILITY or FITNESS FOR A PARTICULAR PURPOSE.  See the
  GNU General Public License for more details.

  You should have received a copy of the GNU General Public License
  along with this program.  If not, see <http://www.gnu.org/licenses/>.
*/

#include <algorithm>
#include <cassert>
#include <cmath>
#include <cstring>   // For std::memset
#include <iostream>
#include <sstream>

#include "evaluate.h"
#include "misc.h"
#include "movegen.h"
#include "movepick.h"
#include "position.h"
#include "search.h"
#include "thread.h"
#include "timeman.h"
#include "tt.h"
#include "uci.h"
#include "syzygy/tbprobe.h"

namespace Search {

  LimitsType Limits;
}

namespace Tablebases {

  int Cardinality;
  bool RootInTB;
  bool UseRule50;
  Depth ProbeDepth;
}

namespace TB = Tablebases;

using std::string;
using Eval::evaluate;
using namespace Search;

namespace {

  // Time threshold for printing upperbound/lowerbound info
  const int PV_MIN_ELAPSED = 2500;

  // Different node types, used as a template parameter
  enum NodeType { NonPV, PV };

  // Sizes and phases of the skip-blocks, used for distributing search depths across the threads
  constexpr int SkipSize[]  = { 1, 1, 2, 2, 2, 2, 3, 3, 3, 3, 3, 3, 4, 4, 4, 4, 4, 4, 4, 4 };
  constexpr int SkipPhase[] = { 0, 1, 0, 1, 2, 3, 0, 1, 2, 3, 4, 5, 0, 1, 2, 3, 4, 5, 6, 7 };

  // Razor and futility margins
  constexpr int RazorMargin[VARIANT_NB][3] = {
  {0, 590, 604},
#ifdef ANTI
  {0, 2234, 2234},
#endif
#ifdef ATOMIC
  {0, 2501, 604},
#endif
#ifdef CRAZYHOUSE
  {0, 651, 604},
#endif
#ifdef EXTINCTION
  {0, 603, 604},
#endif
#ifdef GRID
  {0, 601, 604},
#endif
#ifdef HORDE
  {0, 625, 604},
#endif
#ifdef KOTH
  {0, 676, 604},
#endif
#ifdef LOSERS
  {0, 2351, 2351},
#endif
#ifdef RACE
  {0, 1029, 604},
#endif
#ifdef THREECHECK
  {0, 2257, 604},
#endif
#ifdef TWOKINGS
  {0, 603, 604},
#endif
  };
  constexpr int FutilityMarginFactor[VARIANT_NB] = {
  175,
#ifdef ANTI
  611,
#endif
#ifdef ATOMIC
  585,
#endif
#ifdef CRAZYHOUSE
  150,
#endif
#ifdef EXTINCTION
  175,
#endif
#ifdef GRID
  206,
#endif
#ifdef HORDE
  176,
#endif
#ifdef KOTH
  217,
#endif
#ifdef LOSERS
  618,
#endif
#ifdef RACE
  361,
#endif
#ifdef THREECHECK
  248,
#endif
#ifdef TWOKINGS
  175,
#endif
  };
  constexpr int FutilityMarginParent[VARIANT_NB][2] = {
  { 256, 200 },
#ifdef ANTI
  { 331, 372 },
#endif
#ifdef ATOMIC
  { 512, 400 },
#endif
#ifdef CRAZYHOUSE
  { 256, 200 },
#endif
#ifdef EXTINCTION
  { 256, 200 },
#endif
#ifdef GRID
  { 278, 168 },
#endif
#ifdef HORDE
  { 261, 162 },
#endif
#ifdef KOTH
  { 418, 305 },
#endif
#ifdef LOSERS
  { 299, 281 },
#endif
#ifdef RACE
  { 304, 315 },
#endif
#ifdef THREECHECK
  { 420, 332 },
#endif
#ifdef TWOKINGS
  { 256, 200 },
#endif
  };
  constexpr int ProbcutMargin[VARIANT_NB] = {
  216,
#ifdef ANTI
  216,
#endif
#ifdef ATOMIC
  200,
#endif
#ifdef CRAZYHOUSE
  200,
#endif
#ifdef EXTINCTION
  400,
#endif
#ifdef GRID
  222,
#endif
#ifdef HORDE
  153,
#endif
#ifdef KOTH
  324,
#endif
#ifdef LOSERS
  200,
#endif
#ifdef RACE
  242,
#endif
#ifdef THREECHECK
  418,
#endif
#ifdef TWOKINGS
  200,
#endif
  };
  Value futility_margin(Variant var, Depth d, bool improving) {
    return Value((FutilityMarginFactor[var] - 50 * improving) * d / ONE_PLY);
  }

  // Margin for pruning capturing moves: almost linear in depth
  constexpr int CapturePruneMargin[] = { 0,
                                         1 * PawnValueEg * 1055 / 1000,
                                         2 * PawnValueEg * 1042 / 1000,
                                         3 * PawnValueEg * 963  / 1000,
                                         4 * PawnValueEg * 1038 / 1000,
                                         5 * PawnValueEg * 950  / 1000,
                                         6 * PawnValueEg * 930  / 1000
                                       };

  // Futility and reductions lookup tables, initialized at startup
  int FutilityMoveCounts[VARIANT_NB][2][16]; // [improving][depth]
  int Reductions[2][2][64][64];  // [pv][improving][depth][moveNumber]

  template <bool PvNode> Depth reduction(bool i, Depth d, int mn) {
    return Reductions[PvNode][i][std::min(d / ONE_PLY, 63)][std::min(mn, 63)] * ONE_PLY;
  }

  // History and stats update bonus, based on depth
  int stat_bonus(Depth depth) {
    int d = depth / ONE_PLY;
    return d > 17 ? 0 : 32 * d * d + 64 * d - 64;
  }

  // Skill structure is used to implement strength limit
  struct Skill {
    explicit Skill(int l) : level(l) {}
    bool enabled() const { return level < 20; }
    bool time_to_pick(Depth depth) const { return depth / ONE_PLY == 1 + level; }
    Move pick_best(size_t multiPV);

    int level;
    Move best = MOVE_NONE;
  };

  template <NodeType NT>
  Value search(Position& pos, Stack* ss, Value alpha, Value beta, Depth depth, bool cutNode);

  template <NodeType NT>
  Value qsearch(Position& pos, Stack* ss, Value alpha, Value beta, Depth depth = DEPTH_ZERO);

  Value value_to_tt(Value v, int ply);
  Value value_from_tt(Value v, int ply);
  void update_pv(Move* pv, Move move, Move* childPv);
  void update_continuation_histories(Stack* ss, Piece pc, Square to, int bonus);
  void update_quiet_stats(const Position& pos, Stack* ss, Move move, Move* quiets, int quietsCnt, int bonus);
  void update_capture_stats(const Position& pos, Move move, Move* captures, int captureCnt, int bonus);

  inline bool gives_check(const Position& pos, Move move) {
    Color us = pos.side_to_move();
    return  type_of(move) == NORMAL && !(pos.blockers_for_king(~us) & pos.pieces(us))
#ifdef ATOMIC
          && !pos.is_atomic()
#endif
#ifdef GRID
          && !pos.is_grid()
#endif
          ? pos.check_squares(type_of(pos.moved_piece(move))) & to_sq(move)
          : pos.gives_check(move);
  }

  // perft() is our utility to verify move generation. All the leaf nodes up
  // to the given depth are generated and counted, and the sum is returned.
  template<bool Root>
  uint64_t perft(Position& pos, Depth depth) {

    StateInfo st;
    uint64_t cnt, nodes = 0;
    const bool leaf = (depth == 2 * ONE_PLY);

    for (const auto& m : MoveList<LEGAL>(pos))
    {
        if (Root && depth <= ONE_PLY)
            cnt = 1, nodes++;
        else
        {
            pos.do_move(m, st);
            cnt = leaf ? MoveList<LEGAL>(pos).size() : perft<false>(pos, depth - ONE_PLY);
            nodes += cnt;
            pos.undo_move(m);
        }
        if (Root)
            sync_cout << UCI::move(m, pos.is_chess960()) << ": " << cnt << sync_endl;
    }
    return nodes;
  }

} // namespace


/// Search::init() is called at startup to initialize various lookup tables

void Search::init() {

  for (int imp = 0; imp <= 1; ++imp)
      for (int d = 1; d < 64; ++d)
          for (int mc = 1; mc < 64; ++mc)
          {
              double r = log(d) * log(mc) / 1.95;

              Reductions[NonPV][imp][d][mc] = int(std::round(r));
              Reductions[PV][imp][d][mc] = std::max(Reductions[NonPV][imp][d][mc] - 1, 0);

              // Increase reduction for non-PV nodes when eval is not improving
              if (!imp && r > 1.0)
                Reductions[NonPV][imp][d][mc]++;
          }

  for (Variant var = CHESS_VARIANT; var < VARIANT_NB; ++var)
  {
#ifdef CRAZYHOUSE
  if (var == CRAZYHOUSE_VARIANT)
      for (int d = 0; d < 16; ++d)
      {
          FutilityMoveCounts[var][0][d] = int(10.0 + 0.5 * exp(0.8 * d));
          FutilityMoveCounts[var][1][d] = int(20.0 + 0.5 * exp(0.9 * d));
      }
  else
#endif
#ifdef RACE
  if (var == RACE_VARIANT)
      for (int d = 0; d < 16; ++d)
      {
          FutilityMoveCounts[var][0][d] = int(1.5 + 0.5 * pow(d, 1.50));
          FutilityMoveCounts[var][1][d] = int(4.0 + 0.7 * pow(d, 2.00));
      }
  else
#endif
  for (int d = 0; d < 16; ++d)
  {
      FutilityMoveCounts[var][0][d] = int(2.4 + 0.74 * pow(d, 1.78));
      FutilityMoveCounts[var][1][d] = int(5.0 + 1.00 * pow(d, 2.00));
  }
  }

}


/// Search::clear() resets search state to its initial value

void Search::clear() {

  Threads.main()->wait_for_search_finished();

  Time.availableNodes = 0;
  TT.clear();
  Threads.clear();
}


/// MainThread::search() is called by the main thread when the program receives
/// the UCI 'go' command. It searches from the root position and outputs the "bestmove".

void MainThread::search() {

  if (Limits.perft)
  {
      nodes = perft<true>(rootPos, Limits.perft * ONE_PLY);
      sync_cout << "\nNodes searched: " << nodes << "\n" << sync_endl;
      return;
  }

  Color us = rootPos.side_to_move();
  Time.init(Limits, us, rootPos.game_ply());
  TT.new_search();

  if (rootMoves.empty())
  {
      rootMoves.emplace_back(MOVE_NONE);
      Value score = rootPos.is_variant_end() ? rootPos.variant_result()
                   : rootPos.checkers() ? rootPos.checkmate_value()
                   : rootPos.stalemate_value();
      sync_cout << "info depth 0 score " << UCI::value(score) << sync_endl;
  }
  else
  {
      for (Thread* th : Threads)
          if (th != this)
              th->start_searching();

      Thread::search(); // Let's start searching!
  }

  // When we reach the maximum depth, we can arrive here without a raise of
  // Threads.stop. However, if we are pondering or in an infinite search,
  // the UCI protocol states that we shouldn't print the best move before the
  // GUI sends a "stop" or "ponderhit" command. We therefore simply wait here
  // until the GUI sends one of those commands (which also raises Threads.stop).
  Threads.stopOnPonderhit = true;

  while (!Threads.stop && (Threads.ponder || Limits.infinite))
  {} // Busy wait for a stop or a ponder reset

  // Stop the threads if not already stopped (also raise the stop if
  // "ponderhit" just reset Threads.ponder).
  Threads.stop = true;

  // Wait until all threads have finished
  for (Thread* th : Threads)
      if (th != this)
          th->wait_for_search_finished();

  // When playing in 'nodes as time' mode, subtract the searched nodes from
  // the available ones before exiting.
  if (Limits.npmsec)
      Time.availableNodes += Limits.inc[us] - Threads.nodes_searched();

  // Check if there are threads with a better score than main thread
  Thread* bestThread = this;
#ifdef USELONGESTPV
  size_t longestPlies = 0;
  Thread* longestPVThread = this;
  const size_t minPlies = 6;
#endif
  if (    Options["MultiPV"] == 1
      && !Limits.depth
      && !Skill(Options["Skill Level"]).enabled()
      &&  rootMoves[0].pv[0] != MOVE_NONE)
  {
      for (Thread* th : Threads)
      {
          Depth depthDiff = th->completedDepth - bestThread->completedDepth;
          Value scoreDiff = th->rootMoves[0].score - bestThread->rootMoves[0].score;

          // Select the thread with the best score, always if it is a mate
          if (    scoreDiff > 0
              && (depthDiff >= 0 || th->rootMoves[0].score >= VALUE_MATE_IN_MAX_PLY))
              bestThread = th;
#ifdef USELONGESTPV
          longestPlies = std::max(th->rootMoves[0].pv.size(), longestPlies);
#endif
      }

#ifdef USELONGESTPV
      longestPVThread = bestThread;
      if (bestThread->rootMoves[0].pv.size() < std::min(minPlies, longestPlies))
      {
          const int maxScoreDiff = Eval::Tempo[rootPos.variant()];
          const int maxDepthDiff = 2;

          // Select the best thread that meets the minimum move criteria
          // and is within the appropriate range of score eval
          for (Thread* th : Threads)
          {
              if (th->rootMoves[0].pv.size() <= bestThread->rootMoves[0].pv.size())
                  continue;
              auto begin = bestThread->rootMoves[0].pv.begin(),
                     end = bestThread->rootMoves[0].pv.end();
              if (std::mismatch(begin, end, th->rootMoves[0].pv.begin()).first != end)
                  continue;

              if (longestPVThread->rootMoves[0].pv.size() < std::min(minPlies, longestPlies))
              {
                  // If our current longest is short, allow a weakening of score
                  // and depth to an absolute max of maxScoreDiff / maxDepthDiff
                  // compared to the bestThread
                  if (   th->rootMoves[0].pv.size() >= longestPVThread->rootMoves[0].pv.size()
                      && abs(bestThread->rootMoves[0].score - th->rootMoves[0].score) < maxScoreDiff
                      && (bestThread->completedDepth - th->completedDepth < maxDepthDiff))
                      longestPVThread = th;
              }
              else
              {
                  // Since longestPVThread is already long, only select among
                  // threads with long PVs with strong eval/depth
                  if (   th->rootMoves[0].pv.size() >= std::min(minPlies, longestPlies)
                      && abs(bestThread->rootMoves[0].score - th->rootMoves[0].score) < maxScoreDiff
                      && (   th->rootMoves[0].score >= longestPVThread->rootMoves[0].score
                          || th->completedDepth >= longestPVThread->completedDepth)
                     )
                     longestPVThread = th;
              }
          }
      }
#endif
  }

  previousScore = bestThread->rootMoves[0].score;

#ifdef USELONGESTPV
  if (longestPVThread != this)
      sync_cout << UCI::pv(longestPVThread->rootPos, longestPVThread->completedDepth, -VALUE_INFINITE, VALUE_INFINITE) << sync_endl;
#else
  // Send again PV info if we have a new best thread
  if (bestThread != this)
      sync_cout << UCI::pv(bestThread->rootPos, bestThread->completedDepth, -VALUE_INFINITE, VALUE_INFINITE) << sync_endl;
#endif

  // Best move could be MOVE_NONE when searching on a terminal position
  sync_cout << "bestmove " << UCI::move(bestThread->rootMoves[0].pv[0], rootPos.is_chess960());

  if (bestThread->rootMoves[0].pv.size() > 1 || bestThread->rootMoves[0].extract_ponder_from_tt(rootPos))
      std::cout << " ponder " << UCI::move(bestThread->rootMoves[0].pv[1], rootPos.is_chess960());

  std::cout << sync_endl;
}


/// Thread::search() is the main iterative deepening loop. It calls search()
/// repeatedly with increasing depth until the allocated thinking time has been
/// consumed, the user stops the search, or the maximum search depth is reached.

void Thread::search() {

  Stack stack[MAX_PLY+7], *ss = stack+4; // To reference from (ss-4) to (ss+2)
  Value bestValue, alpha, beta, delta;
  Move  lastBestMove = MOVE_NONE;
  Depth lastBestMoveDepth = DEPTH_ZERO;
  MainThread* mainThread = (this == Threads.main() ? Threads.main() : nullptr);
  double timeReduction = 1.0;
  Color us = rootPos.side_to_move();

  std::memset(ss-4, 0, 7 * sizeof(Stack));
  for (int i = 4; i > 0; i--)
     (ss-i)->contHistory = this->contHistory[NO_PIECE][0].get(); // Use as sentinel

  bestValue = delta = alpha = -VALUE_INFINITE;
  beta = VALUE_INFINITE;

  if (mainThread)
      mainThread->bestMoveChanges = 0, mainThread->failedLow = false;

  size_t multiPV = Options["MultiPV"];
  Skill skill(Options["Skill Level"]);

  // When playing with strength handicap enable MultiPV search that we will
  // use behind the scenes to retrieve a set of possible moves.
  if (skill.enabled())
      multiPV = std::max(multiPV, (size_t)4);

  multiPV = std::min(multiPV, rootMoves.size());

  int ct = int(Options["Contempt"]) * PawnValueEg / 100; // From centipawns

  // In analysis mode, adjust contempt in accordance with user preference
  if (Limits.infinite || Options["UCI_AnalyseMode"])
      ct =  Options["Analysis Contempt"] == "Off"  ? 0
          : Options["Analysis Contempt"] == "Both" ? ct
          : Options["Analysis Contempt"] == "White" && us == BLACK ? -ct
          : Options["Analysis Contempt"] == "Black" && us == WHITE ? -ct
          : ct;

  // In evaluate.cpp the evaluation is from the white point of view
  contempt = (us == WHITE ?  make_score(ct, ct / 2)
                          : -make_score(ct, ct / 2));

  // Iterative deepening loop until requested to stop or the target depth is reached
  while (   (rootDepth += ONE_PLY) < DEPTH_MAX
         && !Threads.stop
         && !(Limits.depth && mainThread && rootDepth / ONE_PLY > Limits.depth))
  {
      // Distribute search depths across the helper threads
      if (idx > 0)
      {
          int i = (idx - 1) % 20;
          if (((rootDepth / ONE_PLY + rootPos.game_ply() + SkipPhase[i]) / SkipSize[i]) % 2)
              continue;  // Retry with an incremented rootDepth
      }

      // Age out PV variability metric
      if (mainThread)
          mainThread->bestMoveChanges *= 0.517, mainThread->failedLow = false;

      // Save the last iteration's scores before first PV line is searched and
      // all the move scores except the (new) PV are set to -VALUE_INFINITE.
      for (RootMove& rm : rootMoves)
          rm.previousScore = rm.score;

      size_t pvFirst = 0;
      pvLast = 0;

      // MultiPV loop. We perform a full root search for each PV line
      for (pvIdx = 0; pvIdx < multiPV && !Threads.stop; ++pvIdx)
      {
          if (pvIdx == pvLast)
          {
              pvFirst = pvLast;
              for (pvLast++; pvLast < rootMoves.size(); pvLast++)
                  if (rootMoves[pvLast].tbRank != rootMoves[pvFirst].tbRank)
                      break;
          }

          // Reset UCI info selDepth for each depth and each PV line
          selDepth = 0;

          // Reset aspiration window starting size
          if (rootDepth >= 5 * ONE_PLY)
          {
              Value previousScore = rootMoves[pvIdx].previousScore;
              delta = Value(18);
              alpha = std::max(previousScore - delta,-VALUE_INFINITE);
              beta  = std::min(previousScore + delta, VALUE_INFINITE);

              // Adjust contempt based on root move's previousScore (dynamic contempt)
              int dct = ct + 88 * previousScore / (abs(previousScore) + 200);

              contempt = (us == WHITE ?  make_score(dct, dct / 2)
                                      : -make_score(dct, dct / 2));
          }

          // Start with a small aspiration window and, in the case of a fail
          // high/low, re-search with a bigger window until we don't fail
          // high/low anymore.
          while (true)
          {
              bestValue = ::search<PV>(rootPos, ss, alpha, beta, rootDepth, false);

              // Bring the best move to the front. It is critical that sorting
              // is done with a stable algorithm because all the values but the
              // first and eventually the new best one are set to -VALUE_INFINITE
              // and we want to keep the same order for all the moves except the
              // new PV that goes to the front. Note that in case of MultiPV
              // search the already searched PV lines are preserved.
              std::stable_sort(rootMoves.begin() + pvIdx, rootMoves.begin() + pvLast);

              // If search has been stopped, we break immediately. Sorting is
              // safe because RootMoves is still valid, although it refers to
              // the previous iteration.
              if (Threads.stop)
                  break;

              // When failing high/low give some update (without cluttering
              // the UI) before a re-search.
              if (   mainThread
                  && multiPV == 1
                  && (bestValue <= alpha || bestValue >= beta)
                  && Time.elapsed() > PV_MIN_ELAPSED)
                  sync_cout << UCI::pv(rootPos, rootDepth, alpha, beta) << sync_endl;

              // In case of failing low/high increase aspiration window and
              // re-search, otherwise exit the loop.
              if (bestValue <= alpha)
              {
                  beta = (alpha + beta) / 2;
                  alpha = std::max(bestValue - delta, -VALUE_INFINITE);

                  if (mainThread)
                  {
                      mainThread->failedLow = true;
                      Threads.stopOnPonderhit = false;
                  }
              }
              else if (bestValue >= beta)
                  beta = std::min(bestValue + delta, VALUE_INFINITE);
              else
                  break;

              delta += delta / 4 + 5;

              assert(alpha >= -VALUE_INFINITE && beta <= VALUE_INFINITE);
          }

          // Sort the PV lines searched so far and update the GUI
          std::stable_sort(rootMoves.begin() + pvFirst, rootMoves.begin() + pvIdx + 1);

          if (    mainThread
<<<<<<< HEAD
              && (Threads.stop || PVIdx + 1 == multiPV || Time.elapsed() > PV_MIN_ELAPSED))
=======
              && (Threads.stop || pvIdx + 1 == multiPV || Time.elapsed() > 3000))
>>>>>>> 8ef9bc5a
              sync_cout << UCI::pv(rootPos, rootDepth, alpha, beta) << sync_endl;
      }

      if (!Threads.stop)
          completedDepth = rootDepth;

      if (rootMoves[0].pv[0] != lastBestMove) {
         lastBestMove = rootMoves[0].pv[0];
         lastBestMoveDepth = rootDepth;
      }

      // Have we found a "mate in x"?
      if (   Limits.mate
          && bestValue >= VALUE_MATE_IN_MAX_PLY
          && VALUE_MATE - bestValue <= 2 * Limits.mate)
          Threads.stop = true;

      if (!mainThread)
          continue;

      // If skill level is enabled and time is up, pick a sub-optimal best move
      if (skill.enabled() && skill.time_to_pick(rootDepth))
          skill.pick_best(multiPV);

      // Do we have time for the next iteration? Can we stop searching now?
      if (    Limits.use_time_management()
          && !Threads.stop
          && !Threads.stopOnPonderhit)
          {
              const int F[] = { mainThread->failedLow,
                                bestValue - mainThread->previousScore };

              int improvingFactor = std::max(246, std::min(832, 306 + 119 * F[0] - 6 * F[1]));

              // If the bestMove is stable over several iterations, reduce time accordingly
              timeReduction = 1.0;
              for (int i : {3, 4, 5})
                  if (lastBestMoveDepth * i < completedDepth)
                     timeReduction *= 1.25;

              // Use part of the gained time from a previous stable move for the current move
              double bestMoveInstability = 1.0 + mainThread->bestMoveChanges;
              bestMoveInstability *= std::pow(mainThread->previousTimeReduction, 0.528) / timeReduction;

              // Stop the search if we have only one legal move, or if available time elapsed
              if (   rootMoves.size() == 1
                  || Time.elapsed() > Time.optimum() * bestMoveInstability * improvingFactor / 581)
              {
                  // If we are allowed to ponder do not stop the search now but
                  // keep pondering until the GUI sends "ponderhit" or "stop".
                  if (Threads.ponder)
                      Threads.stopOnPonderhit = true;
                  else
                      Threads.stop = true;
              }
          }
  }

  if (!mainThread)
      return;

  mainThread->previousTimeReduction = timeReduction;

  // If skill level is enabled, swap best PV line with the sub-optimal one
  if (skill.enabled())
      std::swap(rootMoves[0], *std::find(rootMoves.begin(), rootMoves.end(),
                skill.best ? skill.best : skill.pick_best(multiPV)));
}


namespace {

  // search<>() is the main search function for both PV and non-PV nodes

  template <NodeType NT>
  Value search(Position& pos, Stack* ss, Value alpha, Value beta, Depth depth, bool cutNode) {

    // Use quiescence search when needed
    if (depth < ONE_PLY)
        return qsearch<NT>(pos, ss, alpha, beta);

    constexpr bool PvNode = NT == PV;
    const bool rootNode = PvNode && ss->ply == 0;

    assert(-VALUE_INFINITE <= alpha && alpha < beta && beta <= VALUE_INFINITE);
    assert(PvNode || (alpha == beta - 1));
    assert(DEPTH_ZERO < depth && depth < DEPTH_MAX);
    assert(!(PvNode && cutNode));
    assert(depth / ONE_PLY * ONE_PLY == depth);

    Move pv[MAX_PLY+1], capturesSearched[32], quietsSearched[64];
    StateInfo st;
    TTEntry* tte;
    Key posKey;
    Move ttMove, move, excludedMove, bestMove;
    Depth extension, newDepth;
    Value bestValue, value, ttValue, eval, maxValue;
    bool ttHit, inCheck, givesCheck, improving;
    bool captureOrPromotion, doFullDepthSearch, moveCountPruning, skipQuiets, ttCapture, pvExact;
    Piece movedPiece;
    int moveCount, captureCount, quietCount;

    // Step 1. Initialize node
    Thread* thisThread = pos.this_thread();
    inCheck = pos.checkers();
    Color us = pos.side_to_move();
    moveCount = captureCount = quietCount = ss->moveCount = 0;
    bestValue = -VALUE_INFINITE;
    maxValue = VALUE_INFINITE;

    // Check for the available remaining time
    if (thisThread == Threads.main())
        static_cast<MainThread*>(thisThread)->check_time();

    // Used to send selDepth info to GUI (selDepth counts from 1, ply from 0)
    if (PvNode && thisThread->selDepth < ss->ply + 1)
        thisThread->selDepth = ss->ply + 1;

    if (!rootNode)
    {
        if (pos.is_variant_end())
            return pos.variant_result(ss->ply, VALUE_DRAW);

        // Step 2. Check for aborted search and immediate draw
        if (   Threads.stop.load(std::memory_order_relaxed)
            || pos.is_draw(ss->ply)
            || ss->ply >= MAX_PLY)
            return (ss->ply >= MAX_PLY && !inCheck) ? evaluate(pos) : VALUE_DRAW;

        // Step 3. Mate distance pruning. Even if we mate at the next move our score
        // would be at best mate_in(ss->ply+1), but if alpha is already bigger because
        // a shorter mate was found upward in the tree then there is no need to search
        // because we will never beat the current alpha. Same logic but with reversed
        // signs applies also in the opposite condition of being mated instead of giving
        // mate. In this case return a fail-high score.
        alpha = std::max(mated_in(ss->ply), alpha);
        beta = std::min(mate_in(ss->ply+1), beta);
        if (alpha >= beta)
            return alpha;

        // Check if there exists a move which draws by repetition, or an alternative
        // earlier move to this position.
        if (   pos.rule50_count() >= 3
            && alpha < VALUE_DRAW
            && pos.has_game_cycle(ss->ply))
        {
            alpha = VALUE_DRAW;
            if (alpha >= beta)
                return alpha;
        }
    }

    assert(0 <= ss->ply && ss->ply < MAX_PLY);

    (ss+1)->ply = ss->ply + 1;
    ss->currentMove = (ss+1)->excludedMove = bestMove = MOVE_NONE;
    ss->contHistory = thisThread->contHistory[NO_PIECE][0].get();
    (ss+2)->killers[0] = (ss+2)->killers[1] = MOVE_NONE;
    Square prevSq = to_sq((ss-1)->currentMove);

    // Initialize statScore to zero for the grandchildren of the current position.
    // So statScore is shared between all grandchildren and only the first grandchild
    // starts with statScore = 0. Later grandchildren start with the last calculated
    // statScore of the previous grandchild. This influences the reduction rules in
    // LMR which are based on the statScore of parent position.
    (ss+2)->statScore = 0;

    // Step 4. Transposition table lookup. We don't want the score of a partial
    // search to overwrite a previous full search TT value, so we use a different
    // position key in case of an excluded move.
    excludedMove = ss->excludedMove;
    posKey = pos.key() ^ Key(excludedMove << 16); // Isn't a very good hash
    tte = TT.probe(posKey, ttHit);
    ttValue = ttHit ? value_from_tt(tte->value(), ss->ply) : VALUE_NONE;
    ttMove =  rootNode ? thisThread->rootMoves[thisThread->pvIdx].pv[0]
            : ttHit    ? tte->move() : MOVE_NONE;

    // At non-PV nodes we check for an early TT cutoff
    if (  !PvNode
        && ttHit
        && tte->depth() >= depth
        && ttValue != VALUE_NONE // Possible in case of TT access race
        && (ttValue >= beta ? (tte->bound() & BOUND_LOWER)
                            : (tte->bound() & BOUND_UPPER)))
    {
        // If ttMove is quiet, update move sorting heuristics on TT hit
        if (ttMove)
        {
            if (ttValue >= beta)
            {
                if (!pos.capture_or_promotion(ttMove))
                    update_quiet_stats(pos, ss, ttMove, nullptr, 0, stat_bonus(depth));

                // Extra penalty for a quiet TT move in previous ply when it gets refuted
                if ((ss-1)->moveCount == 1 && !pos.captured_piece())
                    update_continuation_histories(ss-1, pos.piece_on(prevSq), prevSq, -stat_bonus(depth + ONE_PLY));
            }
            // Penalty for a quiet ttMove that fails low
            else if (!pos.capture_or_promotion(ttMove))
            {
                int penalty = -stat_bonus(depth);
                thisThread->mainHistory[us][from_to(ttMove)] << penalty;
                update_continuation_histories(ss, pos.moved_piece(ttMove), to_sq(ttMove), penalty);
            }
        }
        return ttValue;
    }

    // Step 5. Tablebases probe
#ifdef EXTINCTION
    if (pos.is_extinction()) {} else
#endif
#ifdef GRID
    if (pos.is_grid()) {} else
#endif
#ifdef KOTH
    if (pos.is_koth()) {} else
#endif
#ifdef LOSERS
    if (pos.is_losers()) {} else
#endif
#ifdef RACE
    if (pos.is_race()) {} else
#endif
#ifdef THREECHECK
    if (pos.is_three_check()) {} else
#endif
#ifdef HORDE
    if (pos.is_horde()) {} else
#endif
    if (!rootNode && TB::Cardinality)
    {
        int piecesCount = pos.count<ALL_PIECES>();

        if (    piecesCount <= TB::Cardinality
            && (piecesCount <  TB::Cardinality || depth >= TB::ProbeDepth)
            &&  pos.rule50_count() == 0
            && !pos.can_castle(ANY_CASTLING))
        {
            TB::ProbeState err;
            TB::WDLScore wdl = Tablebases::probe_wdl(pos, &err);

            if (err != TB::ProbeState::FAIL)
            {
                thisThread->tbHits.fetch_add(1, std::memory_order_relaxed);

                int drawScore = TB::UseRule50 ? 1 : 0;

                value =  wdl < -drawScore ? -VALUE_MATE + MAX_PLY + ss->ply + 1
                       : wdl >  drawScore ?  VALUE_MATE - MAX_PLY - ss->ply - 1
                                          :  VALUE_DRAW + 2 * wdl * drawScore;

                Bound b =  wdl < -drawScore ? BOUND_UPPER
                         : wdl >  drawScore ? BOUND_LOWER : BOUND_EXACT;

                if (    b == BOUND_EXACT
                    || (b == BOUND_LOWER ? value >= beta : value <= alpha))
                {
                    tte->save(posKey, value_to_tt(value, ss->ply), b,
                              std::min(DEPTH_MAX - ONE_PLY, depth + 6 * ONE_PLY),
                              MOVE_NONE, VALUE_NONE, TT.generation());

                    return value;
                }

                if (PvNode)
                {
                    if (b == BOUND_LOWER)
                        bestValue = value, alpha = std::max(alpha, bestValue);
                    else
                        maxValue = value;
                }
            }
        }
    }

    // Step 6. Static evaluation of the position
    if (inCheck)
    {
        ss->staticEval = eval = VALUE_NONE;
        improving = false;
        goto moves_loop;  // Skip early pruning when in check
    }
    else if (ttHit)
    {
        // Never assume anything on values stored in TT
        if ((ss->staticEval = eval = tte->eval()) == VALUE_NONE)
            eval = ss->staticEval = evaluate(pos);

        // Can ttValue be used as a better position evaluation?
        if (    ttValue != VALUE_NONE
            && (tte->bound() & (ttValue > eval ? BOUND_LOWER : BOUND_UPPER)))
            eval = ttValue;
    }
    else
    {
        ss->staticEval = eval =
#ifdef CRAZYHOUSE
        (ss-1)->currentMove != MOVE_NULL || pos.is_house() ? evaluate(pos)
#else
        (ss-1)->currentMove != MOVE_NULL ? evaluate(pos)
#endif
                                         : -(ss-1)->staticEval + 2 * Eval::Tempo[pos.variant()];

        tte->save(posKey, VALUE_NONE, BOUND_NONE, DEPTH_NONE, MOVE_NONE,
                  ss->staticEval, TT.generation());
    }

#ifdef ANTI
    if (pos.is_anti() && pos.can_capture())
    {
        improving =   ss->staticEval >= (ss-2)->staticEval
                   || (ss-2)->staticEval == VALUE_NONE;
        goto moves_loop;
    }
#endif
#ifdef LOSERS
    if (pos.is_losers() && pos.can_capture_losers())
    {
        improving =   ss->staticEval >= (ss-2)->staticEval
                   || (ss-2)->staticEval == VALUE_NONE;
        goto moves_loop;
    }
#endif
#ifdef RACE
    if (pos.is_race() && (pos.pieces(KING) & (Rank7BB | Rank8BB)))
    {
        improving =   ss->staticEval >= (ss-2)->staticEval
                   || (ss-2)->staticEval == VALUE_NONE;
        goto moves_loop;
    }
#endif

    // Step 7. Razoring (~2 Elo)
    if (  !PvNode
        && depth < 3 * ONE_PLY
        && eval <= alpha - Value(RazorMargin[pos.variant()][depth / ONE_PLY]))
    {
        Value ralpha = alpha - (depth >= 2 * ONE_PLY) * RazorMargin[pos.variant()][depth / ONE_PLY];
        Value v = qsearch<NonPV>(pos, ss, ralpha, ralpha+1);
        if (depth < 2 * ONE_PLY || v <= ralpha)
            return v;
    }

    improving =   ss->staticEval >= (ss-2)->staticEval
               || (ss-2)->staticEval == VALUE_NONE;

    // Step 8. Futility pruning: child node (~30 Elo)
#ifdef EXTINCTION
    if (pos.is_extinction()) {} else
#endif
    if (   !rootNode
        &&  depth < 7 * ONE_PLY
        &&  eval - futility_margin(pos.variant(), depth, improving) >= beta
        &&  eval < VALUE_KNOWN_WIN) // Do not return unproven wins
        return eval;

    // Step 9. Null move search with verification search (~40 Elo)
#ifdef GRID
    if (pos.is_grid()) {} else
#endif
#ifdef HORDE
    if (pos.is_horde()) {} else
#endif
    if (   !PvNode
        && (ss-1)->currentMove != MOVE_NULL
        && (ss-1)->statScore < 22500
        &&  eval >= beta
        &&  ss->staticEval >= beta - 36 * depth / ONE_PLY + 225
        && !excludedMove
        &&  pos.non_pawn_material(us)
        && (ss->ply > thisThread->nmpMinPly || us != thisThread->nmpColor))
    {
        assert(eval - beta >= 0);

        // Null move dynamic reduction based on depth and value
        Depth R = ((823 + 67 * depth / ONE_PLY) / 256 + std::min((eval - beta) / PawnValueMg, 3)) * ONE_PLY;
#ifdef ANTI
        if (pos.is_anti())
            R = ((823 + 67 * depth / ONE_PLY) / 256 + std::min((eval - beta) / (2 * PawnValueMg), 3)) * ONE_PLY;
#endif
#ifdef ATOMIC
        if (pos.is_atomic())
            R = ((823 + 67 * depth / ONE_PLY) / 256 + std::min((eval - beta) / (2 * PawnValueMg), 3)) * ONE_PLY;
#endif

        ss->currentMove = MOVE_NULL;
        ss->contHistory = thisThread->contHistory[NO_PIECE][0].get();

        pos.do_null_move(st);

        Value nullValue = -search<NonPV>(pos, ss+1, -beta, -beta+1, depth-R, !cutNode);

        pos.undo_null_move();

        if (nullValue >= beta)
        {
            // Do not return unproven mate scores
            if (nullValue >= VALUE_MATE_IN_MAX_PLY)
                nullValue = beta;

            if (thisThread->nmpMinPly || (abs(beta) < VALUE_KNOWN_WIN && depth < 12 * ONE_PLY))
                return nullValue;

            assert(!thisThread->nmpMinPly); // Recursive verification is not allowed

            // Do verification search at high depths, with null move pruning disabled
            // for us, until ply exceeds nmpMinPly.
            thisThread->nmpMinPly = ss->ply + 3 * (depth-R) / 4 - 1;
            thisThread->nmpColor = us;

            Value v = search<NonPV>(pos, ss, beta-1, beta, depth-R, false);

            thisThread->nmpMinPly = 0;

            if (v >= beta)
                return nullValue;
        }
    }

    // Step 10. ProbCut (~10 Elo)
    // If we have a good enough capture and a reduced search returns a value
    // much above beta, we can (almost) safely prune the previous move.
    if (   !PvNode
        &&  depth >= 5 * ONE_PLY
        &&  abs(beta) < VALUE_MATE_IN_MAX_PLY)
    {
        Value rbeta = std::min(beta + ProbcutMargin[pos.variant()] - 48 * improving, VALUE_INFINITE);
        MovePicker mp(pos, ttMove, rbeta - ss->staticEval, &thisThread->captureHistory);
        int probCutCount = 0;

        while (  (move = mp.next_move()) != MOVE_NONE
               && probCutCount < 3)
            if (pos.legal(move))
            {
                probCutCount++;

                ss->currentMove = move;
                ss->contHistory = thisThread->contHistory[pos.moved_piece(move)][to_sq(move)].get();

                assert(depth >= 5 * ONE_PLY);

                pos.do_move(move, st);

                // Perform a preliminary qsearch to verify that the move holds
                value = -qsearch<NonPV>(pos, ss+1, -rbeta, -rbeta+1);

                // If the qsearch held perform the regular search
                if (value >= rbeta)
                    value = -search<NonPV>(pos, ss+1, -rbeta, -rbeta+1, depth - 4 * ONE_PLY, !cutNode);

                pos.undo_move(move);

                if (value >= rbeta)
                    return value;
            }
    }

    // Step 11. Internal iterative deepening (~2 Elo)
#ifdef CRAZYHOUSE
    if (    depth >= (pos.is_house() ? 6 : 8) * ONE_PLY
#else
    if (    depth >= 8 * ONE_PLY
#endif
        && !ttMove)
    {
        search<NT>(pos, ss, alpha, beta, depth - 7 * ONE_PLY, cutNode);

        tte = TT.probe(posKey, ttHit);
        ttValue = ttHit ? value_from_tt(tte->value(), ss->ply) : VALUE_NONE;
        ttMove = ttHit ? tte->move() : MOVE_NONE;
    }

moves_loop: // When in check, search starts from here

    const PieceToHistory* contHist[] = { (ss-1)->contHistory, (ss-2)->contHistory, nullptr, (ss-4)->contHistory };
    Move countermove = thisThread->counterMoves[pos.piece_on(prevSq)][prevSq];

    MovePicker mp(pos, ttMove, depth, &thisThread->mainHistory,
                                      &thisThread->captureHistory,
                                      contHist,
                                      countermove,
                                      ss->killers);
    value = bestValue; // Workaround a bogus 'uninitialized' warning under gcc

    skipQuiets = false;
    ttCapture = false;
    pvExact = PvNode && ttHit && tte->bound() == BOUND_EXACT;

    // Step 12. Loop through all pseudo-legal moves until no moves remain
    // or a beta cutoff occurs.
    while ((move = mp.next_move(skipQuiets)) != MOVE_NONE)
    {
      assert(is_ok(move));

      if (move == excludedMove)
          continue;

      // At root obey the "searchmoves" option and skip moves not listed in Root
      // Move List. As a consequence any illegal move is also skipped. In MultiPV
      // mode we also skip PV moves which have been already searched and those
      // of lower "TB rank" if we are in a TB root position.
      if (rootNode && !std::count(thisThread->rootMoves.begin() + thisThread->pvIdx,
                                  thisThread->rootMoves.begin() + thisThread->pvLast, move))
          continue;

      ss->moveCount = ++moveCount;
#ifdef PRINTCURRMOVE
      if (rootNode && thisThread == Threads.main() && Time.elapsed() > PV_MIN_ELAPSED)
          sync_cout << "info depth " << depth / ONE_PLY
                    << " currmove " << UCI::move(move, pos.is_chess960())
<<<<<<< HEAD
                    << " currmovenumber " << moveCount + thisThread->PVIdx << sync_endl;
#endif
=======
                    << " currmovenumber " << moveCount + thisThread->pvIdx << sync_endl;
>>>>>>> 8ef9bc5a
      if (PvNode)
          (ss+1)->pv = nullptr;

      extension = DEPTH_ZERO;
      captureOrPromotion = pos.capture_or_promotion(move);
      movedPiece = pos.moved_piece(move);
      givesCheck = gives_check(pos, move);

      moveCountPruning =   depth < 16 * ONE_PLY
                        && moveCount >= FutilityMoveCounts[pos.variant()][improving][depth / ONE_PLY];

      // Step 13. Extensions (~70 Elo)

      // Singular extension search (~60 Elo). If all moves but one fail low on a
      // search of (alpha-s, beta-s), and just one fails high on (alpha, beta),
      // then that move is singular and should be extended. To verify this we do
      // a reduced search on on all the other moves but the ttMove and if the
      // result is lower than ttValue minus a margin then we will extend the ttMove.
      if (    depth >= 8 * ONE_PLY
          &&  move == ttMove
          && !rootNode
          && !excludedMove // Recursive singular search is not allowed
          &&  ttValue != VALUE_NONE
          && (tte->bound() & BOUND_LOWER)
          &&  tte->depth() >= depth - 3 * ONE_PLY
          &&  pos.legal(move))
      {
          Value rBeta = std::max(ttValue - 2 * depth / ONE_PLY, -VALUE_MATE);
          ss->excludedMove = move;
          value = search<NonPV>(pos, ss, rBeta - 1, rBeta, depth / 2, cutNode);
          ss->excludedMove = MOVE_NONE;

          if (value < rBeta)
              extension = ONE_PLY;
      }
      else if (    givesCheck // Check extension (~2 Elo)
               && !moveCountPruning
               &&  pos.see_ge(move))
          extension = ONE_PLY;
#ifdef ANTI
      else if (    pos.is_anti() // Capture extension (all moves are captures)
               && !moveCountPruning
               &&  pos.capture(move)
               &&  MoveList<CAPTURES>(pos).size() == 1)
          extension = ONE_PLY;
#endif

      // Calculate new depth for this move
      newDepth = depth - ONE_PLY + extension;

      // Step 14. Pruning at shallow depth (~170 Elo)
      if (  !rootNode
#ifdef HORDE
          && (pos.is_horde() || pos.non_pawn_material(us))
#else
          && pos.non_pawn_material(us)
#endif
          && bestValue > VALUE_MATED_IN_MAX_PLY)
      {
          if (   !captureOrPromotion
              && !givesCheck
#ifdef ANTI
              && (!pos.is_anti() || !(pos.attackers_to(to_sq(move)) & pos.pieces(~pos.side_to_move())))
#endif
#ifdef LOSERS
              && (!pos.is_losers() || !(pos.attackers_to(to_sq(move)) & pos.pieces(~pos.side_to_move())))
#endif
#ifdef HORDE
              && (pos.is_horde() || !pos.advanced_pawn_push(move) || pos.non_pawn_material() >= Value(5000))
#else
              && (!pos.advanced_pawn_push(move) || pos.non_pawn_material() >= Value(5000))
#endif
          )
          {
              // Move count based pruning (~30 Elo)
              if (moveCountPruning)
              {
                  skipQuiets = true;
                  continue;
              }

              // Reduced depth of the next LMR search
              int lmrDepth = std::max(newDepth - reduction<PvNode>(improving, depth, moveCount), DEPTH_ZERO) / ONE_PLY;

              // Countermoves based pruning (~20 Elo)
              if (   lmrDepth < 3
                  && (*contHist[0])[movedPiece][to_sq(move)] < CounterMovePruneThreshold
                  && (*contHist[1])[movedPiece][to_sq(move)] < CounterMovePruneThreshold)
                  continue;

              // Futility pruning: parent node (~2 Elo)
#ifdef LOSERS
              if (pos.is_losers()) {} else
#endif
#ifdef RACE
              if (pos.is_race()) {} else
#endif
              if (   lmrDepth < 7
                  && !inCheck
                  && ss->staticEval + FutilityMarginParent[pos.variant()][0] + FutilityMarginParent[pos.variant()][1] * lmrDepth <= alpha)
                  continue;

              // Prune moves with negative SEE (~10 Elo)
#ifdef ANTI
              if (pos.is_anti()) {} else
#endif
              if (   lmrDepth < 8
                  && !pos.see_ge(move, Value(-35 * lmrDepth * lmrDepth)))
                  continue;
          }
          else if (    depth < 7 * ONE_PLY // (~20 Elo)
                   && !extension
                   && !pos.see_ge(move, -Value(CapturePruneMargin[depth / ONE_PLY])))
                  continue;
      }

      // Speculative prefetch as early as possible
      prefetch(TT.first_entry(pos.key_after(move)));

      // Check for legality just before making the move
      if (!rootNode && !pos.legal(move))
      {
          ss->moveCount = --moveCount;
          continue;
      }

      if (move == ttMove && captureOrPromotion)
          ttCapture = true;

      // Update the current move (this must be done after singular extension search)
      ss->currentMove = move;
      ss->contHistory = thisThread->contHistory[movedPiece][to_sq(move)].get();

      // Step 15. Make the move
      pos.do_move(move, st, givesCheck);

      // Step 16. Reduced depth search (LMR). If the move fails high it will be
      // re-searched at full depth.
      if (    depth >= 3 * ONE_PLY
          &&  moveCount > 1
          && (!captureOrPromotion || moveCountPruning))
      {
          Depth r = reduction<PvNode>(improving, depth, moveCount);

#ifdef ANTI
          if (pos.is_anti() && pos.can_capture())
              r -= r ? ONE_PLY : DEPTH_ZERO;
          else
#endif
          if (captureOrPromotion) // (~5 Elo)
          {
              // Increase reduction by comparing opponent's stat score
              if (   (ss-1)->statScore >= 0
                  && thisThread->captureHistory[movedPiece][to_sq(move)][type_of(pos.captured_piece())] < 0)
                  r += ONE_PLY;

              r -= r ? ONE_PLY : DEPTH_ZERO;
          }
          else
          {
              // Decrease reduction if opponent's move count is high (~5 Elo)
              if ((ss-1)->moveCount > 15)
                  r -= ONE_PLY;

              // Decrease reduction for exact PV nodes (~0 Elo)
              if (pvExact)
                  r -= ONE_PLY;

              // Increase reduction if ttMove is a capture (~0 Elo)
              if (ttCapture)
                  r += ONE_PLY;

              // Increase reduction for cut nodes (~5 Elo)
              if (cutNode)
                  r += 2 * ONE_PLY;

              // Decrease reduction for moves that escape a capture. Filter out
              // castling moves, because they are coded as "king captures rook" and
              // hence break make_move(). (~5 Elo)
              else if (    type_of(move) == NORMAL
                       && !pos.see_ge(make_move(to_sq(move), from_sq(move))))
                  r -= 2 * ONE_PLY;

              ss->statScore =  thisThread->mainHistory[us][from_to(move)]
                             + (*contHist[0])[movedPiece][to_sq(move)]
                             + (*contHist[1])[movedPiece][to_sq(move)]
                             + (*contHist[3])[movedPiece][to_sq(move)]
                             - 4000;

              // Decrease/increase reduction by comparing opponent's stat score (~10 Elo)
              if (ss->statScore >= 0 && (ss-1)->statScore < 0)
                  r -= ONE_PLY;

              else if ((ss-1)->statScore >= 0 && ss->statScore < 0)
                  r += ONE_PLY;

              // Decrease/increase reduction for moves with a good/bad history (~30 Elo)
              r = std::max(DEPTH_ZERO, (r / ONE_PLY - ss->statScore / 20000) * ONE_PLY);
          }

          Depth d = std::max(newDepth - r, ONE_PLY);

          value = -search<NonPV>(pos, ss+1, -(alpha+1), -alpha, d, true);

          doFullDepthSearch = (value > alpha && d != newDepth);
      }
      else
          doFullDepthSearch = !PvNode || moveCount > 1;

      // Step 17. Full depth search when LMR is skipped or fails high
      if (doFullDepthSearch)
          value = -search<NonPV>(pos, ss+1, -(alpha+1), -alpha, newDepth, !cutNode);

      // For PV nodes only, do a full PV search on the first move or after a fail
      // high (in the latter case search only if value < beta), otherwise let the
      // parent node fail low with value <= alpha and try another move.
      if (PvNode && (moveCount == 1 || (value > alpha && (rootNode || value < beta))))
      {
          (ss+1)->pv = pv;
          (ss+1)->pv[0] = MOVE_NONE;

          value = -search<PV>(pos, ss+1, -beta, -alpha, newDepth, false);
      }

      // Step 18. Undo move
      pos.undo_move(move);

      assert(value > -VALUE_INFINITE && value < VALUE_INFINITE);

      // Step 19. Check for a new best move
      // Finished searching the move. If a stop occurred, the return value of
      // the search cannot be trusted, and we return immediately without
      // updating best move, PV and TT.
      if (Threads.stop.load(std::memory_order_relaxed))
          return VALUE_ZERO;

      if (rootNode)
      {
          RootMove& rm = *std::find(thisThread->rootMoves.begin(),
                                    thisThread->rootMoves.end(), move);

          // PV move or new best move?
          if (moveCount == 1 || value > alpha)
          {
              rm.score = value;
              rm.selDepth = thisThread->selDepth;
              rm.pv.resize(1);

              assert((ss+1)->pv);

              for (Move* m = (ss+1)->pv; *m != MOVE_NONE; ++m)
                  rm.pv.push_back(*m);

              // We record how often the best move has been changed in each
              // iteration. This information is used for time management: When
              // the best move changes frequently, we allocate some more time.
              if (moveCount > 1 && thisThread == Threads.main())
                  ++static_cast<MainThread*>(thisThread)->bestMoveChanges;
          }
          else
              // All other moves but the PV are set to the lowest value: this
              // is not a problem when sorting because the sort is stable and the
              // move position in the list is preserved - just the PV is pushed up.
              rm.score = -VALUE_INFINITE;
      }

      if (value > bestValue)
      {
          bestValue = value;

          if (value > alpha)
          {
              bestMove = move;

              if (PvNode && !rootNode) // Update pv even in fail-high case
                  update_pv(ss->pv, move, (ss+1)->pv);

              if (PvNode && value < beta) // Update alpha! Always alpha < beta
                  alpha = value;
              else
              {
                  assert(value >= beta); // Fail high
                  ss->statScore = 0;
                  break;
              }
          }
      }

      if (move != bestMove)
      {
          if (captureOrPromotion && captureCount < 32)
              capturesSearched[captureCount++] = move;

          else if (!captureOrPromotion && quietCount < 64)
              quietsSearched[quietCount++] = move;
      }
    }

    // The following condition would detect a stop only after move loop has been
    // completed. But in this case bestValue is valid because we have fully
    // searched our subtree, and we can anyhow save the result in TT.
    /*
       if (Threads.stop)
        return VALUE_DRAW;
    */

    // Step 20. Check for mate and stalemate
    // All legal moves have been searched and if there are no legal moves, it
    // must be a mate or a stalemate. If we are in a singular extension search then
    // return a fail low score.

    assert(moveCount || !inCheck || excludedMove || !MoveList<LEGAL>(pos).size());

    if (!moveCount)
    {
        bestValue =          excludedMove ? alpha
                   : pos.is_variant_end() ? pos.variant_result(ss->ply, VALUE_DRAW)
                   :              inCheck ? pos.checkmate_value(ss->ply)
                   :                        pos.stalemate_value(ss->ply, VALUE_DRAW);
    }
    else if (bestMove)
    {
        // Quiet best move: update move sorting heuristics
        if (!pos.capture_or_promotion(bestMove))
            update_quiet_stats(pos, ss, bestMove, quietsSearched, quietCount, stat_bonus(depth));
        else
            update_capture_stats(pos, bestMove, capturesSearched, captureCount,
                                 stat_bonus(depth + (bestValue > beta + KnightValueMg ? ONE_PLY : DEPTH_ZERO)));

        // Extra penalty for a quiet TT move in previous ply when it gets refuted
        if ((ss-1)->moveCount == 1 && !pos.captured_piece())
            update_continuation_histories(ss-1, pos.piece_on(prevSq), prevSq, -stat_bonus(depth + ONE_PLY));
    }
    // Bonus for prior countermove that caused the fail low
    else if (   (depth >= 3 * ONE_PLY || PvNode)
             && !pos.captured_piece()
             && is_ok((ss-1)->currentMove))
        update_continuation_histories(ss-1, pos.piece_on(prevSq), prevSq, stat_bonus(depth));

    if (PvNode)
        bestValue = std::min(bestValue, maxValue);

    if (!excludedMove)
        tte->save(posKey, value_to_tt(bestValue, ss->ply),
                  bestValue >= beta ? BOUND_LOWER :
                  PvNode && bestMove ? BOUND_EXACT : BOUND_UPPER,
                  depth, bestMove, ss->staticEval, TT.generation());

    assert(bestValue > -VALUE_INFINITE && bestValue < VALUE_INFINITE);

    return bestValue;
  }


  // qsearch() is the quiescence search function, which is called by the main
  // search function with depth zero, or recursively with depth less than ONE_PLY.
  template <NodeType NT>
  Value qsearch(Position& pos, Stack* ss, Value alpha, Value beta, Depth depth) {

    constexpr bool PvNode = NT == PV;

    assert(alpha >= -VALUE_INFINITE && alpha < beta && beta <= VALUE_INFINITE);
    assert(PvNode || (alpha == beta - 1));
    assert(depth <= DEPTH_ZERO);
    assert(depth / ONE_PLY * ONE_PLY == depth);

    Move pv[MAX_PLY+1];
    StateInfo st;
    TTEntry* tte;
    Key posKey;
    Move ttMove, move, bestMove;
    Depth ttDepth;
    Value bestValue, value, ttValue, futilityValue, futilityBase, oldAlpha;
    bool ttHit, inCheck, givesCheck, evasionPrunable;
    int moveCount;

    if (PvNode)
    {
        oldAlpha = alpha; // To flag BOUND_EXACT when eval above alpha and no available moves
        (ss+1)->pv = pv;
        ss->pv[0] = MOVE_NONE;
    }

    (ss+1)->ply = ss->ply + 1;
    ss->currentMove = bestMove = MOVE_NONE;
    inCheck = pos.checkers();
    moveCount = 0;

    if (pos.is_variant_end())
        return pos.variant_result(ss->ply, VALUE_DRAW);

    // Check for an immediate draw or maximum ply reached
    if (   pos.is_draw(ss->ply)
        || ss->ply >= MAX_PLY)
        return (ss->ply >= MAX_PLY && !inCheck) ? evaluate(pos) : VALUE_DRAW;

    assert(0 <= ss->ply && ss->ply < MAX_PLY);

    // Decide whether or not to include checks: this fixes also the type of
    // TT entry depth that we are going to use. Note that in qsearch we use
    // only two types of depth in TT: DEPTH_QS_CHECKS or DEPTH_QS_NO_CHECKS.
    ttDepth = inCheck || depth >= DEPTH_QS_CHECKS ? DEPTH_QS_CHECKS
                                                  : DEPTH_QS_NO_CHECKS;
    // Transposition table lookup
    posKey = pos.key();
    tte = TT.probe(posKey, ttHit);
    ttValue = ttHit ? value_from_tt(tte->value(), ss->ply) : VALUE_NONE;
    ttMove = ttHit ? tte->move() : MOVE_NONE;

    if (  !PvNode
        && ttHit
        && tte->depth() >= ttDepth
        && ttValue != VALUE_NONE // Only in case of TT access race
        && (ttValue >= beta ? (tte->bound() &  BOUND_LOWER)
                            : (tte->bound() &  BOUND_UPPER)))
        return ttValue;

    // Evaluate the position statically
    if (inCheck)
    {
        ss->staticEval = VALUE_NONE;
        bestValue = futilityBase = -VALUE_INFINITE;
    }
    else
    {
        if (ttHit)
        {
            // Never assume anything on values stored in TT
            if ((ss->staticEval = bestValue = tte->eval()) == VALUE_NONE)
                ss->staticEval = bestValue = evaluate(pos);

            // Can ttValue be used as a better position evaluation?
            if (   ttValue != VALUE_NONE
                && (tte->bound() & (ttValue > bestValue ? BOUND_LOWER : BOUND_UPPER)))
                bestValue = ttValue;
        }
        else
            ss->staticEval = bestValue =
#ifdef CRAZYHOUSE
            (ss-1)->currentMove != MOVE_NULL || pos.is_house() ? evaluate(pos)
#else
            (ss-1)->currentMove != MOVE_NULL ? evaluate(pos)
#endif
                                             : -(ss-1)->staticEval + 2 * Eval::Tempo[pos.variant()];

        // Stand pat. Return immediately if static value is at least beta
        if (bestValue >= beta)
        {
            if (!ttHit)
                tte->save(posKey, value_to_tt(bestValue, ss->ply), BOUND_LOWER,
                          DEPTH_NONE, MOVE_NONE, ss->staticEval, TT.generation());

            return bestValue;
        }

        if (PvNode && bestValue > alpha)
            alpha = bestValue;

        futilityBase = bestValue + 128;
    }

    // Initialize a MovePicker object for the current position, and prepare
    // to search the moves. Because the depth is <= 0 here, only captures,
    // queen promotions and checks (only if depth >= DEPTH_QS_CHECKS) will
    // be generated.
    MovePicker mp(pos, ttMove, depth, &pos.this_thread()->mainHistory,
                                      &pos.this_thread()->captureHistory,
                                      to_sq((ss-1)->currentMove));

    // Loop through the moves until no moves remain or a beta cutoff occurs
    while ((move = mp.next_move()) != MOVE_NONE)
    {
      assert(is_ok(move));

      givesCheck = gives_check(pos, move);

      moveCount++;

      // Futility pruning
      if (   !inCheck
          && !givesCheck
#ifdef EXTINCTION
          && !pos.is_extinction()
#endif
#ifdef RACE
          && !(pos.is_race() && type_of(pos.piece_on(from_sq(move))) == KING && rank_of(to_sq(move)) == RANK_8)
#endif
          &&  futilityBase > -VALUE_KNOWN_WIN
          && !pos.advanced_pawn_push(move))
      {
          assert(type_of(move) != ENPASSANT); // Due to !pos.advanced_pawn_push

#ifdef ATOMIC
          if (pos.is_atomic())
              futilityValue = futilityBase + pos.see<ATOMIC_VARIANT>(move);
          else
#endif
#ifdef CRAZYHOUSE
          if (pos.is_house())
              futilityValue = futilityBase + 2 * PieceValue[CRAZYHOUSE_VARIANT][EG][pos.piece_on(to_sq(move))];
          else
#endif
          futilityValue = futilityBase + PieceValue[pos.variant()][EG][pos.piece_on(to_sq(move))];

          if (futilityValue <= alpha)
          {
              bestValue = std::max(bestValue, futilityValue);
              continue;
          }

          if (futilityBase <= alpha && !pos.see_ge(move, VALUE_ZERO + 1))
          {
              bestValue = std::max(bestValue, futilityBase);
              continue;
          }
      }

      // Detect non-capture evasions that are candidates to be pruned
      evasionPrunable =    inCheck
                       &&  (depth != DEPTH_ZERO || moveCount > 2)
                       &&  bestValue > VALUE_MATED_IN_MAX_PLY
                       && !pos.capture(move);

      // Don't search moves with negative SEE values
      if (  (!inCheck || evasionPrunable)
          && !pos.see_ge(move))
          continue;

      // Speculative prefetch as early as possible
      prefetch(TT.first_entry(pos.key_after(move)));

      // Check for legality just before making the move
      if (!pos.legal(move))
      {
          moveCount--;
          continue;
      }

      ss->currentMove = move;

      // Make and search the move
      pos.do_move(move, st, givesCheck);
      value = -qsearch<NT>(pos, ss+1, -beta, -alpha, depth - ONE_PLY);
      pos.undo_move(move);

      assert(value > -VALUE_INFINITE && value < VALUE_INFINITE);

      // Check for a new best move
      if (value > bestValue)
      {
          bestValue = value;

          if (value > alpha)
          {
              if (PvNode) // Update pv even in fail-high case
                  update_pv(ss->pv, move, (ss+1)->pv);

              if (PvNode && value < beta) // Update alpha here!
              {
                  alpha = value;
                  bestMove = move;
              }
              else // Fail high
              {
                  tte->save(posKey, value_to_tt(value, ss->ply), BOUND_LOWER,
                            ttDepth, move, ss->staticEval, TT.generation());

                  return value;
              }
          }
       }
    }

    // All legal moves have been searched. A special case: If we're in check
    // and no legal moves were found, it is checkmate.
    if (inCheck && bestValue == -VALUE_INFINITE)
        return pos.checkmate_value(ss->ply); // Plies to mate from the root

    tte->save(posKey, value_to_tt(bestValue, ss->ply),
              PvNode && bestValue > oldAlpha ? BOUND_EXACT : BOUND_UPPER,
              ttDepth, bestMove, ss->staticEval, TT.generation());

    assert(bestValue > -VALUE_INFINITE && bestValue < VALUE_INFINITE);

    return bestValue;
  }


  // value_to_tt() adjusts a mate score from "plies to mate from the root" to
  // "plies to mate from the current position". Non-mate scores are unchanged.
  // The function is called before storing a value in the transposition table.

  Value value_to_tt(Value v, int ply) {

    assert(v != VALUE_NONE);

    return  v >= VALUE_MATE_IN_MAX_PLY  ? v + ply
          : v <= VALUE_MATED_IN_MAX_PLY ? v - ply : v;
  }


  // value_from_tt() is the inverse of value_to_tt(): It adjusts a mate score
  // from the transposition table (which refers to the plies to mate/be mated
  // from current position) to "plies to mate/be mated from the root".

  Value value_from_tt(Value v, int ply) {

    return  v == VALUE_NONE             ? VALUE_NONE
          : v >= VALUE_MATE_IN_MAX_PLY  ? v - ply
          : v <= VALUE_MATED_IN_MAX_PLY ? v + ply : v;
  }


  // update_pv() adds current move and appends child pv[]

  void update_pv(Move* pv, Move move, Move* childPv) {

    for (*pv++ = move; childPv && *childPv != MOVE_NONE; )
        *pv++ = *childPv++;
    *pv = MOVE_NONE;
  }


  // update_continuation_histories() updates histories of the move pairs formed
  // by moves at ply -1, -2, and -4 with current move.

  void update_continuation_histories(Stack* ss, Piece pc, Square to, int bonus) {

    for (int i : {1, 2, 4})
        if (is_ok((ss-i)->currentMove))
            (*(ss-i)->contHistory)[pc][to] << bonus;
  }


  // update_capture_stats() updates move sorting heuristics when a new capture best move is found

  void update_capture_stats(const Position& pos, Move move,
                            Move* captures, int captureCnt, int bonus) {

      CapturePieceToHistory& captureHistory =  pos.this_thread()->captureHistory;
      Piece moved_piece = pos.moved_piece(move);
      PieceType captured = type_of(pos.piece_on(to_sq(move)));
      captureHistory[moved_piece][to_sq(move)][captured] << bonus;

      // Decrease all the other played capture moves
      for (int i = 0; i < captureCnt; ++i)
      {
          moved_piece = pos.moved_piece(captures[i]);
          captured = type_of(pos.piece_on(to_sq(captures[i])));
          captureHistory[moved_piece][to_sq(captures[i])][captured] << -bonus;
      }
  }


  // update_quiet_stats() updates move sorting heuristics when a new quiet best move is found

  void update_quiet_stats(const Position& pos, Stack* ss, Move move,
                          Move* quiets, int quietsCnt, int bonus) {

    if (ss->killers[0] != move)
    {
        ss->killers[1] = ss->killers[0];
        ss->killers[0] = move;
    }

    Color us = pos.side_to_move();
    Thread* thisThread = pos.this_thread();
    thisThread->mainHistory[us][from_to(move)] << bonus;
    update_continuation_histories(ss, pos.moved_piece(move), to_sq(move), bonus);

    if (is_ok((ss-1)->currentMove))
    {
        Square prevSq = to_sq((ss-1)->currentMove);
        thisThread->counterMoves[pos.piece_on(prevSq)][prevSq] = move;
    }

    // Decrease all the other played quiet moves
    for (int i = 0; i < quietsCnt; ++i)
    {
        thisThread->mainHistory[us][from_to(quiets[i])] << -bonus;
        update_continuation_histories(ss, pos.moved_piece(quiets[i]), to_sq(quiets[i]), -bonus);
    }
  }

  // When playing with strength handicap, choose best move among a set of RootMoves
  // using a statistical rule dependent on 'level'. Idea by Heinz van Saanen.

  Move Skill::pick_best(size_t multiPV) {

    const RootMoves& rootMoves = Threads.main()->rootMoves;
    static PRNG rng(now()); // PRNG sequence should be non-deterministic

    // RootMoves are already sorted by score in descending order
    Value topScore = rootMoves[0].score;
    int delta = std::min(topScore - rootMoves[multiPV - 1].score, PawnValueMg);
    int weakness = 125 - level * 9/4;
    int maxScore = -VALUE_INFINITE;

    // Choose best move. For each move score we add two terms, both dependent on
    // weakness. One is deterministic and bigger for weaker levels, and one is
    // random. Then we choose the move with the resulting highest score.
    for (size_t i = 0; i < multiPV; ++i)
    {
        // This is our magic formula
        int push = (  weakness * int(topScore - rootMoves[i].score)
                    + delta * (rng.rand<unsigned>() % weakness)) / 128;

        if (rootMoves[i].score + push >= maxScore)
        {
            maxScore = rootMoves[i].score + push;
            best = rootMoves[i].pv[0];
        }
    }

    return best;
  }

} // namespace

/// MainThread::check_time() is used to print debug info and, more importantly,
/// to detect when we are out of available time and thus stop the search.

void MainThread::check_time() {

  if (--callsCnt > 0)
      return;

  // When using nodes, ensure checking rate is not lower than 0.1% of nodes
  callsCnt = Limits.nodes ? std::min(1024, int(Limits.nodes / 1024)) : 1024;

  static TimePoint lastInfoTime = now();

  TimePoint elapsed = Time.elapsed();
  TimePoint tick = Limits.startTime + elapsed;

  if (tick - lastInfoTime >= 1000)
  {
      lastInfoTime = tick;
      dbg_print();
  }

  // We should not stop pondering until told so by the GUI
  if (Threads.ponder)
      return;

  if (   (Limits.use_time_management() && elapsed > Time.maximum() - 10)
      || (Limits.movetime && elapsed >= Limits.movetime)
      || (Limits.nodes && Threads.nodes_searched() >= (uint64_t)Limits.nodes))
      Threads.stop = true;
}


/// UCI::pv() formats PV information according to the UCI protocol. UCI requires
/// that all (if any) unsearched PV lines are sent using a previous search score.

string UCI::pv(const Position& pos, Depth depth, Value alpha, Value beta) {

  std::stringstream ss;
  TimePoint elapsed = Time.elapsed() + 1;
  const RootMoves& rootMoves = pos.this_thread()->rootMoves;
  size_t pvIdx = pos.this_thread()->pvIdx;
  size_t multiPV = std::min((size_t)Options["MultiPV"], rootMoves.size());
  uint64_t nodesSearched = Threads.nodes_searched();
  uint64_t tbHits = Threads.tb_hits() + (TB::RootInTB ? rootMoves.size() : 0);

  for (size_t i = 0; i < multiPV; ++i)
  {
      bool updated = (i <= pvIdx && rootMoves[i].score != -VALUE_INFINITE);

      if (depth == ONE_PLY && !updated)
          continue;

      Depth d = updated ? depth : depth - ONE_PLY;
      Value v = updated ? rootMoves[i].score : rootMoves[i].previousScore;

      bool tb = TB::RootInTB && abs(v) < VALUE_MATE - MAX_PLY;
      v = tb ? rootMoves[i].tbScore : v;

      if (ss.rdbuf()->in_avail()) // Not at first line
          ss << "\n";

      ss << "info"
         << " depth "    << d / ONE_PLY
         << " seldepth " << rootMoves[i].selDepth
         << " multipv "  << i + 1
         << " score "    << UCI::value(v);

      if (!tb && i == pvIdx)
          ss << (v >= beta ? " lowerbound" : v <= alpha ? " upperbound" : "");

      ss << " nodes "    << nodesSearched
         << " nps "      << nodesSearched * 1000 / elapsed;

      if (elapsed > 1000) // Earlier makes little sense
          ss << " hashfull " << TT.hashfull();

      ss << " tbhits "   << tbHits
         << " time "     << elapsed
         << " pv";

      for (Move m : rootMoves[i].pv)
          ss << " " << UCI::move(m, pos.is_chess960());
  }

  return ss.str();
}


/// RootMove::extract_ponder_from_tt() is called in case we have no ponder move
/// before exiting the search, for instance, in case we stop the search during a
/// fail high at root. We try hard to have a ponder move to return to the GUI,
/// otherwise in case of 'ponder on' we have nothing to think on.

bool RootMove::extract_ponder_from_tt(Position& pos) {

    StateInfo st;
    bool ttHit;

    assert(pv.size() == 1);
    if (pv[0] == MOVE_NONE) // Not pondering
        return false;

    if (!pv[0])
        return false;

    pos.do_move(pv[0], st);
    TTEntry* tte = TT.probe(pos.key(), ttHit);

    if (ttHit)
    {
        Move m = tte->move(); // Local copy to be SMP safe
        if (MoveList<LEGAL>(pos).contains(m))
            pv.push_back(m);
    }

    pos.undo_move(pv[0]);
    return pv.size() > 1;
}

void Tablebases::rank_root_moves(Position& pos, Search::RootMoves& rootMoves) {

    RootInTB = false;
    UseRule50 = bool(Options["Syzygy50MoveRule"]);
    ProbeDepth = int(Options["SyzygyProbeDepth"]) * ONE_PLY;
    Cardinality = int(Options["SyzygyProbeLimit"]);
    bool dtz_available = true;

    // Tables with fewer pieces than SyzygyProbeLimit are searched with
    // ProbeDepth == DEPTH_ZERO
    if (Cardinality > MaxCardinality)
    {
        Cardinality = MaxCardinality;
        ProbeDepth = DEPTH_ZERO;
    }

    if (Cardinality >= popcount(pos.pieces()) && !pos.can_castle(ANY_CASTLING))
    {
        // Rank moves using DTZ tables
        RootInTB = root_probe(pos, rootMoves);

        if (!RootInTB)
        {
            // DTZ tables are missing; try to rank moves using WDL tables
            dtz_available = false;
            RootInTB = root_probe_wdl(pos, rootMoves);
        }
    }

    if (RootInTB)
    {
        // Sort moves according to TB rank
        std::sort(rootMoves.begin(), rootMoves.end(),
                  [](const RootMove &a, const RootMove &b) { return a.tbRank > b.tbRank; } );

        // Probe during search only if DTZ is not available and we are winning
        if (dtz_available || rootMoves[0].tbScore <= VALUE_DRAW)
            Cardinality = 0;
    }
    else
    {
        // Assign the same rank to all moves
        for (auto& m : rootMoves)
            m.tbRank = 0;
    }
}<|MERGE_RESOLUTION|>--- conflicted
+++ resolved
@@ -673,11 +673,7 @@
           std::stable_sort(rootMoves.begin() + pvFirst, rootMoves.begin() + pvIdx + 1);
 
           if (    mainThread
-<<<<<<< HEAD
-              && (Threads.stop || PVIdx + 1 == multiPV || Time.elapsed() > PV_MIN_ELAPSED))
-=======
-              && (Threads.stop || pvIdx + 1 == multiPV || Time.elapsed() > 3000))
->>>>>>> 8ef9bc5a
+              && (Threads.stop || pvIdx + 1 == multiPV || Time.elapsed() > PV_MIN_ELAPSED))
               sync_cout << UCI::pv(rootPos, rootDepth, alpha, beta) << sync_endl;
       }
 
@@ -1189,12 +1185,8 @@
       if (rootNode && thisThread == Threads.main() && Time.elapsed() > PV_MIN_ELAPSED)
           sync_cout << "info depth " << depth / ONE_PLY
                     << " currmove " << UCI::move(move, pos.is_chess960())
-<<<<<<< HEAD
-                    << " currmovenumber " << moveCount + thisThread->PVIdx << sync_endl;
-#endif
-=======
                     << " currmovenumber " << moveCount + thisThread->pvIdx << sync_endl;
->>>>>>> 8ef9bc5a
+#endif
       if (PvNode)
           (ss+1)->pv = nullptr;
 
