/*
  Stockfish, a UCI chess playing engine derived from Glaurung 2.1
  Copyright (C) 2004-2008 Tord Romstad (Glaurung author)
  Copyright (C) 2008-2015 Marco Costalba, Joona Kiiski, Tord Romstad
  Copyright (C) 2015-2018 Marco Costalba, Joona Kiiski, Gary Linscott, Tord Romstad

  Stockfish is free software: you can redistribute it and/or modify
  it under the terms of the GNU General Public License as published by
  the Free Software Foundation, either version 3 of the License, or
  (at your option) any later version.

  Stockfish is distributed in the hope that it will be useful,
  but WITHOUT ANY WARRANTY; without even the implied warranty of
  MERCHANTABILITY or FITNESS FOR A PARTICULAR PURPOSE.  See the
  GNU General Public License for more details.

  You should have received a copy of the GNU General Public License
  along with this program.  If not, see <http://www.gnu.org/licenses/>.
*/

#include <algorithm>
#include <cassert>
#include <cmath>
#include <cstring>   // For std::memset
#include <iostream>
#include <sstream>

#include "evaluate.h"
#include "misc.h"
#include "movegen.h"
#include "movepick.h"
#include "position.h"
#include "search.h"
#include "timeman.h"
#include "thread.h"
#include "tt.h"
#include "uci.h"
#include "syzygy/tbprobe.h"

namespace Search {

  LimitsType Limits;
}

namespace Tablebases {

  int Cardinality;
  bool RootInTB;
  bool UseRule50;
  Depth ProbeDepth;
  Value Score;
}

namespace TB = Tablebases;

using std::string;
using Eval::evaluate;
using namespace Search;

namespace {

  // Time threshold for printing upperbound/lowerbound info
  const int PV_MIN_ELAPSED = 2500;

  // Different node types, used as a template parameter
  enum NodeType { NonPV, PV };

  // Sizes and phases of the skip-blocks, used for distributing search depths across the threads
  const int SkipSize[]  = { 1, 1, 2, 2, 2, 2, 3, 3, 3, 3, 3, 3, 4, 4, 4, 4, 4, 4, 4, 4 };
  const int SkipPhase[] = { 0, 1, 0, 1, 2, 3, 0, 1, 2, 3, 4, 5, 0, 1, 2, 3, 4, 5, 6, 7 };

  // Razor and futility margins
  const int RazorMargin1[VARIANT_NB] = {
  590,
#ifdef ANTI
  2334,
#endif
#ifdef ATOMIC
  2501,
#endif
#ifdef CRAZYHOUSE
  651,
#endif
#ifdef EXTINCTION
  603,
#endif
#ifdef GRID
  601,
#endif
#ifdef HORDE
  625,
#endif
#ifdef KOTH
  676,
#endif
#ifdef LOSERS
  2351,
#endif
#ifdef RACE
  1029,
#endif
#ifdef RELAY
  603,
#endif
#ifdef THREECHECK
  2257,
#endif
#ifdef TWOKINGS
  603,
#endif
  };
  const int RazorMargin2 = 604;
  const int FutilityMarginFactor[VARIANT_NB] = {
  150,
#ifdef ANTI
  586,
#endif
#ifdef ATOMIC
  560,
#endif
#ifdef CRAZYHOUSE
  125,
#endif
#ifdef EXTINCTION
  150,
#endif
#ifdef GRID
  181,
#endif
#ifdef HORDE
  151,
#endif
#ifdef KOTH
  192,
#endif
#ifdef LOSERS
  593,
#endif
#ifdef RACE
  336,
#endif
#ifdef RELAY
  150,
#endif
#ifdef THREECHECK
  223,
#endif
#ifdef TWOKINGS
  150,
#endif
  };
  const int FutilityMarginParent[VARIANT_NB][2] = {
  { 256, 200 },
#ifdef ANTI
  { 331, 372 },
#endif
#ifdef ATOMIC
  { 512, 400 },
#endif
#ifdef CRAZYHOUSE
  { 256, 200 },
#endif
#ifdef EXTINCTION
  { 256, 200 },
#endif
#ifdef GRID
  { 278, 168 },
#endif
#ifdef HORDE
  { 261, 162 },
#endif
#ifdef KOTH
  { 418, 305 },
#endif
#ifdef LOSERS
  { 299, 281 },
#endif
#ifdef RACE
  { 304, 315 },
#endif
#ifdef RELAY
  { 256, 200 },
#endif
#ifdef THREECHECK
  { 420, 332 },
#endif
#ifdef TWOKINGS
  { 256, 200 },
#endif
  };
  const int ProbcutMargin[VARIANT_NB] = {
  200,
#ifdef ANTI
  200,
#endif
#ifdef ATOMIC
  200,
#endif
#ifdef CRAZYHOUSE
  200,
#endif
#ifdef EXTINCTION
  400,
#endif
#ifdef GRID
  222,
#endif
#ifdef HORDE
  153,
#endif
#ifdef KOTH
  324,
#endif
#ifdef LOSERS
  200,
#endif
#ifdef RACE
  242,
#endif
#ifdef RELAY
  200,
#endif
#ifdef THREECHECK
  418,
#endif
#ifdef TWOKINGS
  200,
#endif
  };
  Value futility_margin(Variant var, Depth d) { return Value(FutilityMarginFactor[var] * d / ONE_PLY); }

  // Futility and reductions lookup tables, initialized at startup
  int FutilityMoveCounts[VARIANT_NB][2][16]; // [improving][depth]
  int Reductions[2][2][64][64];  // [pv][improving][depth][moveNumber]

  template <bool PvNode> Depth reduction(bool i, Depth d, int mn) {
    return Reductions[PvNode][i][std::min(d / ONE_PLY, 63)][std::min(mn, 63)] * ONE_PLY;
  }

  // History and stats update bonus, based on depth
  int stat_bonus(Depth depth) {
    int d = depth / ONE_PLY;
    return d > 17 ? 0 : d * d + 2 * d - 2;
  }

#ifdef SKILL
  // Skill structure is used to implement strength limit
  struct Skill {
    explicit Skill(int l) : level(l) {}
    bool enabled() const { return level < 20; }
    bool time_to_pick(Depth depth) const { return depth / ONE_PLY == 1 + level; }
    Move pick_best(size_t multiPV);

    int level;
    Move best = MOVE_NONE;
  };
#endif

  template <NodeType NT>
  Value search(Position& pos, Stack* ss, Value alpha, Value beta, Depth depth, bool cutNode, bool skipEarlyPruning);

  template <NodeType NT, bool InCheck>
  Value qsearch(Position& pos, Stack* ss, Value alpha, Value beta, Depth depth = DEPTH_ZERO);

  Value value_to_tt(Value v, int ply);
  Value value_from_tt(Value v, int ply);
  void update_pv(Move* pv, Move move, Move* childPv);
  void update_continuation_histories(Stack* ss, Piece pc, Square to, int bonus);
  void update_quiet_stats(const Position& pos, Stack* ss, Move move, Move* quiets, int quietsCnt, int bonus);
  void update_capture_stats(const Position& pos, Move move, Move* captures, int captureCnt, int bonus);

  inline bool gives_check(const Position& pos, Move move) {
    Color us = pos.side_to_move();
    return  type_of(move) == NORMAL && !(pos.blockers_for_king(~us) & pos.pieces(us))
#ifdef ATOMIC
          && !pos.is_atomic()
#endif
#ifdef GRID
          && !pos.is_grid()
#endif
          ? pos.check_squares(type_of(pos.moved_piece(move))) & to_sq(move)
          : pos.gives_check(move);
  }

  // perft() is our utility to verify move generation. All the leaf nodes up
  // to the given depth are generated and counted, and the sum is returned.
  template<bool Root>
  uint64_t perft(Position& pos, Depth depth) {

    StateInfo st;
    uint64_t cnt, nodes = 0;
    const bool leaf = (depth == 2 * ONE_PLY);

    for (const auto& m : MoveList<LEGAL>(pos))
    {
        if (Root && depth <= ONE_PLY)
            cnt = 1, nodes++;
        else
        {
            pos.do_move(m, st);
            cnt = leaf ? MoveList<LEGAL>(pos).size() : perft<false>(pos, depth - ONE_PLY);
            nodes += cnt;
            pos.undo_move(m);
        }
        if (Root)
            sync_cout << UCI::move(m, pos.is_chess960()) << ": " << cnt << sync_endl;
    }
    return nodes;
  }

} // namespace


/// Search::init() is called at startup to initialize various lookup tables

void Search::init() {

  for (int imp = 0; imp <= 1; ++imp)
      for (int d = 1; d < 64; ++d)
          for (int mc = 1; mc < 64; ++mc)
          {
              double r = log(d) * log(mc) / 1.95;

              Reductions[NonPV][imp][d][mc] = int(std::round(r));
              Reductions[PV][imp][d][mc] = std::max(Reductions[NonPV][imp][d][mc] - 1, 0);

              // Increase reduction for non-PV nodes when eval is not improving
              if (!imp && Reductions[NonPV][imp][d][mc] >= 2)
                Reductions[NonPV][imp][d][mc]++;
          }

  for (Variant var = CHESS_VARIANT; var < VARIANT_NB; ++var)
  {
#ifdef CRAZYHOUSE
  if (var == CRAZYHOUSE_VARIANT)
      for (int d = 0; d < 16; ++d)
      {
          FutilityMoveCounts[var][0][d] = int(10.0 + 0.5 * exp(0.8 * d));
          FutilityMoveCounts[var][1][d] = int(20.0 + 0.5 * exp(0.9 * d));
      }
  else
#endif
#ifdef RACE
  if (var == RACE_VARIANT)
      for (int d = 0; d < 16; ++d)
      {
          FutilityMoveCounts[var][0][d] = int(1.5 + 0.5 * pow(d, 1.50));
          FutilityMoveCounts[var][1][d] = int(4.0 + 0.7 * pow(d, 2.00));
      }
  else
#endif
  for (int d = 0; d < 16; ++d)
  {
      FutilityMoveCounts[var][0][d] = int(2.4 + 0.74 * pow(d, 1.78));
      FutilityMoveCounts[var][1][d] = int(5.0 + 1.00 * pow(d, 2.00));
  }
  }

}


/// Search::clear() resets search state to its initial value

void Search::clear() {

  Threads.main()->wait_for_search_finished();

  Time.availableNodes = 0;
  TT.clear();
  Threads.clear();
}


/// MainThread::search() is called by the main thread when the program receives
/// the UCI 'go' command. It searches from the root position and outputs the "bestmove".

void MainThread::search() {

  if (Limits.perft)
  {
      nodes = perft<true>(rootPos, Limits.perft * ONE_PLY);
      sync_cout << "\nNodes searched: " << nodes << "\n" << sync_endl;
      return;
  }

  Color us = rootPos.side_to_move();
  Time.init(Limits, us, rootPos.game_ply());
  TT.new_search();

  if (rootMoves.empty())
  {
      rootMoves.emplace_back(MOVE_NONE);
      Value score = rootPos.is_variant_end() ? rootPos.variant_result()
                   : rootPos.checkers() ? rootPos.checkmate_value()
                   : rootPos.stalemate_value();
      sync_cout << "info depth 0 score " << UCI::value(score) << sync_endl;
  }
  else
  {
      for (Thread* th : Threads)
          if (th != this)
              th->start_searching();

      Thread::search(); // Let's start searching!
  }

  // When we reach the maximum depth, we can arrive here without a raise of
  // Threads.stop. However, if we are pondering or in an infinite search,
  // the UCI protocol states that we shouldn't print the best move before the
  // GUI sends a "stop" or "ponderhit" command. We therefore simply wait here
  // until the GUI sends one of those commands (which also raises Threads.stop).
  Threads.stopOnPonderhit = true;

  while (!Threads.stop && (Threads.ponder || Limits.infinite))
  {} // Busy wait for a stop or a ponder reset

  // Stop the threads if not already stopped (also raise the stop if
  // "ponderhit" just reset Threads.ponder).
  Threads.stop = true;

  // Wait until all threads have finished
  for (Thread* th : Threads)
      if (th != this)
          th->wait_for_search_finished();

  // When playing in 'nodes as time' mode, subtract the searched nodes from
  // the available ones before exiting.
  if (Limits.npmsec)
      Time.availableNodes += Limits.inc[us] - Threads.nodes_searched();

  // Check if there are threads with a better score than main thread
  Thread* bestThread = this;
#ifdef USELONGESTPV
  size_t longestPlies = 0;
  Thread* longestPVThread = this;
  const size_t minPlies = 6;
#endif
  if (    Options["MultiPV"] == 1
      && !Limits.depth
#ifdef SKILL
      && !Skill(Options["Skill Level"]).enabled()
#endif
      &&  rootMoves[0].pv[0] != MOVE_NONE)
  {
      for (Thread* th : Threads)
      {
          Depth depthDiff = th->completedDepth - bestThread->completedDepth;
          Value scoreDiff = th->rootMoves[0].score - bestThread->rootMoves[0].score;

          // Select the thread with the best score, always if it is a mate
          if (    scoreDiff > 0
              && (depthDiff >= 0 || th->rootMoves[0].score >= VALUE_MATE_IN_MAX_PLY))
              bestThread = th;
#ifdef USELONGESTPV
          longestPlies = std::max(th->rootMoves[0].pv.size(), longestPlies);
#endif
      }

#ifdef USELONGESTPV
      longestPVThread = bestThread;
      if (bestThread->rootMoves[0].pv.size() < std::min(minPlies, longestPlies))
      {
          const int maxScoreDiff = Eval::Tempo[rootPos.variant()];
          const int maxDepthDiff = 2;

          // Select the best thread that meets the minimum move criteria
          // and is within the appropriate range of score eval
          for (Thread* th : Threads)
          {
              if (th->rootMoves[0].pv.size() <= bestThread->rootMoves[0].pv.size())
                  continue;
              auto begin = bestThread->rootMoves[0].pv.begin(),
                     end = bestThread->rootMoves[0].pv.end();
              if (std::mismatch(begin, end, th->rootMoves[0].pv.begin()).first != end)
                  continue;

              if (longestPVThread->rootMoves[0].pv.size() < std::min(minPlies, longestPlies))
              {
                  // If our current longest is short, allow a weakening of score
                  // and depth to an absolute max of maxScoreDiff / maxDepthDiff
                  // compared to the bestThread
                  if (   th->rootMoves[0].pv.size() >= longestPVThread->rootMoves[0].pv.size()
                      && abs(bestThread->rootMoves[0].score - th->rootMoves[0].score) < maxScoreDiff
                      && (bestThread->completedDepth - th->completedDepth < maxDepthDiff))
                      longestPVThread = th;
              }
              else
              {
                  // Since longestPVThread is already long, only select among
                  // threads with long PVs with strong eval/depth
                  if (   th->rootMoves[0].pv.size() >= std::min(minPlies, longestPlies)
                      && abs(bestThread->rootMoves[0].score - th->rootMoves[0].score) < maxScoreDiff
                      && (   th->rootMoves[0].score >= longestPVThread->rootMoves[0].score
                          || th->completedDepth >= longestPVThread->completedDepth)
                     )
                     longestPVThread = th;
              }
          }
      }
#endif
  }

  previousScore = bestThread->rootMoves[0].score;

#ifdef USELONGESTPV
  if (longestPVThread != this)
      sync_cout << UCI::pv(longestPVThread->rootPos, longestPVThread->completedDepth, -VALUE_INFINITE, VALUE_INFINITE) << sync_endl;
#else
  // Send again PV info if we have a new best thread
  if (bestThread != this)
      sync_cout << UCI::pv(bestThread->rootPos, bestThread->completedDepth, -VALUE_INFINITE, VALUE_INFINITE) << sync_endl;
#endif

  // Best move could be MOVE_NONE when searching on a terminal position
  sync_cout << "bestmove " << UCI::move(bestThread->rootMoves[0].pv[0], rootPos.is_chess960());

  if (bestThread->rootMoves[0].pv.size() > 1 || bestThread->rootMoves[0].extract_ponder_from_tt(rootPos))
      std::cout << " ponder " << UCI::move(bestThread->rootMoves[0].pv[1], rootPos.is_chess960());

  std::cout << sync_endl;
}


/// Thread::search() is the main iterative deepening loop. It calls search()
/// repeatedly with increasing depth until the allocated thinking time has been
/// consumed, the user stops the search, or the maximum search depth is reached.

void Thread::search() {

  Stack stack[MAX_PLY+7], *ss = stack+4; // To reference from (ss-4) to (ss+2)
  Value bestValue, alpha, beta, delta;
  Move  lastBestMove = MOVE_NONE;
  Depth lastBestMoveDepth = DEPTH_ZERO;
  MainThread* mainThread = (this == Threads.main() ? Threads.main() : nullptr);
  double timeReduction = 1.0;
  Color us = rootPos.side_to_move();

  std::memset(ss-4, 0, 7 * sizeof(Stack));
  for (int i = 4; i > 0; i--)
     (ss-i)->contHistory = this->contHistory[NO_PIECE][0].get(); // Use as sentinel

  bestValue = delta = alpha = -VALUE_INFINITE;
  beta = VALUE_INFINITE;

  if (mainThread)
      mainThread->bestMoveChanges = 0, mainThread->failedLow = false;

  size_t multiPV = Options["MultiPV"];
#ifdef SKILL
  Skill skill(Options["Skill Level"]);

  // When playing with strength handicap enable MultiPV search that we will
  // use behind the scenes to retrieve a set of possible moves.
  if (skill.enabled())
      multiPV = std::max(multiPV, (size_t)4);
#endif

  multiPV = std::min(multiPV, rootMoves.size());

  int ct = Options["Contempt"] * PawnValueEg / 100; // From centipawns
  Eval::Contempt = (us == WHITE ?  make_score(ct, ct / 2)
                                : -make_score(ct, ct / 2));

  // Iterative deepening loop until requested to stop or the target depth is reached
  while (   (rootDepth += ONE_PLY) < DEPTH_MAX
         && !Threads.stop
         && !(Limits.depth && mainThread && rootDepth / ONE_PLY > Limits.depth))
  {
      // Distribute search depths across the helper threads
      if (idx > 0)
      {
          int i = (idx - 1) % 20;
          if (((rootDepth / ONE_PLY + rootPos.game_ply() + SkipPhase[i]) / SkipSize[i]) % 2)
              continue;  // Retry with an incremented rootDepth
      }

      // Age out PV variability metric
      if (mainThread)
          mainThread->bestMoveChanges *= 0.517, mainThread->failedLow = false;

      // Save the last iteration's scores before first PV line is searched and
      // all the move scores except the (new) PV are set to -VALUE_INFINITE.
      for (RootMove& rm : rootMoves)
          rm.previousScore = rm.score;

      // MultiPV loop. We perform a full root search for each PV line
      for (PVIdx = 0; PVIdx < multiPV && !Threads.stop; ++PVIdx)
      {
          // Reset UCI info selDepth for each depth and each PV line
          selDepth = 0;

          // Reset aspiration window starting size
          if (rootDepth >= 5 * ONE_PLY)
          {
              delta = Value(18);
              alpha = std::max(rootMoves[PVIdx].previousScore - delta,-VALUE_INFINITE);
              beta  = std::min(rootMoves[PVIdx].previousScore + delta, VALUE_INFINITE);

              ct =  Options["Contempt"] * PawnValueEg / 100; // From centipawns

              // Adjust contempt based on current bestValue (dynamic contempt)
              int sign = (bestValue > 0) - (bestValue < 0);
              ct +=  bestValue >  500 ?  70 :
                     bestValue < -500 ? -70 :
                     bestValue / 10 + sign * int(std::round(3.22 * log(1 + abs(bestValue))));

              Eval::Contempt = (us == WHITE ?  make_score(ct, ct / 2)
                                            : -make_score(ct, ct / 2));
          }

          // Start with a small aspiration window and, in the case of a fail
          // high/low, re-search with a bigger window until we don't fail
          // high/low anymore.
          while (true)
          {
              bestValue = ::search<PV>(rootPos, ss, alpha, beta, rootDepth, false, false);

              // Bring the best move to the front. It is critical that sorting
              // is done with a stable algorithm because all the values but the
              // first and eventually the new best one are set to -VALUE_INFINITE
              // and we want to keep the same order for all the moves except the
              // new PV that goes to the front. Note that in case of MultiPV
              // search the already searched PV lines are preserved.
              std::stable_sort(rootMoves.begin() + PVIdx, rootMoves.end());

              // If search has been stopped, we break immediately. Sorting is
              // safe because RootMoves is still valid, although it refers to
              // the previous iteration.
              if (Threads.stop)
                  break;

              // When failing high/low give some update (without cluttering
              // the UI) before a re-search.
              if (   mainThread
                  && multiPV == 1
                  && (bestValue <= alpha || bestValue >= beta)
                  && Time.elapsed() > PV_MIN_ELAPSED)
                  sync_cout << UCI::pv(rootPos, rootDepth, alpha, beta) << sync_endl;

              // In case of failing low/high increase aspiration window and
              // re-search, otherwise exit the loop.
              if (bestValue <= alpha)
              {
                  beta = (alpha + beta) / 2;
                  alpha = std::max(bestValue - delta, -VALUE_INFINITE);

                  if (mainThread)
                  {
                      mainThread->failedLow = true;
                      Threads.stopOnPonderhit = false;
                  }
              }
              else if (bestValue >= beta)
                  beta = std::min(bestValue + delta, VALUE_INFINITE);
              else
                  break;

              delta += delta / 4 + 5;

              assert(alpha >= -VALUE_INFINITE && beta <= VALUE_INFINITE);
          }

          // Sort the PV lines searched so far and update the GUI
          std::stable_sort(rootMoves.begin(), rootMoves.begin() + PVIdx + 1);

          if (    mainThread
              && (Threads.stop || PVIdx + 1 == multiPV || Time.elapsed() > PV_MIN_ELAPSED))
              sync_cout << UCI::pv(rootPos, rootDepth, alpha, beta) << sync_endl;
      }

      if (!Threads.stop)
          completedDepth = rootDepth;

      if (rootMoves[0].pv[0] != lastBestMove) {
         lastBestMove = rootMoves[0].pv[0];
         lastBestMoveDepth = rootDepth;
      }

      // Have we found a "mate in x"?
      if (   Limits.mate
          && bestValue >= VALUE_MATE_IN_MAX_PLY
          && VALUE_MATE - bestValue <= 2 * Limits.mate)
          Threads.stop = true;

      if (!mainThread)
          continue;

#ifdef SKILL
      // If skill level is enabled and time is up, pick a sub-optimal best move
      if (skill.enabled() && skill.time_to_pick(rootDepth))
          skill.pick_best(multiPV);
#endif

      // Do we have time for the next iteration? Can we stop searching now?
      if (    Limits.use_time_management()
          && !Threads.stop
          && !Threads.stopOnPonderhit)
          {
              const int F[] = { mainThread->failedLow,
                                bestValue - mainThread->previousScore };

              int improvingFactor = std::max(246, std::min(832, 306 + 119 * F[0] - 6 * F[1]));

              // If the bestMove is stable over several iterations, reduce time accordingly
              timeReduction = 1.0;
              for (int i : {3, 4, 5})
                  if (lastBestMoveDepth * i < completedDepth)
                     timeReduction *= 1.25;

              // Use part of the gained time from a previous stable move for the current move
              double unstablePvFactor = 1.0 + mainThread->bestMoveChanges;
              unstablePvFactor *= std::pow(mainThread->previousTimeReduction, 0.528) / timeReduction;

              // Stop the search if we have only one legal move, or if available time elapsed
              if (   rootMoves.size() == 1
                  || Time.elapsed() > Time.optimum() * unstablePvFactor * improvingFactor / 581)
              {
                  // If we are allowed to ponder do not stop the search now but
                  // keep pondering until the GUI sends "ponderhit" or "stop".
                  if (Threads.ponder)
                      Threads.stopOnPonderhit = true;
                  else
                      Threads.stop = true;
              }
          }
  }

  if (!mainThread)
      return;

  mainThread->previousTimeReduction = timeReduction;

#ifdef SKILL
  // If skill level is enabled, swap best PV line with the sub-optimal one
  if (skill.enabled())
      std::swap(rootMoves[0], *std::find(rootMoves.begin(), rootMoves.end(),
                skill.best ? skill.best : skill.pick_best(multiPV)));
#endif
}


namespace {

  // search<>() is the main search function for both PV and non-PV nodes

  template <NodeType NT>
  Value search(Position& pos, Stack* ss, Value alpha, Value beta, Depth depth, bool cutNode, bool skipEarlyPruning) {

    const bool PvNode = NT == PV;
    const bool rootNode = PvNode && ss->ply == 0;

    assert(-VALUE_INFINITE <= alpha && alpha < beta && beta <= VALUE_INFINITE);
    assert(PvNode || (alpha == beta - 1));
    assert(DEPTH_ZERO < depth && depth < DEPTH_MAX);
    assert(!(PvNode && cutNode));
    assert(depth / ONE_PLY * ONE_PLY == depth);

    Move pv[MAX_PLY+1], capturesSearched[32], quietsSearched[64];
    StateInfo st;
    TTEntry* tte;
    Key posKey;
    Move ttMove, move, excludedMove, bestMove;
    Depth extension, newDepth;
    Value bestValue, value, ttValue, eval, maxValue;
    bool ttHit, inCheck, givesCheck, singularExtensionNode, improving;
    bool captureOrPromotion, doFullDepthSearch, moveCountPruning, skipQuiets, ttCapture, pvExact;
    Piece movedPiece;
    int moveCount, captureCount, quietCount;

    // Step 1. Initialize node
    Thread* thisThread = pos.this_thread();
    inCheck = pos.checkers();
    moveCount = captureCount = quietCount = ss->moveCount = 0;
    bestValue = -VALUE_INFINITE;
    maxValue = VALUE_INFINITE;

    // Check for the available remaining time
    if (thisThread == Threads.main())
        static_cast<MainThread*>(thisThread)->check_time();

    // Used to send selDepth info to GUI (selDepth counts from 1, ply from 0)
    if (PvNode && thisThread->selDepth < ss->ply + 1)
        thisThread->selDepth = ss->ply + 1;

    if (!rootNode)
    {
        if (pos.is_variant_end())
            return pos.variant_result(ss->ply, VALUE_DRAW);

        // Step 2. Check for aborted search and immediate draw
        if (   Threads.stop.load(std::memory_order_relaxed)
            || pos.is_draw(ss->ply)
            || ss->ply >= MAX_PLY)
            return (ss->ply >= MAX_PLY && !inCheck) ? evaluate(pos) : VALUE_DRAW;

        // Step 3. Mate distance pruning. Even if we mate at the next move our score
        // would be at best mate_in(ss->ply+1), but if alpha is already bigger because
        // a shorter mate was found upward in the tree then there is no need to search
        // because we will never beat the current alpha. Same logic but with reversed
        // signs applies also in the opposite condition of being mated instead of giving
        // mate. In this case return a fail-high score.
        alpha = std::max(mated_in(ss->ply), alpha);
        beta = std::min(mate_in(ss->ply+1), beta);
        if (alpha >= beta)
            return alpha;
    }

    assert(0 <= ss->ply && ss->ply < MAX_PLY);

    (ss+1)->ply = ss->ply + 1;
    ss->currentMove = (ss+1)->excludedMove = bestMove = MOVE_NONE;
    ss->contHistory = thisThread->contHistory[NO_PIECE][0].get();
    (ss+2)->killers[0] = (ss+2)->killers[1] = MOVE_NONE;
    Square prevSq = to_sq((ss-1)->currentMove);

    // Initialize statScore to zero for the grandchildren of the current position.
    // So statScore is shared between all grandchildren and only the first grandchild
    // starts with statScore = 0. Later grandchildren start with the last calculated
    // statScore of the previous grandchild. This influences the reduction rules in
    // LMR which are based on the statScore of parent position.
    (ss+2)->statScore = 0;

    // Step 4. Transposition table lookup. We don't want the score of a partial
    // search to overwrite a previous full search TT value, so we use a different
    // position key in case of an excluded move.
    excludedMove = ss->excludedMove;
    posKey = pos.key() ^ Key(excludedMove << 16); // Isn't a very good hash
    tte = TT.probe(posKey, ttHit);
    ttValue = ttHit ? value_from_tt(tte->value(), ss->ply) : VALUE_NONE;
    ttMove =  rootNode ? thisThread->rootMoves[thisThread->PVIdx].pv[0]
            : ttHit    ? tte->move() : MOVE_NONE;

    // At non-PV nodes we check for an early TT cutoff
    if (  !PvNode
        && ttHit
        && tte->depth() >= depth
        && ttValue != VALUE_NONE // Possible in case of TT access race
        && (ttValue >= beta ? (tte->bound() & BOUND_LOWER)
                            : (tte->bound() & BOUND_UPPER)))
    {
        // If ttMove is quiet, update move sorting heuristics on TT hit
        if (ttMove)
        {
            if (ttValue >= beta)
            {
                if (!pos.capture_or_promotion(ttMove))
                    update_quiet_stats(pos, ss, ttMove, nullptr, 0, stat_bonus(depth));

                // Extra penalty for a quiet TT move in previous ply when it gets refuted
                if ((ss-1)->moveCount == 1 && !pos.captured_piece())
                    update_continuation_histories(ss-1, pos.piece_on(prevSq), prevSq, -stat_bonus(depth + ONE_PLY));
            }
            // Penalty for a quiet ttMove that fails low
            else if (!pos.capture_or_promotion(ttMove))
            {
                int penalty = -stat_bonus(depth);
                thisThread->mainHistory[pos.side_to_move()][from_to(ttMove)] << penalty;
                update_continuation_histories(ss, pos.moved_piece(ttMove), to_sq(ttMove), penalty);
            }
        }
        return ttValue;
    }

    // Step 5. Tablebases probe
#ifdef EXTINCTION
    if (pos.is_extinction()) {} else
#endif
#ifdef GRID
    if (pos.is_grid()) {} else
#endif
#ifdef KOTH
    if (pos.is_koth()) {} else
#endif
#ifdef LOSERS
    if (pos.is_losers()) {} else
#endif
#ifdef RACE
    if (pos.is_race()) {} else
#endif
#ifdef THREECHECK
    if (pos.is_three_check()) {} else
#endif
#ifdef TWOKINGS
    if (pos.is_two_kings()) {} else
#endif
#ifdef HORDE
    if (pos.is_horde()) {} else
#endif
    if (!rootNode && TB::Cardinality)
    {
        int piecesCount = pos.count<ALL_PIECES>();

        if (    piecesCount <= TB::Cardinality
            && (piecesCount <  TB::Cardinality || depth >= TB::ProbeDepth)
            &&  pos.rule50_count() == 0
            && !pos.can_castle(ANY_CASTLING))
        {
            TB::ProbeState err;
            TB::WDLScore wdl = Tablebases::probe_wdl(pos, &err);

            if (err != TB::ProbeState::FAIL)
            {
                thisThread->tbHits.fetch_add(1, std::memory_order_relaxed);

                int drawScore = TB::UseRule50 ? 1 : 0;

                value =  wdl < -drawScore ? -VALUE_MATE + MAX_PLY + ss->ply + 1
                       : wdl >  drawScore ?  VALUE_MATE - MAX_PLY - ss->ply - 1
                                          :  VALUE_DRAW + 2 * wdl * drawScore;

                Bound b =  wdl < -drawScore ? BOUND_UPPER
                         : wdl >  drawScore ? BOUND_LOWER : BOUND_EXACT;

                if (    b == BOUND_EXACT
                    || (b == BOUND_LOWER ? value >= beta : value <= alpha))
                {
                    tte->save(posKey, value_to_tt(value, ss->ply), b,
                              std::min(DEPTH_MAX - ONE_PLY, depth + 6 * ONE_PLY),
                              MOVE_NONE, VALUE_NONE, TT.generation());

                    return value;
                }

                if (PvNode)
                {
                    if (b == BOUND_LOWER)
                        bestValue = value, alpha = std::max(alpha, bestValue);
                    else
                        maxValue = value;
                }
            }
        }
    }

    // Step 6. Evaluate the position statically
    if (inCheck)
    {
        ss->staticEval = eval = VALUE_NONE;
        goto moves_loop;
    }
    else if (ttHit)
    {
        // Never assume anything on values stored in TT
        if ((ss->staticEval = eval = tte->eval()) == VALUE_NONE)
            eval = ss->staticEval = evaluate(pos);

        // Can ttValue be used as a better position evaluation?
        if (    ttValue != VALUE_NONE
            && (tte->bound() & (ttValue > eval ? BOUND_LOWER : BOUND_UPPER)))
            eval = ttValue;
    }
    else
    {
        ss->staticEval = eval =
#ifdef CRAZYHOUSE
        (ss-1)->currentMove != MOVE_NULL || pos.is_house() ? evaluate(pos)
#else
        (ss-1)->currentMove != MOVE_NULL ? evaluate(pos)
#endif
                                         : -(ss-1)->staticEval + 2 * Eval::Tempo[pos.variant()];

        tte->save(posKey, VALUE_NONE, BOUND_NONE, DEPTH_NONE, MOVE_NONE,
                  ss->staticEval, TT.generation());
    }
#ifdef ANTI
    if (pos.is_anti() && pos.can_capture())
        goto moves_loop;
#endif
#ifdef LOSERS
    if (pos.is_losers() && pos.can_capture_losers())
        goto moves_loop;
#endif

#ifdef HORDE
    if (skipEarlyPruning || !(pos.is_horde() || pos.non_pawn_material(pos.side_to_move())))
#else
    if (skipEarlyPruning || !pos.non_pawn_material(pos.side_to_move()))
#endif
        goto moves_loop;

    // Step 7. Razoring (skipped when in check)
    if (  !PvNode
        && depth <= 2 * ONE_PLY)
    {
<<<<<<< HEAD
        if (eval + RazorMargin1[pos.variant()] <= alpha)
=======
        if (   depth == ONE_PLY
            && eval + RazorMargin1 <= alpha)
>>>>>>> 43682d08
            return qsearch<NonPV, false>(pos, ss, alpha, alpha+1);

        else if (eval + RazorMargin2 <= alpha)
        {
            Value ralpha = alpha - RazorMargin2;
            Value v = qsearch<NonPV, false>(pos, ss, ralpha, ralpha+1);

            if (v <= ralpha)
                return v;
        }
    }

    // Step 8. Futility pruning: child node (skipped when in check)
#ifdef EXTINCTION
    if (pos.is_extinction()) {} else
#endif
    if (   !rootNode
        &&  depth < 7 * ONE_PLY
        &&  eval - futility_margin(pos.variant(), depth) >= beta
        &&  eval < VALUE_KNOWN_WIN)  // Do not return unproven wins
        return eval;

    // Step 9. Null move search with verification search
#ifdef HORDE
    if (pos.is_horde()) {} else
#endif
    if (   !PvNode
        &&  eval >= beta
        &&  ss->staticEval >= beta - 36 * depth / ONE_PLY + 225
        && (ss->ply >= thisThread->nmp_ply || ss->ply % 2 != thisThread->nmp_odd))
    {
        assert(eval - beta >= 0);

        // Null move dynamic reduction based on depth and value
        Depth R = ((823 + 67 * depth / ONE_PLY) / 256 + std::min((eval - beta) / PawnValueMg, 3)) * ONE_PLY;
#ifdef ANTI
        if (pos.is_anti())
            R = ((823 + 67 * depth / ONE_PLY) / 256 + std::min((eval - beta) / (2 * PawnValueMg), 3)) * ONE_PLY;
#endif
#ifdef ATOMIC
        if (pos.is_atomic())
            R = ((823 + 67 * depth / ONE_PLY) / 256 + std::min((eval - beta) / (2 * PawnValueMg), 3)) * ONE_PLY;
#endif

        ss->currentMove = MOVE_NULL;
        ss->contHistory = thisThread->contHistory[NO_PIECE][0].get();

        pos.do_null_move(st);
        Value nullValue = depth-R < ONE_PLY ? -qsearch<NonPV, false>(pos, ss+1, -beta, -beta+1)
                                            : - search<NonPV>(pos, ss+1, -beta, -beta+1, depth-R, !cutNode, true);
        pos.undo_null_move();

        if (nullValue >= beta)
        {
            // Do not return unproven mate scores
            if (nullValue >= VALUE_MATE_IN_MAX_PLY)
                nullValue = beta;

            if (abs(beta) < VALUE_KNOWN_WIN && (depth < 12 * ONE_PLY || thisThread->nmp_ply))
                return nullValue;

            // Do verification search at high depths. Disable null move pruning
            // for side to move for the first part of the remaining search tree.
            thisThread->nmp_ply = ss->ply + 3 * (depth-R) / 4;
            thisThread->nmp_odd = ss->ply % 2;

            Value v = depth-R < ONE_PLY ? qsearch<NonPV, false>(pos, ss, beta-1, beta)
                                        :  search<NonPV>(pos, ss, beta-1, beta, depth-R, false, true);

            thisThread->nmp_odd = thisThread->nmp_ply = 0;

            if (v >= beta)
                return nullValue;
        }
    }

    // Step 10. ProbCut (skipped when in check)
    // If we have a good enough capture and a reduced search returns a value
    // much above beta, we can (almost) safely prune the previous move.
#ifdef ANTI
    if (pos.is_anti()) {} else
#endif
    if (   !PvNode
        &&  depth >= 5 * ONE_PLY
        &&  abs(beta) < VALUE_MATE_IN_MAX_PLY)
    {
        assert(is_ok((ss-1)->currentMove));

        Value rbeta = std::min(beta + ProbcutMargin[pos.variant()], VALUE_INFINITE);
        MovePicker mp(pos, ttMove, rbeta - ss->staticEval, &thisThread->captureHistory);
        int probCutCount = 0;
        while (  (move = mp.next_move()) != MOVE_NONE
               && probCutCount < depth / ONE_PLY - 3)
            if (pos.legal(move))
            {
                probCutCount++;

                ss->currentMove = move;
                ss->contHistory = thisThread->contHistory[pos.moved_piece(move)][to_sq(move)].get();

                assert(depth >= 5 * ONE_PLY);

                pos.do_move(move, st);

                // Perform a preliminary search at depth 1 to verify that the move holds.
                // We will only do this search if the depth is not 5, thus avoiding two
                // searches at depth 1 in a row.
                if (depth > 5 * ONE_PLY)
                    value = -search<NonPV>(pos, ss+1, -rbeta, -rbeta+1, ONE_PLY, !cutNode, true);

                // If the first search was skipped or was performed and held, perform
                // the regular search.
                if (depth == 5 * ONE_PLY || value >= rbeta)
                    value = -search<NonPV>(pos, ss+1, -rbeta, -rbeta+1, depth - 4 * ONE_PLY, !cutNode, false);

                pos.undo_move(move);

                if (value >= rbeta)
                    return value;
            }
    }

    // Step 11. Internal iterative deepening (skipped when in check)
#ifdef CRAZYHOUSE
    if (    depth >= (pos.is_house() ? 4 : 6) * ONE_PLY
#else
    if (    depth >= 6 * ONE_PLY
#endif
        && !ttMove
        && (PvNode || ss->staticEval + 256 >= beta))
    {
        Depth d = 3 * depth / 4 - 2 * ONE_PLY;
        search<NT>(pos, ss, alpha, beta, d, cutNode, true);

        tte = TT.probe(posKey, ttHit);
        ttValue = ttHit ? value_from_tt(tte->value(), ss->ply) : VALUE_NONE;
        ttMove = ttHit ? tte->move() : MOVE_NONE;
    }

moves_loop: // When in check, search starts from here

    const PieceToHistory* contHist[] = { (ss-1)->contHistory, (ss-2)->contHistory, nullptr, (ss-4)->contHistory };
    Move countermove = thisThread->counterMoves[pos.piece_on(prevSq)][prevSq];

    MovePicker mp(pos, ttMove, depth, &thisThread->mainHistory, &thisThread->captureHistory, contHist, countermove, ss->killers);
    value = bestValue; // Workaround a bogus 'uninitialized' warning under gcc
    improving =   ss->staticEval >= (ss-2)->staticEval
            /* || ss->staticEval == VALUE_NONE Already implicit in the previous condition */
               ||(ss-2)->staticEval == VALUE_NONE;

    singularExtensionNode =   !rootNode
                           &&  depth >= 8 * ONE_PLY
                           &&  ttMove != MOVE_NONE
                           &&  ttValue != VALUE_NONE
                           && !excludedMove // Recursive singular search is not allowed
                           && (tte->bound() & BOUND_LOWER)
                           &&  tte->depth() >= depth - 3 * ONE_PLY;
    skipQuiets = false;
    ttCapture = false;
    pvExact = PvNode && ttHit && tte->bound() == BOUND_EXACT;

    // Step 12. Loop through all pseudo-legal moves until no moves remain
    // or a beta cutoff occurs.
    while ((move = mp.next_move(skipQuiets)) != MOVE_NONE)
    {
      assert(is_ok(move));

      if (move == excludedMove)
          continue;

      // At root obey the "searchmoves" option and skip moves not listed in Root
      // Move List. As a consequence any illegal move is also skipped. In MultiPV
      // mode we also skip PV moves which have been already searched.
      if (rootNode && !std::count(thisThread->rootMoves.begin() + thisThread->PVIdx,
                                  thisThread->rootMoves.end(), move))
          continue;

      ss->moveCount = ++moveCount;
#ifdef PRINTCURRMOVE
      if (rootNode && thisThread == Threads.main() && Time.elapsed() > PV_MIN_ELAPSED)
          sync_cout << "info depth " << depth / ONE_PLY
                    << " currmove " << UCI::move(move, pos.is_chess960())
                    << " currmovenumber " << moveCount + thisThread->PVIdx << sync_endl;
#endif
      if (PvNode)
          (ss+1)->pv = nullptr;

      extension = DEPTH_ZERO;
      captureOrPromotion = pos.capture_or_promotion(move);
      movedPiece = pos.moved_piece(move);
      givesCheck = gives_check(pos, move);

      moveCountPruning =   depth < 16 * ONE_PLY
                        && moveCount >= FutilityMoveCounts[pos.variant()][improving][depth / ONE_PLY];

      // Step 13. Extensions

      // Singular extension search. If all moves but one fail low on a search
      // of (alpha-s, beta-s), and just one fails high on (alpha, beta), then
      // that move is singular and should be extended. To verify this we do a
      // reduced search on on all the other moves but the ttMove and if the
      // result is lower than ttValue minus a margin then we will extend the ttMove.
      if (    singularExtensionNode
          &&  move == ttMove
          &&  pos.legal(move))
      {
          Value rBeta = std::max(ttValue - 2 * depth / ONE_PLY, -VALUE_MATE);
          ss->excludedMove = move;
          value = search<NonPV>(pos, ss, rBeta - 1, rBeta, depth / 2, cutNode, true);
          ss->excludedMove = MOVE_NONE;

          if (value < rBeta)
              extension = ONE_PLY;
      }
      else if (    givesCheck // Check extension
               && !moveCountPruning
               &&  pos.see_ge(move))
          extension = ONE_PLY;
#ifdef ANTI
      else if (   pos.is_anti()
               && !moveCountPruning
               &&  pos.capture(move)
               &&  MoveList<LEGAL>(pos).size() == 1)
          extension = ONE_PLY;
#endif

      // Calculate new depth for this move
      newDepth = depth - ONE_PLY + extension;

      // Step 14. Pruning at shallow depth
      if (  !rootNode
#ifdef HORDE
          && (pos.non_pawn_material(pos.side_to_move()) || pos.is_horde())
#else
          && pos.non_pawn_material(pos.side_to_move())
#endif
          && bestValue > VALUE_MATED_IN_MAX_PLY)
      {
          if (   !captureOrPromotion
              && !givesCheck
#ifdef ANTI
              && (!pos.is_anti() || !(pos.attackers_to(to_sq(move)) & pos.pieces(~pos.side_to_move())))
#endif
#ifdef LOSERS
              && (!pos.is_losers() || !(pos.attackers_to(to_sq(move)) & pos.pieces(~pos.side_to_move())))
#endif
#ifdef HORDE
              && (pos.is_horde() || !pos.advanced_pawn_push(move) || pos.non_pawn_material() >= Value(5000))
#else
              && (!pos.advanced_pawn_push(move) || pos.non_pawn_material() >= Value(5000))
#endif
          )
          {
              // Move count based pruning
              if (moveCountPruning)
              {
                  skipQuiets = true;
                  continue;
              }

              // Reduced depth of the next LMR search
              int lmrDepth = std::max(newDepth - reduction<PvNode>(improving, depth, moveCount), DEPTH_ZERO) / ONE_PLY;

              // Countermoves based pruning
              if (   lmrDepth < 3
                  && (*contHist[0])[movedPiece][to_sq(move)] < CounterMovePruneThreshold
                  && (*contHist[1])[movedPiece][to_sq(move)] < CounterMovePruneThreshold)
                  continue;

              // Futility pruning: parent node
              if (   lmrDepth < 7
                  && !inCheck
                  && ss->staticEval + FutilityMarginParent[pos.variant()][0] + FutilityMarginParent[pos.variant()][1] * lmrDepth <= alpha)
                  continue;

              // Prune moves with negative SEE
#ifdef ANTI
              if (pos.is_anti()) {} else
#endif
              if (   lmrDepth < 8
                  && !pos.see_ge(move, Value(-35 * lmrDepth * lmrDepth)))
                  continue;
          }
          else if (    depth < 7 * ONE_PLY
                   && !extension
                   && !pos.see_ge(move, -PawnValueEg * (depth / ONE_PLY)))
                  continue;
      }

      // Speculative prefetch as early as possible
      prefetch(TT.first_entry(pos.key_after(move)));

      // Check for legality just before making the move
      if (!rootNode && !pos.legal(move))
      {
          ss->moveCount = --moveCount;
          continue;
      }

      if (move == ttMove && captureOrPromotion)
          ttCapture = true;

      // Update the current move (this must be done after singular extension search)
      ss->currentMove = move;
      ss->contHistory = thisThread->contHistory[movedPiece][to_sq(move)].get();

      // Step 15. Make the move
      pos.do_move(move, st, givesCheck);

      // Step 16. Reduced depth search (LMR). If the move fails high it will be
      // re-searched at full depth.
      if (    depth >= 3 * ONE_PLY
          &&  moveCount > 1
          && (!captureOrPromotion || moveCountPruning))
      {
          Depth r = reduction<PvNode>(improving, depth, moveCount);

#ifdef ANTI
          if (pos.is_anti() && pos.can_capture())
              r -= r ? ONE_PLY : DEPTH_ZERO;
          else
#endif
          if (captureOrPromotion)
              r -= r ? ONE_PLY : DEPTH_ZERO;
          else
          {
              // Decrease reduction if opponent's move count is high
              if ((ss-1)->moveCount > 15)
                  r -= ONE_PLY;

              // Decrease reduction for exact PV nodes
              if (pvExact)
                  r -= ONE_PLY;

              // Increase reduction if ttMove is a capture
              if (ttCapture)
                  r += ONE_PLY;

              // Increase reduction for cut nodes
              if (cutNode)
                  r += 2 * ONE_PLY;

              // Decrease reduction for moves that escape a capture. Filter out
              // castling moves, because they are coded as "king captures rook" and
              // hence break make_move().
              else if (    type_of(move) == NORMAL
                       && !pos.see_ge(make_move(to_sq(move), from_sq(move))))
                  r -= 2 * ONE_PLY;

              ss->statScore =  thisThread->mainHistory[~pos.side_to_move()][from_to(move)]
                             + (*contHist[0])[movedPiece][to_sq(move)]
                             + (*contHist[1])[movedPiece][to_sq(move)]
                             + (*contHist[3])[movedPiece][to_sq(move)]
                             - 4000;

              // Decrease/increase reduction by comparing opponent's stat score
              if (ss->statScore >= 0 && (ss-1)->statScore < 0)
                  r -= ONE_PLY;

              else if ((ss-1)->statScore >= 0 && ss->statScore < 0)
                  r += ONE_PLY;

              // Decrease/increase reduction for moves with a good/bad history
              r = std::max(DEPTH_ZERO, (r / ONE_PLY - ss->statScore / 20000) * ONE_PLY);
          }

          Depth d = std::max(newDepth - r, ONE_PLY);

          value = -search<NonPV>(pos, ss+1, -(alpha+1), -alpha, d, true, false);

          doFullDepthSearch = (value > alpha && d != newDepth);
      }
      else
          doFullDepthSearch = !PvNode || moveCount > 1;

      // Step 17. Full depth search when LMR is skipped or fails high
      if (doFullDepthSearch)
          value = newDepth <   ONE_PLY ?
                            givesCheck ? -qsearch<NonPV,  true>(pos, ss+1, -(alpha+1), -alpha)
                                       : -qsearch<NonPV, false>(pos, ss+1, -(alpha+1), -alpha)
                                       : - search<NonPV>(pos, ss+1, -(alpha+1), -alpha, newDepth, !cutNode, false);

      // For PV nodes only, do a full PV search on the first move or after a fail
      // high (in the latter case search only if value < beta), otherwise let the
      // parent node fail low with value <= alpha and try another move.
      if (PvNode && (moveCount == 1 || (value > alpha && (rootNode || value < beta))))
      {
          (ss+1)->pv = pv;
          (ss+1)->pv[0] = MOVE_NONE;

          value = newDepth <   ONE_PLY ?
                            givesCheck ? -qsearch<PV,  true>(pos, ss+1, -beta, -alpha)
                                       : -qsearch<PV, false>(pos, ss+1, -beta, -alpha)
                                       : - search<PV>(pos, ss+1, -beta, -alpha, newDepth, false, false);
      }

      // Step 18. Undo move
      pos.undo_move(move);

      assert(value > -VALUE_INFINITE && value < VALUE_INFINITE);

      // Step 19. Check for a new best move
      // Finished searching the move. If a stop occurred, the return value of
      // the search cannot be trusted, and we return immediately without
      // updating best move, PV and TT.
      if (Threads.stop.load(std::memory_order_relaxed))
          return VALUE_ZERO;

      if (rootNode)
      {
          RootMove& rm = *std::find(thisThread->rootMoves.begin(),
                                    thisThread->rootMoves.end(), move);

          // PV move or new best move?
          if (moveCount == 1 || value > alpha)
          {
              rm.score = value;
              rm.selDepth = thisThread->selDepth;
              rm.pv.resize(1);

              assert((ss+1)->pv);

              for (Move* m = (ss+1)->pv; *m != MOVE_NONE; ++m)
                  rm.pv.push_back(*m);

              // We record how often the best move has been changed in each
              // iteration. This information is used for time management: When
              // the best move changes frequently, we allocate some more time.
              if (moveCount > 1 && thisThread == Threads.main())
                  ++static_cast<MainThread*>(thisThread)->bestMoveChanges;
          }
          else
              // All other moves but the PV are set to the lowest value: this
              // is not a problem when sorting because the sort is stable and the
              // move position in the list is preserved - just the PV is pushed up.
              rm.score = -VALUE_INFINITE;
      }

      if (value > bestValue)
      {
          bestValue = value;

          if (value > alpha)
          {
              bestMove = move;

              if (PvNode && !rootNode) // Update pv even in fail-high case
                  update_pv(ss->pv, move, (ss+1)->pv);

              if (PvNode && value < beta) // Update alpha! Always alpha < beta
                  alpha = value;
              else
              {
                  assert(value >= beta); // Fail high
                  break;
              }
          }
      }

      if (move != bestMove)
      {
          if (captureOrPromotion && captureCount < 32)
              capturesSearched[captureCount++] = move;

          else if (!captureOrPromotion && quietCount < 64)
              quietsSearched[quietCount++] = move;
      }
    }

    // The following condition would detect a stop only after move loop has been
    // completed. But in this case bestValue is valid because we have fully
    // searched our subtree, and we can anyhow save the result in TT.
    /*
       if (Threads.stop)
        return VALUE_DRAW;
    */

    // Step 20. Check for mate and stalemate
    // All legal moves have been searched and if there are no legal moves, it
    // must be a mate or a stalemate. If we are in a singular extension search then
    // return a fail low score.

    assert(moveCount || !inCheck || excludedMove || !MoveList<LEGAL>(pos).size());

    if (!moveCount)
    {
        bestValue =          excludedMove ? alpha
                   : pos.is_variant_end() ? pos.variant_result(ss->ply, VALUE_DRAW)
                   :              inCheck ? pos.checkmate_value(ss->ply)
                   :                        pos.stalemate_value(ss->ply, VALUE_DRAW);
    }
    else if (bestMove)
    {
        // Quiet best move: update move sorting heuristics
        if (!pos.capture_or_promotion(bestMove))
            update_quiet_stats(pos, ss, bestMove, quietsSearched, quietCount, stat_bonus(depth));
        else
            update_capture_stats(pos, bestMove, capturesSearched, captureCount, stat_bonus(depth));

        // Extra penalty for a quiet TT move in previous ply when it gets refuted
        if ((ss-1)->moveCount == 1 && !pos.captured_piece())
            update_continuation_histories(ss-1, pos.piece_on(prevSq), prevSq, -stat_bonus(depth + ONE_PLY));
    }
    // Bonus for prior countermove that caused the fail low
    else if (    depth >= 3 * ONE_PLY
             && !pos.captured_piece()
             && is_ok((ss-1)->currentMove))
        update_continuation_histories(ss-1, pos.piece_on(prevSq), prevSq, stat_bonus(depth));

    if (PvNode)
        bestValue = std::min(bestValue, maxValue);

    if (!excludedMove)
        tte->save(posKey, value_to_tt(bestValue, ss->ply),
                  bestValue >= beta ? BOUND_LOWER :
                  PvNode && bestMove ? BOUND_EXACT : BOUND_UPPER,
                  depth, bestMove, ss->staticEval, TT.generation());

    assert(bestValue > -VALUE_INFINITE && bestValue < VALUE_INFINITE);

    return bestValue;
  }


  // qsearch() is the quiescence search function, which is called by the main
  // search function with depth zero, or recursively with depth less than ONE_PLY.

  template <NodeType NT, bool InCheck>
  Value qsearch(Position& pos, Stack* ss, Value alpha, Value beta, Depth depth) {

    const bool PvNode = NT == PV;

    assert(alpha >= -VALUE_INFINITE && alpha < beta && beta <= VALUE_INFINITE);
    assert(PvNode || (alpha == beta - 1));
    assert(depth <= DEPTH_ZERO);
    assert(depth / ONE_PLY * ONE_PLY == depth);
    assert(InCheck == bool(pos.checkers()));

    Move pv[MAX_PLY+1];
    StateInfo st;
    TTEntry* tte;
    Key posKey;
    Move ttMove, move, bestMove;
    Depth ttDepth;
    Value bestValue, value, ttValue, futilityValue, futilityBase, oldAlpha;
    bool ttHit, givesCheck, evasionPrunable;
    int moveCount;

    if (PvNode)
    {
        oldAlpha = alpha; // To flag BOUND_EXACT when eval above alpha and no available moves
        (ss+1)->pv = pv;
        ss->pv[0] = MOVE_NONE;
    }

    (ss+1)->ply = ss->ply + 1;
    ss->currentMove = bestMove = MOVE_NONE;
    moveCount = 0;

    if (pos.is_variant_end())
        return pos.variant_result(ss->ply, VALUE_DRAW);

    // Check for an immediate draw or maximum ply reached
    if (   pos.is_draw(ss->ply)
        || ss->ply >= MAX_PLY)
        return (ss->ply >= MAX_PLY && !InCheck) ? evaluate(pos) : VALUE_DRAW;

    assert(0 <= ss->ply && ss->ply < MAX_PLY);

    // Decide whether or not to include checks: this fixes also the type of
    // TT entry depth that we are going to use. Note that in qsearch we use
    // only two types of depth in TT: DEPTH_QS_CHECKS or DEPTH_QS_NO_CHECKS.
    ttDepth = InCheck || depth >= DEPTH_QS_CHECKS ? DEPTH_QS_CHECKS
                                                  : DEPTH_QS_NO_CHECKS;
    // Transposition table lookup
    posKey = pos.key();
    tte = TT.probe(posKey, ttHit);
    ttValue = ttHit ? value_from_tt(tte->value(), ss->ply) : VALUE_NONE;
    ttMove = ttHit ? tte->move() : MOVE_NONE;

    if (  !PvNode
        && ttHit
        && tte->depth() >= ttDepth
        && ttValue != VALUE_NONE // Only in case of TT access race
        && (ttValue >= beta ? (tte->bound() &  BOUND_LOWER)
                            : (tte->bound() &  BOUND_UPPER)))
        return ttValue;

    // Evaluate the position statically
    if (InCheck)
    {
        ss->staticEval = VALUE_NONE;
        bestValue = futilityBase = -VALUE_INFINITE;
    }
    else
    {
        if (ttHit)
        {
            // Never assume anything on values stored in TT
            if ((ss->staticEval = bestValue = tte->eval()) == VALUE_NONE)
                ss->staticEval = bestValue = evaluate(pos);

            // Can ttValue be used as a better position evaluation?
            if (   ttValue != VALUE_NONE
                && (tte->bound() & (ttValue > bestValue ? BOUND_LOWER : BOUND_UPPER)))
                bestValue = ttValue;
        }
        else
            ss->staticEval = bestValue =
#ifdef CRAZYHOUSE
            (ss-1)->currentMove != MOVE_NULL || pos.is_house() ? evaluate(pos)
#else
            (ss-1)->currentMove != MOVE_NULL ? evaluate(pos)
#endif
                                             : -(ss-1)->staticEval + 2 * Eval::Tempo[pos.variant()];

        // Stand pat. Return immediately if static value is at least beta
        if (bestValue >= beta)
        {
            if (!ttHit)
                tte->save(posKey, value_to_tt(bestValue, ss->ply), BOUND_LOWER,
                          DEPTH_NONE, MOVE_NONE, ss->staticEval, TT.generation());

            return bestValue;
        }

        if (PvNode && bestValue > alpha)
            alpha = bestValue;

        futilityBase = bestValue + 128;
    }

    // Initialize a MovePicker object for the current position, and prepare
    // to search the moves. Because the depth is <= 0 here, only captures,
    // queen promotions and checks (only if depth >= DEPTH_QS_CHECKS) will
    // be generated.
    MovePicker mp(pos, ttMove, depth, &pos.this_thread()->mainHistory, &pos.this_thread()->captureHistory, to_sq((ss-1)->currentMove));

    // Loop through the moves until no moves remain or a beta cutoff occurs
    while ((move = mp.next_move()) != MOVE_NONE)
    {
      assert(is_ok(move));

      givesCheck = gives_check(pos, move);

      moveCount++;

      // Futility pruning
      if (   !InCheck
          && !givesCheck
#ifdef EXTINCTION
          && !pos.is_extinction()
#endif
#ifdef RACE
          && !(pos.is_race() && type_of(pos.piece_on(from_sq(move))) == KING && rank_of(to_sq(move)) == RANK_8)
#endif
          &&  futilityBase > -VALUE_KNOWN_WIN
          && !pos.advanced_pawn_push(move))
      {
          assert(type_of(move) != ENPASSANT); // Due to !pos.advanced_pawn_push

#ifdef ATOMIC
          if (pos.is_atomic())
              futilityValue = futilityBase + pos.see<ATOMIC_VARIANT>(move);
          else
#endif
#ifdef CRAZYHOUSE
          if (pos.is_house())
              futilityValue = futilityBase + 2 * PieceValue[CRAZYHOUSE_VARIANT][EG][pos.piece_on(to_sq(move))];
          else
#endif
          futilityValue = futilityBase + PieceValue[pos.variant()][EG][pos.piece_on(to_sq(move))];

          if (futilityValue <= alpha)
          {
              bestValue = std::max(bestValue, futilityValue);
              continue;
          }

          if (futilityBase <= alpha && !pos.see_ge(move, VALUE_ZERO + 1))
          {
              bestValue = std::max(bestValue, futilityBase);
              continue;
          }
      }

      // Detect non-capture evasions that are candidates to be pruned
      evasionPrunable =    InCheck
                       &&  (depth != DEPTH_ZERO || moveCount > 2)
                       &&  bestValue > VALUE_MATED_IN_MAX_PLY
                       && !pos.capture(move);

      // Don't search moves with negative SEE values
      if (  (!InCheck || evasionPrunable)
          && !pos.see_ge(move))
          continue;

      // Speculative prefetch as early as possible
      prefetch(TT.first_entry(pos.key_after(move)));

      // Check for legality just before making the move
      if (!pos.legal(move))
      {
          moveCount--;
          continue;
      }

      ss->currentMove = move;

      // Make and search the move
      pos.do_move(move, st, givesCheck);
      value = givesCheck ? -qsearch<NT,  true>(pos, ss+1, -beta, -alpha, depth - ONE_PLY)
                         : -qsearch<NT, false>(pos, ss+1, -beta, -alpha, depth - ONE_PLY);
      pos.undo_move(move);

      assert(value > -VALUE_INFINITE && value < VALUE_INFINITE);

      // Check for a new best move
      if (value > bestValue)
      {
          bestValue = value;

          if (value > alpha)
          {
              if (PvNode) // Update pv even in fail-high case
                  update_pv(ss->pv, move, (ss+1)->pv);

              if (PvNode && value < beta) // Update alpha here!
              {
                  alpha = value;
                  bestMove = move;
              }
              else // Fail high
              {
                  tte->save(posKey, value_to_tt(value, ss->ply), BOUND_LOWER,
                            ttDepth, move, ss->staticEval, TT.generation());

                  return value;
              }
          }
       }
    }

    // All legal moves have been searched. A special case: If we're in check
    // and no legal moves were found, it is checkmate.
    if (InCheck && bestValue == -VALUE_INFINITE)
        return pos.checkmate_value(ss->ply); // Plies to mate from the root

    tte->save(posKey, value_to_tt(bestValue, ss->ply),
              PvNode && bestValue > oldAlpha ? BOUND_EXACT : BOUND_UPPER,
              ttDepth, bestMove, ss->staticEval, TT.generation());

    assert(bestValue > -VALUE_INFINITE && bestValue < VALUE_INFINITE);

    return bestValue;
  }


  // value_to_tt() adjusts a mate score from "plies to mate from the root" to
  // "plies to mate from the current position". Non-mate scores are unchanged.
  // The function is called before storing a value in the transposition table.

  Value value_to_tt(Value v, int ply) {

    assert(v != VALUE_NONE);

    return  v >= VALUE_MATE_IN_MAX_PLY  ? v + ply
          : v <= VALUE_MATED_IN_MAX_PLY ? v - ply : v;
  }


  // value_from_tt() is the inverse of value_to_tt(): It adjusts a mate score
  // from the transposition table (which refers to the plies to mate/be mated
  // from current position) to "plies to mate/be mated from the root".

  Value value_from_tt(Value v, int ply) {

    return  v == VALUE_NONE             ? VALUE_NONE
          : v >= VALUE_MATE_IN_MAX_PLY  ? v - ply
          : v <= VALUE_MATED_IN_MAX_PLY ? v + ply : v;
  }


  // update_pv() adds current move and appends child pv[]

  void update_pv(Move* pv, Move move, Move* childPv) {

    for (*pv++ = move; childPv && *childPv != MOVE_NONE; )
        *pv++ = *childPv++;
    *pv = MOVE_NONE;
  }


  // update_continuation_histories() updates histories of the move pairs formed
  // by moves at ply -1, -2, and -4 with current move.

  void update_continuation_histories(Stack* ss, Piece pc, Square to, int bonus) {

    for (int i : {1, 2, 4})
        if (is_ok((ss-i)->currentMove))
            (*(ss-i)->contHistory)[pc][to] << bonus;
  }


  // update_capture_stats() updates move sorting heuristics when a new capture best move is found

  void update_capture_stats(const Position& pos, Move move,
                            Move* captures, int captureCnt, int bonus) {

      CapturePieceToHistory& captureHistory =  pos.this_thread()->captureHistory;
      Piece moved_piece = pos.moved_piece(move);
      PieceType captured = type_of(pos.piece_on(to_sq(move)));
      captureHistory[moved_piece][to_sq(move)][captured] << bonus;

      // Decrease all the other played capture moves
      for (int i = 0; i < captureCnt; ++i)
      {
          moved_piece = pos.moved_piece(captures[i]);
          captured = type_of(pos.piece_on(to_sq(captures[i])));
          captureHistory[moved_piece][to_sq(captures[i])][captured] << -bonus;
      }
  }


  // update_quiet_stats() updates move sorting heuristics when a new quiet best move is found

  void update_quiet_stats(const Position& pos, Stack* ss, Move move,
                          Move* quiets, int quietsCnt, int bonus) {

    if (ss->killers[0] != move)
    {
        ss->killers[1] = ss->killers[0];
        ss->killers[0] = move;
    }

    Color us = pos.side_to_move();
    Thread* thisThread = pos.this_thread();
    thisThread->mainHistory[us][from_to(move)] << bonus;
    update_continuation_histories(ss, pos.moved_piece(move), to_sq(move), bonus);

    if (is_ok((ss-1)->currentMove))
    {
        Square prevSq = to_sq((ss-1)->currentMove);
        thisThread->counterMoves[pos.piece_on(prevSq)][prevSq] = move;
    }

    // Decrease all the other played quiet moves
    for (int i = 0; i < quietsCnt; ++i)
    {
        thisThread->mainHistory[us][from_to(quiets[i])] << -bonus;
        update_continuation_histories(ss, pos.moved_piece(quiets[i]), to_sq(quiets[i]), -bonus);
    }
  }

#ifdef SKILL
  // When playing with strength handicap, choose best move among a set of RootMoves
  // using a statistical rule dependent on 'level'. Idea by Heinz van Saanen.

  Move Skill::pick_best(size_t multiPV) {

    const RootMoves& rootMoves = Threads.main()->rootMoves;
    static PRNG rng(now()); // PRNG sequence should be non-deterministic

    // RootMoves are already sorted by score in descending order
    Value topScore = rootMoves[0].score;
    int delta = std::min(topScore - rootMoves[multiPV - 1].score, PawnValueMg);
    int weakness = 125 - level * 9/4;
    int maxScore = -VALUE_INFINITE;

    // Choose best move. For each move score we add two terms, both dependent on
    // weakness. One is deterministic and bigger for weaker levels, and one is
    // random. Then we choose the move with the resulting highest score.
    for (size_t i = 0; i < multiPV; ++i)
    {
        // This is our magic formula
        int push = (  weakness * int(topScore - rootMoves[i].score)
                    + delta * (rng.rand<unsigned>() % weakness)) / 128;

        if (rootMoves[i].score + push >= maxScore)
        {
            maxScore = rootMoves[i].score + push;
            best = rootMoves[i].pv[0];
        }
    }

    return best;
  }
#endif

} // namespace

/// MainThread::check_time() is used to print debug info and, more importantly,
/// to detect when we are out of available time and thus stop the search.

void MainThread::check_time() {

  if (--callsCnt > 0)
      return;

  // When using nodes, ensure checking rate is not lower than 0.1% of nodes
  callsCnt = Limits.nodes ? std::min(4096, int(Limits.nodes / 1024)) : 4096;

  static TimePoint lastInfoTime = now();

  int elapsed = Time.elapsed();
  TimePoint tick = Limits.startTime + elapsed;

  if (tick - lastInfoTime >= 1000)
  {
      lastInfoTime = tick;
      dbg_print();
  }

  // We should not stop pondering until told so by the GUI
  if (Threads.ponder)
      return;

  if (   (Limits.use_time_management() && elapsed > Time.maximum() - 10)
      || (Limits.movetime && elapsed >= Limits.movetime)
      || (Limits.nodes && Threads.nodes_searched() >= (uint64_t)Limits.nodes))
      Threads.stop = true;
}


/// UCI::pv() formats PV information according to the UCI protocol. UCI requires
/// that all (if any) unsearched PV lines are sent using a previous search score.

string UCI::pv(const Position& pos, Depth depth, Value alpha, Value beta) {

  std::stringstream ss;
  int elapsed = Time.elapsed() + 1;
  const RootMoves& rootMoves = pos.this_thread()->rootMoves;
  size_t PVIdx = pos.this_thread()->PVIdx;
  size_t multiPV = std::min((size_t)Options["MultiPV"], rootMoves.size());
  uint64_t nodesSearched = Threads.nodes_searched();
  uint64_t tbHits = Threads.tb_hits() + (TB::RootInTB ? rootMoves.size() : 0);

  for (size_t i = 0; i < multiPV; ++i)
  {
      bool updated = (i <= PVIdx && rootMoves[i].score != -VALUE_INFINITE);

      if (depth == ONE_PLY && !updated)
          continue;

      Depth d = updated ? depth : depth - ONE_PLY;
      Value v = updated ? rootMoves[i].score : rootMoves[i].previousScore;

      bool tb = TB::RootInTB && abs(v) < VALUE_MATE - MAX_PLY;
      v = tb ? TB::Score : v;

      if (ss.rdbuf()->in_avail()) // Not at first line
          ss << "\n";

      ss << "info"
         << " depth "    << d / ONE_PLY
         << " seldepth " << rootMoves[i].selDepth
         << " multipv "  << i + 1
         << " score "    << UCI::value(v);

      if (!tb && i == PVIdx)
          ss << (v >= beta ? " lowerbound" : v <= alpha ? " upperbound" : "");

      ss << " nodes "    << nodesSearched
         << " nps "      << nodesSearched * 1000 / elapsed;

      if (elapsed > 1000) // Earlier makes little sense
          ss << " hashfull " << TT.hashfull();

      ss << " tbhits "   << tbHits
         << " time "     << elapsed
         << " pv";

      for (Move m : rootMoves[i].pv)
          ss << " " << UCI::move(m, pos.is_chess960());
  }

  return ss.str();
}


/// RootMove::extract_ponder_from_tt() is called in case we have no ponder move
/// before exiting the search, for instance, in case we stop the search during a
/// fail high at root. We try hard to have a ponder move to return to the GUI,
/// otherwise in case of 'ponder on' we have nothing to think on.

bool RootMove::extract_ponder_from_tt(Position& pos) {

    StateInfo st;
    bool ttHit;

    assert(pv.size() == 1);
    if (pv[0] == MOVE_NONE) // Not pondering
        return false;

    if (!pv[0])
        return false;

    pos.do_move(pv[0], st);
    TTEntry* tte = TT.probe(pos.key(), ttHit);

    if (ttHit)
    {
        Move m = tte->move(); // Local copy to be SMP safe
        if (MoveList<LEGAL>(pos).contains(m))
            pv.push_back(m);
    }

    pos.undo_move(pv[0]);
    return pv.size() > 1;
}


void Tablebases::filter_root_moves(Position& pos, Search::RootMoves& rootMoves) {

    RootInTB = false;
    UseRule50 = Options["Syzygy50MoveRule"];
    ProbeDepth = Options["SyzygyProbeDepth"] * ONE_PLY;
    Cardinality = Options["SyzygyProbeLimit"];

    // Skip TB probing when no TB found: !TBLargest -> !TB::Cardinality
    if (Cardinality > MaxCardinality)
    {
        Cardinality = MaxCardinality;
        ProbeDepth = DEPTH_ZERO;
    }

    if (Cardinality < popcount(pos.pieces()) || pos.can_castle(ANY_CASTLING))
        return;

    // Don't filter any moves if the user requested analysis on multiple
    if (Options["MultiPV"] != 1)
        return;

    // If the current root position is in the tablebases, then RootMoves
    // contains only moves that preserve the draw or the win.
    RootInTB = root_probe(pos, rootMoves, TB::Score);

    if (RootInTB)
        Cardinality = 0; // Do not probe tablebases during the search

    else // If DTZ tables are missing, use WDL tables as a fallback
    {
        // Filter out moves that do not preserve the draw or the win.
        RootInTB = root_probe_wdl(pos, rootMoves, TB::Score);

        // Only probe during search if winning
        if (RootInTB && TB::Score <= VALUE_DRAW)
            Cardinality = 0;
    }

    if (RootInTB && !UseRule50)
        TB::Score =  TB::Score > VALUE_DRAW ?  VALUE_MATE - MAX_PLY - 1
                   : TB::Score < VALUE_DRAW ? -VALUE_MATE + MAX_PLY + 1
                                            :  VALUE_DRAW;

    // Since root_probe() and root_probe_wdl() dirty the root move scores,
    // we reset them to -VALUE_INFINITE
    for (RootMove& rm : rootMoves)
        rm.score = -VALUE_INFINITE;
}<|MERGE_RESOLUTION|>--- conflicted
+++ resolved
@@ -982,12 +982,8 @@
     if (  !PvNode
         && depth <= 2 * ONE_PLY)
     {
-<<<<<<< HEAD
-        if (eval + RazorMargin1[pos.variant()] <= alpha)
-=======
         if (   depth == ONE_PLY
-            && eval + RazorMargin1 <= alpha)
->>>>>>> 43682d08
+            && eval + RazorMargin1[pos.variant()] <= alpha)
             return qsearch<NonPV, false>(pos, ss, alpha, alpha+1);
 
         else if (eval + RazorMargin2 <= alpha)
