/*
  Stockfish, a UCI chess playing engine derived from Glaurung 2.1
  Copyright (C) 2004-2008 Tord Romstad (Glaurung author)
  Copyright (C) 2008-2015 Marco Costalba, Joona Kiiski, Tord Romstad
  Copyright (C) 2015-2016 Marco Costalba, Joona Kiiski, Gary Linscott, Tord Romstad

  Stockfish is free software: you can redistribute it and/or modify
  it under the terms of the GNU General Public License as published by
  the Free Software Foundation, either version 3 of the License, or
  (at your option) any later version.

  Stockfish is distributed in the hope that it will be useful,
  but WITHOUT ANY WARRANTY; without even the implied warranty of
  MERCHANTABILITY or FITNESS FOR A PARTICULAR PURPOSE.  See the
  GNU General Public License for more details.

  You should have received a copy of the GNU General Public License
  along with this program.  If not, see <http://www.gnu.org/licenses/>.
*/

#include <algorithm>
#include <cassert>
#include <cmath>
#include <cstring>   // For std::memset
#include <iostream>
#include <sstream>

#include "evaluate.h"
#include "misc.h"
#include "movegen.h"
#include "movepick.h"
#include "search.h"
#include "timeman.h"
#include "thread.h"
#include "tt.h"
#include "uci.h"
#include "syzygy/tbprobe.h"

namespace Search {

  SignalsType Signals;
  LimitsType Limits;
}

namespace Tablebases {

  int Cardinality;
  uint64_t Hits;
  bool RootInTB;
  bool UseRule50;
  Depth ProbeDepth;
  Value Score;
}

namespace TB = Tablebases;

using std::string;
using Eval::evaluate;
using namespace Search;

namespace {

  // Different node types, used as a template parameter
  enum NodeType { NonPV, PV };

  // Razoring and futility margin based on depth
  const int razor_margin[4] = { 483, 570, 603, 554 };
  Value futility_margin(Depth d) { return Value(150 * d); }

  // Futility and reductions lookup tables, initialized at startup
  int FutilityMoveCounts[2][16];  // [improving][depth]
  Depth Reductions[2][2][64][64]; // [pv][improving][depth][moveNumber]

  template <bool PvNode> Depth reduction(bool i, Depth d, int mn) {
    return Reductions[PvNode][i][std::min(d, 63 * ONE_PLY)][std::min(mn, 63)];
  }

  // Skill structure is used to implement strength limit
  struct Skill {
    Skill(int l) : level(l) {}
    bool enabled() const { return level < 20; }
    bool time_to_pick(Depth depth) const { return depth / ONE_PLY == 1 + level; }
    Move best_move(size_t multiPV) { return best ? best : pick_best(multiPV); }
    Move pick_best(size_t multiPV);

    int level;
    Move best = MOVE_NONE;
  };

  // EasyMoveManager structure is used to detect an 'easy move'. When the PV is
  // stable across multiple search iterations, we can quickly return the best move.
  struct EasyMoveManager {

    void clear() {
      stableCnt = 0;
      expectedPosKey = 0;
      pv[0] = pv[1] = pv[2] = MOVE_NONE;
    }

    Move get(Key key) const {
      return expectedPosKey == key ? pv[2] : MOVE_NONE;
    }

    void update(Position& pos, const std::vector<Move>& newPv) {

      assert(newPv.size() >= 3);

      // Keep track of how many times in a row the 3rd ply remains stable
      stableCnt = (newPv[2] == pv[2]) ? stableCnt + 1 : 0;

      if (!std::equal(newPv.begin(), newPv.begin() + 3, pv))
      {
          std::copy(newPv.begin(), newPv.begin() + 3, pv);

          StateInfo st[2];
          pos.do_move(newPv[0], st[0], pos.gives_check(newPv[0], CheckInfo(pos)));
          pos.do_move(newPv[1], st[1], pos.gives_check(newPv[1], CheckInfo(pos)));
          expectedPosKey = pos.key();
          pos.undo_move(newPv[1]);
          pos.undo_move(newPv[0]);
      }
    }

    int stableCnt;
    Key expectedPosKey;
    Move pv[3];
  };

  // Set of rows with half bits set to 1 and half to 0. It is used to allocate
  // the search depths across the threads.
  typedef std::vector<int> Row;

  const Row HalfDensity[] = {
    {0, 1},
    {1, 0},
    {0, 0, 1, 1},
    {0, 1, 1, 0},
    {1, 1, 0, 0},
    {1, 0, 0, 1},
    {0, 0, 0, 1, 1, 1},
    {0, 0, 1, 1, 1, 0},
    {0, 1, 1, 1, 0, 0},
    {1, 1, 1, 0, 0, 0},
    {1, 1, 0, 0, 0, 1},
    {1, 0, 0, 0, 1, 1},
    {0, 0, 0, 0, 1, 1, 1, 1},
    {0, 0, 0, 1, 1, 1, 1, 0},
    {0, 0, 1, 1, 1, 1, 0 ,0},
    {0, 1, 1, 1, 1, 0, 0 ,0},
    {1, 1, 1, 1, 0, 0, 0 ,0},
    {1, 1, 1, 0, 0, 0, 0 ,1},
    {1, 1, 0, 0, 0, 0, 1 ,1},
    {1, 0, 0, 0, 0, 1, 1 ,1},
  };

  const size_t HalfDensitySize = std::extent<decltype(HalfDensity)>::value;

  EasyMoveManager EasyMove;
  Value DrawValue[COLOR_NB];
  CounterMoveHistoryStats CounterMoveHistory;

  template <NodeType NT>
  Value search(Position& pos, Stack* ss, Value alpha, Value beta, Depth depth, bool cutNode);

  template <NodeType NT, bool InCheck>
  Value qsearch(Position& pos, Stack* ss, Value alpha, Value beta, Depth depth);

  Value value_to_tt(Value v, int ply);
  Value value_from_tt(Value v, int ply);
  void update_pv(Move* pv, Move move, Move* childPv);
  void update_stats(const Position& pos, Stack* ss, Move move, Move* quiets, int quietsCnt, Value bonus);
  void update_opponent_stats(const Position& pos, Stack* ss, Value bonus);
  void check_time();

} // namespace


/// Search::init() is called during startup to initialize various lookup tables

void Search::init() {

  for (int imp = 0; imp <= 1; ++imp)
      for (int d = 1; d < 64; ++d)
          for (int mc = 1; mc < 64; ++mc)
          {
              double r = log(d) * log(mc) / 2;
              if (r < 0.80)
                continue;

              Reductions[NonPV][imp][d][mc] = int(std::round(r)) * ONE_PLY;
              Reductions[PV][imp][d][mc] = std::max(Reductions[NonPV][imp][d][mc] - ONE_PLY, DEPTH_ZERO);

              // Increase reduction for non-PV nodes when eval is not improving
              if (!imp && Reductions[NonPV][imp][d][mc] >= 2 * ONE_PLY)
                Reductions[NonPV][imp][d][mc] += ONE_PLY;
          }

  for (int d = 0; d < 16; ++d)
  {
      FutilityMoveCounts[0][d] = int(2.4 + 0.773 * pow(d + 0.00, 1.8));
      FutilityMoveCounts[1][d] = int(2.9 + 1.045 * pow(d + 0.49, 1.8));
  }
}


/// Search::clear() resets search state to zero, to obtain reproducible results

void Search::clear() {

  TT.clear();
  CounterMoveHistory.clear();

  for (Thread* th : Threads)
  {
      th->history.clear();
      th->counterMoves.clear();
      th->fromTo.clear();
  }

  Threads.main()->previousScore = VALUE_INFINITE;
}


/// Search::perft() is our utility to verify move generation. All the leaf nodes
/// up to the given depth are generated and counted, and the sum is returned.
template<bool Root>
uint64_t Search::perft(Position& pos, Depth depth) {

  StateInfo st;
  uint64_t cnt, nodes = 0;
  CheckInfo ci(pos);
  const bool leaf = (depth == 2 * ONE_PLY);

  for (const auto& m : MoveList<LEGAL>(pos))
  {
      if (Root && depth <= ONE_PLY)
          cnt = 1, nodes++;
      else
      {
          pos.do_move(m, st, pos.gives_check(m, ci));
          cnt = leaf ? MoveList<LEGAL>(pos).size() : perft<false>(pos, depth - ONE_PLY);
          nodes += cnt;
          pos.undo_move(m);
      }
      if (Root)
          sync_cout << UCI::move(m, pos.is_chess960()) << ": " << cnt << sync_endl;
  }
  return nodes;
}

template uint64_t Search::perft<true>(Position&, Depth);


/// MainThread::search() is called by the main thread when the program receives
/// the UCI 'go' command. It searches from the root position and outputs the "bestmove".

void MainThread::search() {

  Color us = rootPos.side_to_move();
  Time.init(Limits, us, rootPos.game_ply());

  int contempt = Options["Contempt"] * PawnValueEg / 100; // From centipawns
  DrawValue[ us] = VALUE_DRAW - Value(contempt);
  DrawValue[~us] = VALUE_DRAW + Value(contempt);

  if (rootMoves.empty())
  {
      rootMoves.push_back(RootMove(MOVE_NONE));
      Value score = rootPos.checkers() ? -VALUE_MATE : VALUE_DRAW;
#ifdef KOTH
      if (rootPos.is_koth() && rootPos.is_koth_loss())
          score = -VALUE_MATE;
#endif
#ifdef RACE
      if (rootPos.is_race() && rootPos.is_race_loss())
          score = -VALUE_MATE;
#endif
#ifdef HORDE
      if (rootPos.is_horde() && rootPos.is_horde_loss())
          score = -VALUE_MATE;
#endif
#ifdef ATOMIC
      if (rootPos.is_atomic() && rootPos.is_atomic_loss())
          score = -VALUE_MATE;
#endif
#ifdef ANTI
      if (rootPos.is_anti())
          score = rootPos.is_anti_loss() ? -VALUE_MATE : VALUE_MATE;
#endif
      sync_cout << "info depth 0 score " << UCI::value(score) << sync_endl;
  }
  else
  {
      for (Thread* th : Threads)
          if (th != this)
              th->start_searching();

      Thread::search(); // Let's start searching!
  }

  // When playing in 'nodes as time' mode, subtract the searched nodes from
  // the available ones before exiting.
  if (Limits.npmsec)
      Time.availableNodes += Limits.inc[us] - Threads.nodes_searched();

  // When we reach the maximum depth, we can arrive here without a raise of
  // Signals.stop. However, if we are pondering or in an infinite search,
  // the UCI protocol states that we shouldn't print the best move before the
  // GUI sends a "stop" or "ponderhit" command. We therefore simply wait here
  // until the GUI sends one of those commands (which also raises Signals.stop).
  if (!Signals.stop && (Limits.ponder || Limits.infinite))
  {
      Signals.stopOnPonderhit = true;
      wait(Signals.stop);
  }

  // Stop the threads if not already stopped
  Signals.stop = true;

  // Wait until all threads have finished
  for (Thread* th : Threads)
      if (th != this)
          th->wait_for_search_finished();

  // Check if there are threads with a better score than main thread
  Thread* bestThread = this;
  if (   !this->easyMovePlayed
      &&  Options["MultiPV"] == 1
      && !Limits.depth
      && !Skill(Options["Skill Level"]).enabled()
      &&  rootMoves[0].pv[0] != MOVE_NONE)
  {
      for (Thread* th : Threads)
          if (   th->completedDepth > bestThread->completedDepth
              && th->rootMoves[0].score > bestThread->rootMoves[0].score)
              bestThread = th;
  }

  previousScore = bestThread->rootMoves[0].score;

  // Send new PV when needed
  if (bestThread != this)
      sync_cout << UCI::pv(bestThread->rootPos, bestThread->completedDepth, -VALUE_INFINITE, VALUE_INFINITE) << sync_endl;

  // Best move could be MOVE_NONE when searching on a terminal position
  sync_cout << "bestmove " << UCI::move(bestThread->rootMoves[0].pv[0], rootPos.is_chess960());

  if (bestThread->rootMoves[0].pv.size() > 1 || bestThread->rootMoves[0].extract_ponder_from_tt(rootPos))
      std::cout << " ponder " << UCI::move(bestThread->rootMoves[0].pv[1], rootPos.is_chess960());

  std::cout << sync_endl;
}


// Thread::search() is the main iterative deepening loop. It calls search()
// repeatedly with increasing depth until the allocated thinking time has been
// consumed, the user stops the search, or the maximum search depth is reached.

void Thread::search() {

  Stack stack[MAX_PLY+7], *ss = stack+5; // To allow referencing (ss-5) and (ss+2)
  Value bestValue, alpha, beta, delta;
  Move easyMove = MOVE_NONE;
  MainThread* mainThread = (this == Threads.main() ? Threads.main() : nullptr);

  std::memset(ss-5, 0, 8 * sizeof(Stack));

  bestValue = delta = alpha = -VALUE_INFINITE;
  beta = VALUE_INFINITE;
  completedDepth = DEPTH_ZERO;

  if (mainThread)
  {
      easyMove = EasyMove.get(rootPos.key());
      EasyMove.clear();
      mainThread->easyMovePlayed = mainThread->failedLow = false;
      mainThread->bestMoveChanges = 0;
      TT.new_search();
  }

  size_t multiPV = Options["MultiPV"];
  Skill skill(Options["Skill Level"]);

  // When playing with strength handicap enable MultiPV search that we will
  // use behind the scenes to retrieve a set of possible moves.
  if (skill.enabled())
      multiPV = std::max(multiPV, (size_t)4);

  multiPV = std::min(multiPV, rootMoves.size());

  // Iterative deepening loop until requested to stop or the target depth is reached.
  while (++rootDepth < DEPTH_MAX && !Signals.stop && (!Limits.depth || Threads.main()->rootDepth <= Limits.depth))
  {
      // Set up the new depths for the helper threads skipping on average every
      // 2nd ply (using a half-density matrix).
      if (!mainThread)
      {
          const Row& row = HalfDensity[(idx - 1) % HalfDensitySize];
          if (row[(rootDepth + rootPos.game_ply()) % row.size()])
             continue;
      }

      // Age out PV variability metric
      if (mainThread)
          mainThread->bestMoveChanges *= 0.505, mainThread->failedLow = false;

      // Save the last iteration's scores before first PV line is searched and
      // all the move scores except the (new) PV are set to -VALUE_INFINITE.
      for (RootMove& rm : rootMoves)
          rm.previousScore = rm.score;

      // MultiPV loop. We perform a full root search for each PV line
      for (PVIdx = 0; PVIdx < multiPV && !Signals.stop; ++PVIdx)
      {
          // Reset aspiration window starting size
          if (rootDepth >= 5 * ONE_PLY)
          {
              delta = Value(18);
              alpha = std::max(rootMoves[PVIdx].previousScore - delta,-VALUE_INFINITE);
              beta  = std::min(rootMoves[PVIdx].previousScore + delta, VALUE_INFINITE);
          }

          // Start with a small aspiration window and, in the case of a fail
          // high/low, re-search with a bigger window until we're not failing
          // high/low anymore.
          while (true)
          {
              bestValue = ::search<PV>(rootPos, ss, alpha, beta, rootDepth, false);

              // Bring the best move to the front. It is critical that sorting
              // is done with a stable algorithm because all the values but the
              // first and eventually the new best one are set to -VALUE_INFINITE
              // and we want to keep the same order for all the moves except the
              // new PV that goes to the front. Note that in case of MultiPV
              // search the already searched PV lines are preserved.
              std::stable_sort(rootMoves.begin() + PVIdx, rootMoves.end());

              // If search has been stopped, break immediately. Sorting and
              // writing PV back to TT is safe because RootMoves is still
              // valid, although it refers to the previous iteration.
              if (Signals.stop)
                  break;

              // When failing high/low give some update (without cluttering
              // the UI) before a re-search.
              if (   mainThread
                  && multiPV == 1
                  && (bestValue <= alpha || bestValue >= beta)
                  && Time.elapsed() > 3000)
                  sync_cout << UCI::pv(rootPos, rootDepth, alpha, beta) << sync_endl;

              // In case of failing low/high increase aspiration window and
              // re-search, otherwise exit the loop.
              if (bestValue <= alpha)
              {
                  beta = (alpha + beta) / 2;
                  alpha = std::max(bestValue - delta, -VALUE_INFINITE);

                  if (mainThread)
                  {
                      mainThread->failedLow = true;
                      Signals.stopOnPonderhit = false;
                  }
              }
              else if (bestValue >= beta)
              {
                  alpha = (alpha + beta) / 2;
                  beta = std::min(bestValue + delta, VALUE_INFINITE);
              }
              else
                  break;

              delta += delta / 4 + 5;

              assert(alpha >= -VALUE_INFINITE && beta <= VALUE_INFINITE);
          }

          // Sort the PV lines searched so far and update the GUI
          std::stable_sort(rootMoves.begin(), rootMoves.begin() + PVIdx + 1);

          if (!mainThread)
              continue;

          if (Signals.stop)
              sync_cout << "info nodes " << Threads.nodes_searched()
                        << " time " << Time.elapsed() << sync_endl;

          else if (PVIdx + 1 == multiPV || Time.elapsed() > 3000)
              sync_cout << UCI::pv(rootPos, rootDepth, alpha, beta) << sync_endl;
      }

      if (!Signals.stop)
          completedDepth = rootDepth;

      if (!mainThread)
          continue;

      // If skill level is enabled and time is up, pick a sub-optimal best move
      if (skill.enabled() && skill.time_to_pick(rootDepth))
          skill.pick_best(multiPV);

      // Have we found a "mate in x"?
      if (   Limits.mate
          && bestValue >= VALUE_MATE_IN_MAX_PLY
          && VALUE_MATE - bestValue <= 2 * Limits.mate)
          Signals.stop = true;

      // Do we have time for the next iteration? Can we stop searching now?
      if (Limits.use_time_management())
      {
          if (!Signals.stop && !Signals.stopOnPonderhit)
          {
              // Stop the search if only one legal move is available, or if all
              // of the available time has been used, or if we matched an easyMove
              // from the previous search and just did a fast verification.
              const int F[] = { mainThread->failedLow,
                                bestValue - mainThread->previousScore };

              int improvingFactor = std::max(229, std::min(715, 357 + 119 * F[0] - 6 * F[1]));
              double unstablePvFactor = 1 + mainThread->bestMoveChanges;

              bool doEasyMove =   rootMoves[0].pv[0] == easyMove
                               && mainThread->bestMoveChanges < 0.03
                               && Time.elapsed() > Time.optimum() * 5 / 42;

              if (   rootMoves.size() == 1
                  || Time.elapsed() > Time.optimum() * unstablePvFactor * improvingFactor / 628
                  || (mainThread->easyMovePlayed = doEasyMove))
              {
                  // If we are allowed to ponder do not stop the search now but
                  // keep pondering until the GUI sends "ponderhit" or "stop".
                  if (Limits.ponder)
                      Signals.stopOnPonderhit = true;
                  else
                      Signals.stop = true;
              }
          }

          if (rootMoves[0].pv.size() >= 3)
              EasyMove.update(rootPos, rootMoves[0].pv);
          else
              EasyMove.clear();
      }
  }

  if (!mainThread)
      return;

  // Clear any candidate easy move that wasn't stable for the last search
  // iterations; the second condition prevents consecutive fast moves.
  if (EasyMove.stableCnt < 6 || mainThread->easyMovePlayed)
      EasyMove.clear();

  // If skill level is enabled, swap best PV line with the sub-optimal one
  if (skill.enabled())
      std::swap(rootMoves[0], *std::find(rootMoves.begin(),
                rootMoves.end(), skill.best_move(multiPV)));
}


namespace {

  // search<>() is the main search function for both PV and non-PV nodes

  template <NodeType NT>
  Value search(Position& pos, Stack* ss, Value alpha, Value beta, Depth depth, bool cutNode) {

    const bool PvNode = NT == PV;
    const bool rootNode = PvNode && (ss-1)->ply == 0;

    assert(-VALUE_INFINITE <= alpha && alpha < beta && beta <= VALUE_INFINITE);
    assert(PvNode || (alpha == beta - 1));
    assert(DEPTH_ZERO < depth && depth < DEPTH_MAX);
    assert(!(PvNode && cutNode));

    Move pv[MAX_PLY+1], quietsSearched[64];
    StateInfo st;
    TTEntry* tte;
    Key posKey;
    Move ttMove, move, excludedMove, bestMove;
    Depth extension, newDepth, predictedDepth;
    Value bestValue, value, ttValue, eval, nullValue;
    bool ttHit, inCheck, givesCheck, singularExtensionNode, improving;
    bool captureOrPromotion, doFullDepthSearch, moveCountPruning;
    Piece moved_piece;
    int moveCount, quietCount;
    int variantScale;

    // Step 1. Initialize node
    Thread* thisThread = pos.this_thread();
    inCheck = pos.checkers();
#ifdef RACE
    int raceRank = pos.is_race() ?
        rank_of(pos.square<KING>(pos.side_to_move())) + rank_of(pos.square<KING>(~pos.side_to_move())) : 0;
#endif
#ifdef THREECHECK
    int checks = pos.is_three_check() ? pos.checks_count() : CHECKS_0;
#endif
    moveCount = quietCount =  ss->moveCount = 0;
    bestValue = -VALUE_INFINITE;
    ss->ply = (ss-1)->ply + 1;

    // Check for the available remaining time
    if (thisThread->resetCalls.load(std::memory_order_relaxed))
    {
        thisThread->resetCalls = false;
        thisThread->callsCnt = 0;
    }
    if (++thisThread->callsCnt > 4096)
    {
        for (Thread* th : Threads)
            th->resetCalls = true;

        check_time();
    }

    // Used to send selDepth info to GUI
    if (PvNode && thisThread->maxPly < ss->ply)
        thisThread->maxPly = ss->ply;

    if (!rootNode)
    {
#ifdef KOTH
        // Check for an instant win/loss (King of the Hill)
        if (pos.is_koth())
        {
            if (pos.is_koth_win())
                return mate_in(ss->ply + 1);
            if (pos.is_koth_loss())
                return mated_in(ss->ply);
        }
#endif
#ifdef RACE
        // Check for an instant win/loss (Racing Kings)
        if (pos.is_race())
        {
            if (pos.is_race_draw())
                return DrawValue[pos.side_to_move()];
            if (pos.is_race_win())
                return mate_in(ss->ply + 1);
            if (pos.is_race_loss())
                return mated_in(ss->ply);
        }
#endif
#ifdef THREECHECK
        // Check for an instant win/loss (Three-Check)
        if (pos.is_three_check())
        {
            if (pos.is_three_check_win())
                return mate_in(ss->ply + 1);
            if (pos.is_three_check_loss())
                return mated_in(ss->ply);
        }
#endif
#ifdef HORDE
        // Check for an instant loss (Horde)
        if (pos.is_horde() && pos.is_horde_loss())
            return mated_in(ss->ply);
#endif
#ifdef ANTI
        // Check for an instant loss (Anti)
        if (pos.is_anti())
        {
            if (pos.is_anti_win())
                return mate_in(ss->ply + 1);
            if (pos.is_anti_loss())
                return mated_in(ss->ply);
        }
#endif
#ifdef ATOMIC
        // Check for an instant loss (Atomic)
        if (pos.is_atomic() && pos.is_atomic_loss())
            return mated_in(ss->ply);
#endif

        // Step 2. Check for aborted search and immediate draw
        if (Signals.stop.load(std::memory_order_relaxed) || pos.is_draw() || ss->ply >= MAX_PLY)
            return ss->ply >= MAX_PLY && !inCheck ? evaluate(pos)
                                                  : DrawValue[pos.side_to_move()];

        // Step 3. Mate distance pruning. Even if we mate at the next move our score
        // would be at best mate_in(ss->ply+1), but if alpha is already bigger because
        // a shorter mate was found upward in the tree then there is no need to search
        // because we will never beat the current alpha. Same logic but with reversed
        // signs applies also in the opposite condition of being mated instead of giving
        // mate. In this case return a fail-high score.
        alpha = std::max(mated_in(ss->ply), alpha);
        beta = std::min(mate_in(ss->ply+1), beta);
        if (alpha >= beta)
            return alpha;
    }

    assert(0 <= ss->ply && ss->ply < MAX_PLY);

    ss->currentMove = (ss+1)->excludedMove = bestMove = MOVE_NONE;
    ss->counterMoves = nullptr;
    (ss+1)->skipEarlyPruning = false;
    (ss+2)->killers[0] = (ss+2)->killers[1] = MOVE_NONE;

    // Step 4. Transposition table lookup. We don't want the score of a partial
    // search to overwrite a previous full search TT value, so we use a different
    // position key in case of an excluded move.
    excludedMove = ss->excludedMove;
    posKey = excludedMove ? pos.exclusion_key() : pos.key();
    tte = TT.probe(posKey, ttHit);
    ttValue = ttHit ? value_from_tt(tte->value(), ss->ply) : VALUE_NONE;
    ttMove =  rootNode ? thisThread->rootMoves[thisThread->PVIdx].pv[0]
            : ttHit    ? tte->move() : MOVE_NONE;

    // At non-PV nodes we check for an early TT cutoff
    if (  !PvNode
        && ttHit
        && tte->depth() >= depth
        && ttValue != VALUE_NONE // Possible in case of TT access race
        && (ttValue >= beta ? (tte->bound() & BOUND_LOWER)
                            : (tte->bound() & BOUND_UPPER)))
    {
        ss->currentMove = ttMove; // Can be MOVE_NONE

        // If ttMove is quiet, update killers, history, counter move on TT hit
        if (ttValue >= beta && ttMove)
        {
            int d = depth / ONE_PLY;

            if (!pos.capture_or_promotion(ttMove))
            {
                Value bonus = Value(d * d + 2 * d - 2);
                update_stats(pos, ss, ttMove, nullptr, 0, bonus);
            }

            // Extra penalty for a quiet TT move in previous ply when it gets refuted
            if ((ss-1)->moveCount == 1 && !pos.captured_piece_type())
            {
                Value penalty = Value(d * d + 4 * d + 1);
                update_opponent_stats(pos, ss, -penalty);
            }
        }
        return ttValue;
    }

    // Step 4a. Tablebase probe
#ifdef KOTH
    if (pos.is_koth()) {} else
#endif
#ifdef RACE
    if (pos.is_race()) {} else
#endif
#ifdef THREECHECK
    if (pos.is_three_check()) {} else
#endif
#ifdef HORDE
    if (pos.is_horde()) {} else
#endif
#ifdef ATOMIC
    if (pos.is_atomic()) {} else
#endif
#ifdef ANTI
    if (pos.is_anti()) {} else
#endif
    if (!rootNode && TB::Cardinality)
    {
        int piecesCnt = pos.count<ALL_PIECES>(WHITE) + pos.count<ALL_PIECES>(BLACK);

        if (    piecesCnt <= TB::Cardinality
            && (piecesCnt <  TB::Cardinality || depth >= TB::ProbeDepth)
            &&  pos.rule50_count() == 0
            && !pos.can_castle(ANY_CASTLING))
        {
            int found, v = Tablebases::probe_wdl(pos, &found);

            if (found)
            {
                TB::Hits++;

                int drawScore = TB::UseRule50 ? 1 : 0;

                value =  v < -drawScore ? -VALUE_MATE + MAX_PLY + ss->ply
                       : v >  drawScore ?  VALUE_MATE - MAX_PLY - ss->ply
                                        :  VALUE_DRAW + 2 * v * drawScore;

                tte->save(posKey, value_to_tt(value, ss->ply), BOUND_EXACT,
                          std::min(DEPTH_MAX - ONE_PLY, depth + 6 * ONE_PLY),
                          MOVE_NONE, VALUE_NONE, TT.generation());

                return value;
            }
        }
    }

    // Step 5. Evaluate the position statically
    if (inCheck)
    {
        ss->staticEval = eval = VALUE_NONE;
        goto moves_loop;
    }

    else if (ttHit)
    {
        // Never assume anything on values stored in TT
        if ((ss->staticEval = eval = tte->eval()) == VALUE_NONE)
            eval = ss->staticEval = evaluate(pos);

        // Can ttValue be used as a better position evaluation?
        if (ttValue != VALUE_NONE)
            if (tte->bound() & (ttValue > eval ? BOUND_LOWER : BOUND_UPPER))
                eval = ttValue;
    }
    else
    {
        eval = ss->staticEval =
        (ss-1)->currentMove != MOVE_NULL ? evaluate(pos)
                                         : -(ss-1)->staticEval + 2 * Eval::Tempo;

        tte->save(posKey, VALUE_NONE, BOUND_NONE, DEPTH_NONE, MOVE_NONE,
                  ss->staticEval, TT.generation());
    }

    if (ss->skipEarlyPruning)
        goto moves_loop;

    // Step 6. Razoring (skipped when in check)
    variantScale = 1;
#ifdef ATOMIC
    if (pos.is_atomic())
        variantScale += 3;
#endif
#ifdef ANTI
    if (pos.is_anti())
        variantScale += 3;
#endif
#ifdef RACE
    if (pos.is_race())
        variantScale += raceRank / 2;
#endif
#ifdef THREECHECK
    if (pos.is_three_check())
        variantScale += checks;
#endif
    if (   !PvNode
        &&  depth < 4 * ONE_PLY
        &&  eval + (razor_margin[depth] * variantScale) <= alpha
        &&  ttMove == MOVE_NONE)
    {
        if (   depth <= ONE_PLY
            && eval + (razor_margin[3 * ONE_PLY] * variantScale) <= alpha)
            return qsearch<NonPV, false>(pos, ss, alpha, beta, DEPTH_ZERO);

        Value ralpha = alpha - (razor_margin[depth] * variantScale);
        Value v = qsearch<NonPV, false>(pos, ss, ralpha, ralpha+1, DEPTH_ZERO);
        if (v <= ralpha)
            return v;
    }

    // Step 7. Futility pruning: child node (skipped when in check)
    if (   !rootNode
        &&  depth < 7 * ONE_PLY
        &&  eval - (futility_margin(depth) * variantScale) >= beta
        &&  eval < VALUE_KNOWN_WIN  // Do not return unproven wins
        &&  pos.non_pawn_material(pos.side_to_move()))
        return eval - (futility_margin(depth) * variantScale);

    // Step 8. Null move search with verification search (is omitted in PV nodes)
#ifdef ANTI
    if (pos.is_anti() && pos.can_capture()) {} else
#endif
    if (   !PvNode
        &&  eval >= beta
        && (ss->staticEval >= beta - 35 * (depth / ONE_PLY - 6) || depth >= 13 * ONE_PLY)
        &&  pos.non_pawn_material(pos.side_to_move()))
    {
        ss->currentMove = MOVE_NULL;
        ss->counterMoves = nullptr;

        assert(eval - beta >= 0);

        // Null move dynamic reduction based on depth and value
        Depth R = ((823 + 67 * depth) / 256 + std::min((eval - beta) / PawnValueMg, 3)) * ONE_PLY;

        pos.do_null_move(st);
        (ss+1)->skipEarlyPruning = true;
        nullValue = depth-R < ONE_PLY ? -qsearch<NonPV, false>(pos, ss+1, -beta, -beta+1, DEPTH_ZERO)
                                      : - search<NonPV>(pos, ss+1, -beta, -beta+1, depth-R, !cutNode);
        (ss+1)->skipEarlyPruning = false;
        pos.undo_null_move();

        if (nullValue >= beta)
        {
            // Do not return unproven mate scores
            if (nullValue >= VALUE_MATE_IN_MAX_PLY)
                nullValue = beta;

            if (depth < 12 * ONE_PLY && abs(beta) < VALUE_KNOWN_WIN)
                return nullValue;

            // Do verification search at high depths
            ss->skipEarlyPruning = true;
            Value v = depth-R < ONE_PLY ? qsearch<NonPV, false>(pos, ss, beta-1, beta, DEPTH_ZERO)
                                        :  search<NonPV>(pos, ss, beta-1, beta, depth-R, false);
            ss->skipEarlyPruning = false;

            if (v >= beta)
                return nullValue;
        }
    }

    // Step 9. ProbCut (skipped when in check)
    // If we have a very good capture (i.e. SEE > seeValues[captured_piece_type])
    // and a reduced search returns a value much above beta, we can (almost)
    // safely prune the previous move.
#ifdef ANTI
    if (pos.is_anti()) {} else
#endif
    if (   !PvNode
#ifdef RACE
#ifdef THREECHECK
        &&  depth >= (5 + checks + raceRank) * ONE_PLY
#else
        &&  depth >= (5 + raceRank) * ONE_PLY
#endif
#else
#ifdef THREECHECK
        &&  depth >= (5 + checks) * ONE_PLY
#else
        &&  depth >= 5 * ONE_PLY
#endif
#endif
        &&  abs(beta) < VALUE_MATE_IN_MAX_PLY)
    {
        Value rbeta = std::min(beta + 200, VALUE_INFINITE);
        Depth rdepth = depth - 4 * ONE_PLY;

        assert(rdepth >= ONE_PLY);
        assert((ss-1)->currentMove != MOVE_NONE);
        assert((ss-1)->currentMove != MOVE_NULL);

        MovePicker mp(pos, ttMove, PieceValue[MG][pos.captured_piece_type()]);
        CheckInfo ci(pos);

        while ((move = mp.next_move()) != MOVE_NONE)
            if (pos.legal(move, ci.pinned))
            {
                ss->currentMove = move;
                ss->counterMoves = &CounterMoveHistory[pos.moved_piece(move)][to_sq(move)];
                pos.do_move(move, st, pos.gives_check(move, ci));
                value = -search<NonPV>(pos, ss+1, -rbeta, -rbeta+1, rdepth, !cutNode);
                pos.undo_move(move);
                if (value >= rbeta)
                    return value;
            }
    }

    // Step 10. Internal iterative deepening (skipped when in check)
    if (    depth >= 6 * ONE_PLY
        && !ttMove
        && (PvNode || ss->staticEval + 256 >= beta))
    {
        ss->skipEarlyPruning = true;
        search<NT>(pos, ss, alpha, beta, 3 * depth / 4 - 2 * ONE_PLY, cutNode);
        ss->skipEarlyPruning = false;

        tte = TT.probe(posKey, ttHit);
        ttMove = ttHit ? tte->move() : MOVE_NONE;
    }

moves_loop: // When in check search starts from here

    const CounterMoveStats* cmh  = (ss-1)->counterMoves;
    const CounterMoveStats* fmh  = (ss-2)->counterMoves;
    const CounterMoveStats* fmh2 = (ss-4)->counterMoves;

    MovePicker mp(pos, ttMove, depth, ss);
    CheckInfo ci(pos);
    value = bestValue; // Workaround a bogus 'uninitialized' warning under gcc
    improving =   ss->staticEval >= (ss-2)->staticEval
            /* || ss->staticEval == VALUE_NONE Already implicit in the previous condition */
               ||(ss-2)->staticEval == VALUE_NONE;

    singularExtensionNode =   !rootNode
#ifdef RACE
#ifdef THREECHECK
                           &&  depth >= 8 * ONE_PLY - checks - raceRank
#else
                           &&  depth >= 8 * ONE_PLY - raceRank
#endif
#else
#ifdef THREECHECK
                           &&  depth >= 8 * ONE_PLY - checks
#else
                           &&  depth >= 8 * ONE_PLY
#endif
#endif
                           &&  ttMove != MOVE_NONE
                       /*  &&  ttValue != VALUE_NONE Already implicit in the next condition */
                           &&  abs(ttValue) < VALUE_KNOWN_WIN
                           && !excludedMove // Recursive singular search is not allowed
                           && (tte->bound() & BOUND_LOWER)
                           &&  tte->depth() >= depth - 3 * ONE_PLY;

    // Step 11. Loop through moves
    // Loop through all pseudo-legal moves until no moves remain or a beta cutoff occurs
    while ((move = mp.next_move()) != MOVE_NONE)
    {
      assert(is_ok(move));

      if (move == excludedMove)
          continue;

      // At root obey the "searchmoves" option and skip moves not listed in Root
      // Move List. As a consequence any illegal move is also skipped. In MultiPV
      // mode we also skip PV moves which have been already searched.
      if (rootNode && !std::count(thisThread->rootMoves.begin() + thisThread->PVIdx,
                                  thisThread->rootMoves.end(), move))
          continue;

      ss->moveCount = ++moveCount;

      if (rootNode && thisThread == Threads.main() && Time.elapsed() > 3000)
          sync_cout << "info depth " << depth / ONE_PLY
                    << " currmove " << UCI::move(move, pos.is_chess960())
                    << " currmovenumber " << moveCount + thisThread->PVIdx << sync_endl;

      if (PvNode)
          (ss+1)->pv = nullptr;

      extension = DEPTH_ZERO;
      captureOrPromotion = pos.capture_or_promotion(move);
      moved_piece = pos.moved_piece(move);

      givesCheck =  type_of(move) == NORMAL && !ci.dcCandidates
#ifdef ATOMIC
                  && !pos.is_atomic()
#endif
                  ? ci.checkSquares[type_of(pos.piece_on(from_sq(move)))] & to_sq(move)
                  : pos.gives_check(move, ci);

#ifdef RACE
#ifdef THREECHECK
      moveCountPruning =   depth < (16 - checks - raceRank) * ONE_PLY
#else
      moveCountPruning =   depth < (16 - raceRank) * ONE_PLY
#endif
#else
#ifdef THREECHECK
      moveCountPruning =   depth < (16 - checks) * ONE_PLY
#else
      moveCountPruning =   depth < 16 * ONE_PLY
#endif
#endif
                        && moveCount >= FutilityMoveCounts[improving][depth];

      // Step 12. Extend checks
      if (    givesCheck
          && !moveCountPruning
          &&  pos.see_sign(move) >= VALUE_ZERO)
          extension = ONE_PLY;

      // Singular extension search. If all moves but one fail low on a search of
      // (alpha-s, beta-s), and just one fails high on (alpha, beta), then that move
      // is singular and should be extended. To verify this we do a reduced search
      // on all the other moves but the ttMove and if the result is lower than
      // ttValue minus a margin then we extend the ttMove.
      if (    singularExtensionNode
          &&  move == ttMove
          && !extension
          &&  pos.legal(move, ci.pinned))
      {
          Value rBeta = ttValue - 2 * depth / ONE_PLY;
          ss->excludedMove = move;
          ss->skipEarlyPruning = true;
          value = search<NonPV>(pos, ss, rBeta - 1, rBeta, depth / 2, cutNode);
          ss->skipEarlyPruning = false;
          ss->excludedMove = MOVE_NONE;

          if (value < rBeta)
              extension = ONE_PLY;
      }

      // Update the current move (this must be done after singular extension search)
      newDepth = depth - ONE_PLY + extension;

      // Step 13. Pruning at shallow depth
#ifdef RACE
      if (pos.is_race() && type_of(moved_piece) == KING && rank_of(to_sq(move)) > rank_of(from_sq(move))) {} else
#endif
      if (   !rootNode
          && !captureOrPromotion
          && !inCheck
          && !givesCheck
          && !pos.advanced_pawn_push(move)
          &&  bestValue > VALUE_MATED_IN_MAX_PLY)
      {
          // Move count based pruning
          if (moveCountPruning)
              continue;

          predictedDepth = std::max(newDepth - reduction<PvNode>(improving, depth, moveCount), DEPTH_ZERO);

          // Countermoves based pruning
#ifdef RACE
#ifdef THREECHECK
          if (   predictedDepth < 3 * ONE_PLY - checks - raceRank
#else
          if (   predictedDepth < 3 * ONE_PLY - raceRank
#endif
#else
#ifdef THREECHECK
          if (   predictedDepth < 3 * ONE_PLY - checks
#else
          if (   predictedDepth < 3 * ONE_PLY
#endif
#endif
              && move != ss->killers[0]
              && (!cmh  || (*cmh )[moved_piece][to_sq(move)] < VALUE_ZERO)
              && (!fmh  || (*fmh )[moved_piece][to_sq(move)] < VALUE_ZERO)
              && (!fmh2 || (*fmh2)[moved_piece][to_sq(move)] < VALUE_ZERO || (cmh && fmh)))
              continue;

          // Futility pruning: parent node
#ifdef RACE
#ifdef THREECHECK
          if (   predictedDepth < (7 - checks - raceRank) * ONE_PLY
#else
          if (   predictedDepth < (7 - raceRank) * ONE_PLY
#endif
#else
#ifdef THREECHECK
          if (   predictedDepth < (7 - checks) * ONE_PLY
#else
          if (   predictedDepth < 7 * ONE_PLY
#endif
#endif
              && ss->staticEval + 256 + 200 * predictedDepth / ONE_PLY <= alpha)
              continue;

          // Prune moves with negative SEE at low depths and below a decreasing
          // threshold at higher depths.
#ifdef ANTI
          if (pos.is_anti()) {} else
#endif
#ifdef ATOMIC
          if (pos.is_atomic()) {} else
#endif
#ifdef RACE
          if (pos.is_race()) {} else
#endif
          if (predictedDepth < 8 * ONE_PLY)
          {
              Value see_v = predictedDepth < 4 * ONE_PLY ? VALUE_ZERO
                            : -PawnValueMg * 2 * int(predictedDepth - 3 * ONE_PLY);

              if (pos.see_sign(move) < see_v)
                  continue;
          }
      }

      // Speculative prefetch as early as possible
      prefetch(TT.first_entry(pos.key_after(move)));

      // Check for legality just before making the move
      if (!rootNode && !pos.legal(move, ci.pinned))
      {
          ss->moveCount = --moveCount;
          continue;
      }

      ss->currentMove = move;
      ss->counterMoves = &CounterMoveHistory[moved_piece][to_sq(move)];

      // Step 14. Make the move
      pos.do_move(move, st, givesCheck);

      // Step 15. Reduced depth search (LMR). If the move fails high it will be
      // re-searched at full depth.
#ifdef RACE
#ifdef THREECHECK
      if (    depth >= (3 + checks + raceRank) * ONE_PLY
#else
      if (    depth >= (3 + raceRank) * ONE_PLY
#endif
#else
#ifdef THREECHECK
      if (    depth >= (3 + checks) * ONE_PLY
#else
      if (    depth >= 3 * ONE_PLY
#endif
#endif
          &&  moveCount > 1
          && (!captureOrPromotion || moveCountPruning))
      {
          Depth r = reduction<PvNode>(improving, depth, moveCount);

          if (captureOrPromotion)
              r -= r ? ONE_PLY : DEPTH_ZERO;
          else
          {
              Value val = thisThread->history[moved_piece][to_sq(move)]
                         +    (cmh  ? (*cmh )[moved_piece][to_sq(move)] : VALUE_ZERO)
                         +    (fmh  ? (*fmh )[moved_piece][to_sq(move)] : VALUE_ZERO)
                         +    (fmh2 ? (*fmh2)[moved_piece][to_sq(move)] : VALUE_ZERO)
                         +    thisThread->fromTo.get(~pos.side_to_move(), move);

              // Increase reduction for cut nodes
              if (cutNode)
                  r += 2 * ONE_PLY;

              // Decrease reduction for moves that escape a capture. Filter out
              // castling moves, because they are coded as "king captures rook" and
              // hence break make_move(). Also use see() instead of see_sign(),
              // because the destination square is empty.
              else if (   type_of(move) == NORMAL
                       && type_of(pos.piece_on(to_sq(move))) != PAWN
                       && pos.see(make_move(to_sq(move), from_sq(move))) < VALUE_ZERO)
                  r -= 2 * ONE_PLY;

              // Decrease/increase reduction for moves with a good/bad history
              int rHist = (val - 8000) / 20000;
              r = std::max(DEPTH_ZERO, r - rHist * ONE_PLY);
          }

          Depth d = std::max(newDepth - r, ONE_PLY);

          value = -search<NonPV>(pos, ss+1, -(alpha+1), -alpha, d, true);

          doFullDepthSearch = (value > alpha && d != newDepth);
      }
      else
          doFullDepthSearch = !PvNode || moveCount > 1;

      // Step 16. Full depth search when LMR is skipped or fails high
      if (doFullDepthSearch)
          value = newDepth <   ONE_PLY ?
                            givesCheck ? -qsearch<NonPV,  true>(pos, ss+1, -(alpha+1), -alpha, DEPTH_ZERO)
                                       : -qsearch<NonPV, false>(pos, ss+1, -(alpha+1), -alpha, DEPTH_ZERO)
                                       : - search<NonPV>(pos, ss+1, -(alpha+1), -alpha, newDepth, !cutNode);

      // For PV nodes only, do a full PV search on the first move or after a fail
      // high (in the latter case search only if value < beta), otherwise let the
      // parent node fail low with value <= alpha and try another move.
      if (PvNode && (moveCount == 1 || (value > alpha && (rootNode || value < beta))))
      {
          (ss+1)->pv = pv;
          (ss+1)->pv[0] = MOVE_NONE;

          value = newDepth <   ONE_PLY ?
                            givesCheck ? -qsearch<PV,  true>(pos, ss+1, -beta, -alpha, DEPTH_ZERO)
                                       : -qsearch<PV, false>(pos, ss+1, -beta, -alpha, DEPTH_ZERO)
                                       : - search<PV>(pos, ss+1, -beta, -alpha, newDepth, false);
      }

      // Step 17. Undo move
      pos.undo_move(move);

      assert(value > -VALUE_INFINITE && value < VALUE_INFINITE);

      // Step 18. Check for a new best move
      // Finished searching the move. If a stop occurred, the return value of
      // the search cannot be trusted, and we return immediately without
      // updating best move, PV and TT.
      if (Signals.stop.load(std::memory_order_relaxed))
          return VALUE_ZERO;

      if (rootNode)
      {
          RootMove& rm = *std::find(thisThread->rootMoves.begin(),
                                    thisThread->rootMoves.end(), move);

          // PV move or new best move ?
          if (moveCount == 1 || value > alpha)
          {
              rm.score = value;
              rm.pv.resize(1);

              assert((ss+1)->pv);

              for (Move* m = (ss+1)->pv; *m != MOVE_NONE; ++m)
                  rm.pv.push_back(*m);

              // We record how often the best move has been changed in each
              // iteration. This information is used for time management: When
              // the best move changes frequently, we allocate some more time.
              if (moveCount > 1 && thisThread == Threads.main())
                  ++static_cast<MainThread*>(thisThread)->bestMoveChanges;
          }
          else
              // All other moves but the PV are set to the lowest value: this is
              // not a problem when sorting because the sort is stable and the
              // move position in the list is preserved - just the PV is pushed up.
              rm.score = -VALUE_INFINITE;
      }

      if (value > bestValue)
      {
          bestValue = value;

          if (value > alpha)
          {
              // If there is an easy move for this position, clear it if unstable
              if (    PvNode
                  &&  thisThread == Threads.main()
                  &&  EasyMove.get(pos.key())
                  && (move != EasyMove.get(pos.key()) || moveCount > 1))
                  EasyMove.clear();

              bestMove = move;

              if (PvNode && !rootNode) // Update pv even in fail-high case
                  update_pv(ss->pv, move, (ss+1)->pv);

              if (PvNode && value < beta) // Update alpha! Always alpha < beta
                  alpha = value;
              else
              {
                  assert(value >= beta); // Fail high
                  break;
              }
          }
      }

      if (!captureOrPromotion && move != bestMove && quietCount < 64)
          quietsSearched[quietCount++] = move;
    }

    // The following condition would detect a stop only after move loop has been
    // completed. But in this case bestValue is valid because we have fully
    // searched our subtree, and we can anyhow save the result in TT.
    /*
       if (Signals.stop)
        return VALUE_DRAW;
    */

    // Step 20. Check for mate and stalemate
    // All legal moves have been searched and if there are no legal moves, it
    // must be a mate or a stalemate. If we are in a singular extension search then
    // return a fail low score.
    if (!moveCount)
    {
#ifdef RACE
        if (pos.is_race() && (pos.is_race_draw() || pos.is_race_loss() || pos.is_race_win()))
            bestValue = excludedMove ? alpha
                : pos.is_race_draw() ? DrawValue[pos.side_to_move()]
                : pos.is_race_loss() ? mated_in(ss->ply) : mate_in(ss->ply+1);
        else
#endif
#ifdef HORDE
        if (pos.is_horde() && pos.is_horde_loss())
            bestValue = excludedMove ? alpha : mated_in(ss->ply);
        else
#endif
#ifdef ANTI
        if (pos.is_anti())
            bestValue = excludedMove ? alpha : mate_in(ss->ply+1);
        else
#endif
        bestValue = excludedMove ? alpha
                   :     inCheck ? mated_in(ss->ply) : DrawValue[pos.side_to_move()];
<<<<<<< HEAD
    }

    // Quiet best move: update killers, history and countermoves
=======
>>>>>>> 3e739f88
    else if (bestMove)
    {
        int d = depth / ONE_PLY;

        // Quiet best move: update killers, history and countermoves
        if (!pos.capture_or_promotion(bestMove))
        {
            Value bonus = Value(d * d + 2 * d - 2);
            update_stats(pos, ss, bestMove, quietsSearched, quietCount, bonus);
        }

        // Extra penalty for a quiet TT move in previous ply when it gets refuted
        if ((ss-1)->moveCount == 1 && !pos.captured_piece_type())
        {
            Value penalty = Value(d * d + 4 * d + 1);
            update_opponent_stats(pos, ss, -penalty);
        }
    }
    // Bonus for prior countermove that caused the fail low
    else if (    depth >= 3 * ONE_PLY
             && !pos.captured_piece_type()
             && is_ok((ss-1)->currentMove))
    {
        int d = depth / ONE_PLY;
        Value bonus = Value(d * d + 2 * d - 2);
        update_opponent_stats(pos, ss, bonus);
    }

    tte->save(posKey, value_to_tt(bestValue, ss->ply),
              bestValue >= beta ? BOUND_LOWER :
              PvNode && bestMove ? BOUND_EXACT : BOUND_UPPER,
              depth, bestMove, ss->staticEval, TT.generation());

    assert(bestValue > -VALUE_INFINITE && bestValue < VALUE_INFINITE);

    return bestValue;
  }


  // qsearch() is the quiescence search function, which is called by the main
  // search function when the remaining depth is zero (or, to be more precise,
  // less than ONE_PLY).

  template <NodeType NT, bool InCheck>
  Value qsearch(Position& pos, Stack* ss, Value alpha, Value beta, Depth depth) {

    const bool PvNode = NT == PV;

#ifdef ATOMIC
    assert((pos.is_atomic() && pos.is_atomic_loss()) || InCheck == !!pos.checkers());
#else
    assert(InCheck == !!pos.checkers());
#endif
    assert(alpha >= -VALUE_INFINITE && alpha < beta && beta <= VALUE_INFINITE);
    assert(PvNode || (alpha == beta - 1));
    assert(depth <= DEPTH_ZERO);

    Move pv[MAX_PLY+1];
    StateInfo st;
    TTEntry* tte;
    Key posKey;
    Move ttMove, move, bestMove;
    Value bestValue, value, ttValue, futilityValue, futilityBase, oldAlpha;
    bool ttHit, givesCheck, evasionPrunable;
    Depth ttDepth;

    if (PvNode)
    {
        oldAlpha = alpha; // To flag BOUND_EXACT when eval above alpha and no available moves
        (ss+1)->pv = pv;
        ss->pv[0] = MOVE_NONE;
    }

    ss->currentMove = bestMove = MOVE_NONE;
    ss->ply = (ss-1)->ply + 1;

#ifdef KOTH
    // Check for an instant win or loss (King of the Hill)
    if (pos.is_koth())
    {
        if (pos.is_koth_win())
            return mate_in(ss->ply+1);
        if (pos.is_koth_loss())
            return mated_in(ss->ply);
    }
#endif
#ifdef RACE
    // Check for an instant win/loss (Racing Kings)
    if (pos.is_race())
    {
        if (pos.is_race_draw())
            return DrawValue[pos.side_to_move()];
        if (pos.is_race_win())
            return mate_in(ss->ply+1);
        if (pos.is_race_loss())
            return mated_in(ss->ply);
    }
#endif
#ifdef THREECHECK
    // Check for an instant win (Three-Check)
    if (pos.is_three_check())
    {
        if (pos.is_three_check_win())
            return mate_in(ss->ply + 1);
        if (pos.is_three_check_loss())
            return mated_in(ss->ply);
    }
#endif
#ifdef HORDE
    // Check for an instant win (Horde)
    if (pos.is_horde())
    {
        if (pos.is_horde_loss())
            return mated_in(ss->ply);
    }
#endif
#ifdef ATOMIC
    // Check for an instant win (Atomic)
    if (pos.is_atomic())
    {
        if (pos.is_atomic_win())
            return mate_in(ss->ply + 1);
        if (pos.is_atomic_loss())
            return mated_in(ss->ply);
    }
#endif
#ifdef ANTI
    // Check for an instant win (Anti)
    if (pos.is_anti())
    {
        if (pos.is_anti_win())
            return mate_in(ss->ply + 1);
        if (pos.is_anti_loss())
            return mated_in(ss->ply);
    }
#endif

    // Check for an instant draw or if the maximum ply has been reached
    if (pos.is_draw() || ss->ply >= MAX_PLY)
        return ss->ply >= MAX_PLY && !InCheck ? evaluate(pos)
                                              : DrawValue[pos.side_to_move()];

    assert(0 <= ss->ply && ss->ply < MAX_PLY);

    // Decide whether or not to include checks: this fixes also the type of
    // TT entry depth that we are going to use. Note that in qsearch we use
    // only two types of depth in TT: DEPTH_QS_CHECKS or DEPTH_QS_NO_CHECKS.
    ttDepth = InCheck || depth >= DEPTH_QS_CHECKS ? DEPTH_QS_CHECKS
                                                  : DEPTH_QS_NO_CHECKS;

    // Transposition table lookup
    posKey = pos.key();
    tte = TT.probe(posKey, ttHit);
    ttMove = ttHit ? tte->move() : MOVE_NONE;
    ttValue = ttHit ? value_from_tt(tte->value(), ss->ply) : VALUE_NONE;

    if (  !PvNode
        && ttHit
        && tte->depth() >= ttDepth
        && ttValue != VALUE_NONE // Only in case of TT access race
        && (ttValue >= beta ? (tte->bound() &  BOUND_LOWER)
                            : (tte->bound() &  BOUND_UPPER)))
    {
        ss->currentMove = ttMove; // Can be MOVE_NONE
        return ttValue;
    }

    // Evaluate the position statically
    if (InCheck)
    {
        ss->staticEval = VALUE_NONE;
        bestValue = futilityBase = -VALUE_INFINITE;
    }
    else
    {
        if (ttHit)
        {
            // Never assume anything on values stored in TT
            if ((ss->staticEval = bestValue = tte->eval()) == VALUE_NONE)
                ss->staticEval = bestValue = evaluate(pos);

            // Can ttValue be used as a better position evaluation?
            if (ttValue != VALUE_NONE)
                if (tte->bound() & (ttValue > bestValue ? BOUND_LOWER : BOUND_UPPER))
                    bestValue = ttValue;
        }
        else
            ss->staticEval = bestValue =
            (ss-1)->currentMove != MOVE_NULL ? evaluate(pos)
                                             : -(ss-1)->staticEval + 2 * Eval::Tempo;

        // Stand pat. Return immediately if static value is at least beta
        if (bestValue >= beta)
        {
            if (!ttHit)
                tte->save(pos.key(), value_to_tt(bestValue, ss->ply), BOUND_LOWER,
                          DEPTH_NONE, MOVE_NONE, ss->staticEval, TT.generation());

            return bestValue;
        }

        if (PvNode && bestValue > alpha)
            alpha = bestValue;

        futilityBase = bestValue + 128;
    }

    // Initialize a MovePicker object for the current position, and prepare
    // to search the moves. Because the depth is <= 0 here, only captures,
    // queen promotions and checks (only if depth >= DEPTH_QS_CHECKS) will
    // be generated.
    MovePicker mp(pos, ttMove, depth, to_sq((ss-1)->currentMove));
    CheckInfo ci(pos);

    // Loop through the moves until no moves remain or a beta cutoff occurs
    while ((move = mp.next_move()) != MOVE_NONE)
    {
      assert(is_ok(move));

#ifdef RACE
      if (pos.is_race())
          givesCheck = type_of(pos.piece_on(from_sq(move))) == KING && rank_of(to_sq(move)) == RANK_8;
      else
#endif
      givesCheck =  type_of(move) == NORMAL && !ci.dcCandidates
#ifdef ATOMIC
                  && !pos.is_atomic()
#endif
#ifdef ANTI
                  && !pos.is_anti()
#endif
                  ? ci.checkSquares[type_of(pos.piece_on(from_sq(move)))] & to_sq(move)
                  : pos.gives_check(move, ci);

      // Futility pruning
      if (   !InCheck
          && !givesCheck
          &&  futilityBase > -VALUE_KNOWN_WIN
          && !pos.advanced_pawn_push(move))
      {
          assert(type_of(move) != ENPASSANT); // Due to !pos.advanced_pawn_push

          futilityValue = futilityBase + PieceValue[EG][pos.piece_on(to_sq(move))];

          if (futilityValue <= alpha)
          {
              bestValue = std::max(bestValue, futilityValue);
              continue;
          }

          if (futilityBase <= alpha && pos.see(move) <= VALUE_ZERO)
          {
              bestValue = std::max(bestValue, futilityBase);
              continue;
          }
      }

      // Detect non-capture evasions that are candidates to be pruned
      evasionPrunable =    InCheck
                       &&  bestValue > VALUE_MATED_IN_MAX_PLY
                       && !pos.capture(move);

      // Don't search moves with negative SEE values
      if (  (!InCheck || evasionPrunable)
          &&  type_of(move) != PROMOTION
          &&  pos.see_sign(move) < VALUE_ZERO)
          continue;

      // Speculative prefetch as early as possible
      prefetch(TT.first_entry(pos.key_after(move)));

      // Check for legality just before making the move
      if (!pos.legal(move, ci.pinned))
          continue;

      ss->currentMove = move;

      // Make and search the move
      pos.do_move(move, st, givesCheck);
      value = givesCheck ? -qsearch<NT,  true>(pos, ss+1, -beta, -alpha, depth - ONE_PLY)
                         : -qsearch<NT, false>(pos, ss+1, -beta, -alpha, depth - ONE_PLY);
      pos.undo_move(move);

      assert(value > -VALUE_INFINITE);
      assert(value < VALUE_INFINITE);
      assert(value > -VALUE_INFINITE && value < VALUE_INFINITE);

      // Check for a new best move
      if (value > bestValue)
      {
          bestValue = value;

          if (value > alpha)
          {
              if (PvNode) // Update pv even in fail-high case
                  update_pv(ss->pv, move, (ss+1)->pv);

              if (PvNode && value < beta) // Update alpha here!
              {
                  alpha = value;
                  bestMove = move;
              }
              else // Fail high
              {
                  tte->save(posKey, value_to_tt(value, ss->ply), BOUND_LOWER,
                            ttDepth, move, ss->staticEval, TT.generation());

                  return value;
              }
          }
       }
    }

    // All legal moves have been searched. A special case: If we're in check
    // and no legal moves were found, it is checkmate.
    if (InCheck && bestValue == -VALUE_INFINITE)
        return mated_in(ss->ply); // Plies to mate from the root

    tte->save(posKey, value_to_tt(bestValue, ss->ply),
              PvNode && bestValue > oldAlpha ? BOUND_EXACT : BOUND_UPPER,
              ttDepth, bestMove, ss->staticEval, TT.generation());

    assert(bestValue > -VALUE_INFINITE && bestValue < VALUE_INFINITE);

    return bestValue;
  }


  // value_to_tt() adjusts a mate score from "plies to mate from the root" to
  // "plies to mate from the current position". Non-mate scores are unchanged.
  // The function is called before storing a value in the transposition table.

  Value value_to_tt(Value v, int ply) {

    assert(v != VALUE_NONE);

    return  v >= VALUE_MATE_IN_MAX_PLY  ? v + ply
          : v <= VALUE_MATED_IN_MAX_PLY ? v - ply : v;
  }


  // value_from_tt() is the inverse of value_to_tt(): It adjusts a mate score
  // from the transposition table (which refers to the plies to mate/be mated
  // from current position) to "plies to mate/be mated from the root".

  Value value_from_tt(Value v, int ply) {

    return  v == VALUE_NONE             ? VALUE_NONE
          : v >= VALUE_MATE_IN_MAX_PLY  ? v - ply
          : v <= VALUE_MATED_IN_MAX_PLY ? v + ply : v;
  }


  // update_pv() adds current move and appends child pv[]

  void update_pv(Move* pv, Move move, Move* childPv) {

    for (*pv++ = move; childPv && *childPv != MOVE_NONE; )
        *pv++ = *childPv++;
    *pv = MOVE_NONE;
  }


  // update_opponent_stats() updates countermoves for prior opponent move, i.e.
  // (ss-1)->currentMove. Called for both capture and non-capture moves.

  void update_opponent_stats(const Position& pos, Stack* ss, Value bonus) {

    Square prevSq = to_sq((ss-1)->currentMove);

    CounterMoveStats* cmh  = (ss-2)->counterMoves;
    CounterMoveStats* fmh1 = (ss-3)->counterMoves;
    CounterMoveStats* fmh2 = (ss-5)->counterMoves;

    if (cmh)
        cmh->update(pos.piece_on(prevSq), prevSq, bonus);

    if (fmh1)
        fmh1->update(pos.piece_on(prevSq), prevSq, bonus);

    if (fmh2)
        fmh2->update(pos.piece_on(prevSq), prevSq, bonus);
  }


  // update_stats() updates killers, history, countermove and countermove plus
  // follow-up move history when a new quiet best move is found.

  void update_stats(const Position& pos, Stack* ss, Move move,
                    Move* quiets, int quietsCnt, Value bonus) {

    if (ss->killers[0] != move)
    {
        ss->killers[1] = ss->killers[0];
        ss->killers[0] = move;
    }

    CounterMoveStats* cmh  = (ss-1)->counterMoves;
    CounterMoveStats* fmh1 = (ss-2)->counterMoves;
    CounterMoveStats* fmh2 = (ss-4)->counterMoves;

    Color c = pos.side_to_move();
    Thread* thisThread = pos.this_thread();
    thisThread->history.update(pos.moved_piece(move), to_sq(move), bonus);
    thisThread->fromTo.update(c, move, bonus);

    if (cmh)
    {
        Square prevSq = to_sq((ss-1)->currentMove);
        thisThread->counterMoves.update(pos.piece_on(prevSq), prevSq, move);
        cmh->update(pos.moved_piece(move), to_sq(move), bonus);
    }

    if (fmh1)
        fmh1->update(pos.moved_piece(move), to_sq(move), bonus);

    if (fmh2)
        fmh2->update(pos.moved_piece(move), to_sq(move), bonus);

    // Decrease all the other played quiet moves
    for (int i = 0; i < quietsCnt; ++i)
    {
        thisThread->history.update(pos.moved_piece(quiets[i]), to_sq(quiets[i]), -bonus);
        thisThread->fromTo.update(c, quiets[i], -bonus);

        if (cmh)
            cmh->update(pos.moved_piece(quiets[i]), to_sq(quiets[i]), -bonus);

        if (fmh1)
            fmh1->update(pos.moved_piece(quiets[i]), to_sq(quiets[i]), -bonus);

        if (fmh2)
            fmh2->update(pos.moved_piece(quiets[i]), to_sq(quiets[i]), -bonus);
    }
  }


  // When playing with strength handicap, choose best move among a set of RootMoves
  // using a statistical rule dependent on 'level'. Idea by Heinz van Saanen.

  Move Skill::pick_best(size_t multiPV) {

    const RootMoves& rootMoves = Threads.main()->rootMoves;
    static PRNG rng(now()); // PRNG sequence should be non-deterministic

    // RootMoves are already sorted by score in descending order
    Value topScore = rootMoves[0].score;
    int delta = std::min(topScore - rootMoves[multiPV - 1].score, PawnValueMg);
    int weakness = 125 - level * 9/4;
    int maxScore = -VALUE_INFINITE;

    // Choose best move. For each move score we add two terms, both dependent on
    // weakness. One is deterministic and bigger for weaker levels, and one is
    // random. Then we choose the move with the resulting highest score.
    for (size_t i = 0; i < multiPV; ++i)
    {
        // This is our magic formula
        int push = (  weakness * int(topScore - rootMoves[i].score)
                    + delta * (rng.rand<unsigned>() % weakness)) / 128;

        if (rootMoves[i].score + push > maxScore)
        {
            maxScore = rootMoves[i].score + push;
            best = rootMoves[i].pv[0];
        }
    }

    return best;
  }


  // check_time() is used to print debug info and, more importantly, to detect
  // when we are out of available time and thus stop the search.

  void check_time() {

    static TimePoint lastInfoTime = now();

    int elapsed = Time.elapsed();
    TimePoint tick = Limits.startTime + elapsed;

    if (tick - lastInfoTime >= 1000)
    {
        lastInfoTime = tick;
        dbg_print();
    }

    // An engine may not stop pondering until told so by the GUI
    if (Limits.ponder)
        return;

    if (   (Limits.use_time_management() && elapsed > Time.maximum() - 10)
        || (Limits.movetime && elapsed >= Limits.movetime)
        || (Limits.nodes && Threads.nodes_searched() >= Limits.nodes))
            Signals.stop = true;
  }

} // namespace


/// UCI::pv() formats PV information according to the UCI protocol. UCI requires
/// that all (if any) unsearched PV lines are sent using a previous search score.

string UCI::pv(const Position& pos, Depth depth, Value alpha, Value beta) {

  std::stringstream ss;
  int elapsed = Time.elapsed() + 1;
  const RootMoves& rootMoves = pos.this_thread()->rootMoves;
  size_t PVIdx = pos.this_thread()->PVIdx;
  size_t multiPV = std::min((size_t)Options["MultiPV"], rootMoves.size());
  uint64_t nodes_searched = Threads.nodes_searched();

  for (size_t i = 0; i < multiPV; ++i)
  {
      bool updated = (i <= PVIdx);

      if (depth == ONE_PLY && !updated)
          continue;

      Depth d = updated ? depth : depth - ONE_PLY;
      Value v = updated ? rootMoves[i].score : rootMoves[i].previousScore;

      bool tb = TB::RootInTB && abs(v) < VALUE_MATE - MAX_PLY;
      v = tb ? TB::Score : v;

      if (ss.rdbuf()->in_avail()) // Not at first line
          ss << "\n";

      ss << "info"
         << " depth "    << d / ONE_PLY
         << " seldepth " << pos.this_thread()->maxPly
         << " multipv "  << i + 1
         << " score "    << UCI::value(v);

      if (!tb && i == PVIdx)
          ss << (v >= beta ? " lowerbound" : v <= alpha ? " upperbound" : "");

      ss << " nodes "    << nodes_searched
         << " nps "      << nodes_searched * 1000 / elapsed;

      if (elapsed > 1000) // Earlier makes little sense
          ss << " hashfull " << TT.hashfull();

      ss << " tbhits "   << TB::Hits
         << " time "     << elapsed
         << " pv";

      for (Move m : rootMoves[i].pv)
          ss << " " << UCI::move(m, pos.is_chess960());
  }

  return ss.str();
}


/// RootMove::extract_ponder_from_tt() is called in case we have no ponder move
/// before exiting the search, for instance, in case we stop the search during a
/// fail high at root. We try hard to have a ponder move to return to the GUI,
/// otherwise in case of 'ponder on' we have nothing to think on.

bool RootMove::extract_ponder_from_tt(Position& pos)
{
    StateInfo st;
    bool ttHit;

    assert(pv.size() == 1);
    if (pv[0] == MOVE_NONE) // Not pondering
        return false;

    pos.do_move(pv[0], st, pos.gives_check(pv[0], CheckInfo(pos)));
    TTEntry* tte = TT.probe(pos.key(), ttHit);

    if (ttHit)
    {
        Move m = tte->move(); // Local copy to be SMP safe
        if (MoveList<LEGAL>(pos).contains(m))
            pv.push_back(m);
    }

    pos.undo_move(pv[0]);
    return pv.size() > 1;
}

void Tablebases::filter_root_moves(Position& pos, Search::RootMoves& rootMoves) {

    Hits = 0;
    RootInTB = false;
    UseRule50 = Options["Syzygy50MoveRule"];
    ProbeDepth = Options["SyzygyProbeDepth"] * ONE_PLY;
    Cardinality = Options["SyzygyProbeLimit"];

    // Skip TB probing when no TB found: !TBLargest -> !TB::Cardinality
    if (Cardinality > MaxCardinality)
    {
        Cardinality = MaxCardinality;
        ProbeDepth = DEPTH_ZERO;
    }

    if (Cardinality < popcount(pos.pieces()) || pos.can_castle(ANY_CASTLING))
        return;

    // If the current root position is in the tablebases, then RootMoves
    // contains only moves that preserve the draw or the win.
    RootInTB = root_probe(pos, rootMoves, TB::Score);

    if (RootInTB)
        Cardinality = 0; // Do not probe tablebases during the search

    else // If DTZ tables are missing, use WDL tables as a fallback
    {
        // Filter out moves that do not preserve the draw or the win.
        RootInTB = root_probe_wdl(pos, rootMoves, TB::Score);

        // Only probe during search if winning
        if (TB::Score <= VALUE_DRAW)
            Cardinality = 0;
    }

    if (RootInTB)
    {
        Hits = rootMoves.size();

        if (!UseRule50)
            TB::Score =  TB::Score > VALUE_DRAW ?  VALUE_MATE - MAX_PLY - 1
                       : TB::Score < VALUE_DRAW ? -VALUE_MATE + MAX_PLY + 1
                                                :  VALUE_DRAW;
    }
}<|MERGE_RESOLUTION|>--- conflicted
+++ resolved
@@ -1353,12 +1353,7 @@
 #endif
         bestValue = excludedMove ? alpha
                    :     inCheck ? mated_in(ss->ply) : DrawValue[pos.side_to_move()];
-<<<<<<< HEAD
-    }
-
-    // Quiet best move: update killers, history and countermoves
-=======
->>>>>>> 3e739f88
+    }
     else if (bestMove)
     {
         int d = depth / ONE_PLY;
