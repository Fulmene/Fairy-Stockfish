--- conflicted
+++ resolved
@@ -1106,23 +1106,7 @@
       moveCountPruning =   depth < 16 * ONE_PLY
                         && moveCount >= FutilityMoveCounts[improving][depth / ONE_PLY];
 
-<<<<<<< HEAD
-      // Step 12. Extensions
-      // Extend checks
-      if (    givesCheck
-          && !moveCountPruning
-          &&  pos.see_ge(move, VALUE_ZERO))
-          extension = ONE_PLY;
-#ifdef ANTI
-      if (    pos.is_anti()
-          && !moveCountPruning
-          && pos.capture(move)
-          && MoveList<LEGAL>(pos).size() == 1)
-          extension = ONE_PLY;
-#endif
-=======
       // Step 12. Singular and Gives Check Extensions
->>>>>>> afe75571
 
       // Singular extension search. If all moves but one fail low on a search of
       // (alpha-s, beta-s), and just one fails high on (alpha, beta), then that move
@@ -1146,6 +1130,13 @@
                && !moveCountPruning
                &&  pos.see_ge(move, VALUE_ZERO))
           extension = ONE_PLY;
+#ifdef ANTI
+      else if (   pos.is_anti()
+               && !moveCountPruning
+               &&  pos.capture(move)
+               &&  MoveList<LEGAL>(pos).size() == 1)
+          extension = ONE_PLY;
+#endif
 
       // Calculate new depth for this move
       newDepth = depth - ONE_PLY + extension;
