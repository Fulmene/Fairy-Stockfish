--- conflicted
+++ resolved
@@ -1746,9 +1746,6 @@
     }
   }
 
-<<<<<<< HEAD
-#ifdef SKILL
-=======
 
   // Is the PV leading to a draw position? Assumes all pv moves are legal
   bool pv_is_draw(Position& pos) {
@@ -1768,7 +1765,7 @@
   }
 
 
->>>>>>> e0d2fdc8
+#ifdef SKILL
   // When playing with strength handicap, choose best move among a set of RootMoves
   // using a statistical rule dependent on 'level'. Idea by Heinz van Saanen.
 
