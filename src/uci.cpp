/*
  Stockfish, a UCI chess playing engine derived from Glaurung 2.1
  Copyright (C) 2004-2008 Tord Romstad (Glaurung author)
  Copyright (C) 2008-2015 Marco Costalba, Joona Kiiski, Tord Romstad

  Stockfish is free software: you can redistribute it and/or modify
  it under the terms of the GNU General Public License as published by
  the Free Software Foundation, either version 3 of the License, or
  (at your option) any later version.

  Stockfish is distributed in the hope that it will be useful,
  but WITHOUT ANY WARRANTY; without even the implied warranty of
  MERCHANTABILITY or FITNESS FOR A PARTICULAR PURPOSE.  See the
  GNU General Public License for more details.

  You should have received a copy of the GNU General Public License
  along with this program.  If not, see <http://www.gnu.org/licenses/>.
*/

#include <iostream>
#include <sstream>
#include <string>

#include "evaluate.h"
#include "movegen.h"
#include "position.h"
#include "search.h"
#include "thread.h"
#include "tt.h"
#include "uci.h"

using namespace std;

extern void benchmark(const Position& pos, istream& is);

namespace {

#ifdef HORDE
  // FEN string of the initial position, horde chess
  //const char* StartFEN = "pppppppp/pppppppp/pppppppp/pppppppp/1pp2pp1/8/PPPPPPPP/RNBQKBNR w KQ - 0 1";
  const char* StartFEN = "rnbqkbnr/pppppppp/8/8/8/8/PPPPPPPP/RNBQKBNR w KQkq - 0 1";
#else
  // FEN string of the initial position, normal chess
  const char* StartFEN = "rnbqkbnr/pppppppp/8/8/8/8/PPPPPPPP/RNBQKBNR w KQkq - 0 1";
#endif

  // Stack to keep track of the position states along the setup moves (from the
  // start position to the position just before the search starts). Needed by
  // 'draw by repetition' detection.
  Search::StateStackPtr SetupStates;


  // position() is called when engine receives the "position" UCI command.
  // The function sets up the position described in the given FEN string ("fen")
  // or the starting position ("startpos") and then makes the moves given in the
  // following move list ("moves").

  void position(Position& pos, istringstream& is) {

    Move m;
    string token, fen;

    is >> token;

    if (token == "startpos")
    {
        fen = StartFEN;
        is >> token; // Consume "moves" token if any
    }
    else if (token == "fen")
        while (is >> token && token != "moves")
            fen += token + " ";
    else
        return;

#ifdef HORDE
    pos.set(fen, Options["UCI_Chess960"], Options["UCI_Horde"], Threads.main());
#else
#ifdef KOTH
    pos.set(fen, Options["UCI_Chess960"], Options["UCI_KingOfTheHill"], Threads.main());
#else
    pos.set(fen, Options["UCI_Chess960"], Threads.main());
<<<<<<< HEAD
#endif
#endif
    SetupStates = Search::StateStackPtr(new std::stack<StateInfo>());
=======
    SetupStates = Search::StateStackPtr(new std::stack<StateInfo>);
>>>>>>> 3a675332

    // Parse move list (if any)
    while (is >> token && (m = UCI::to_move(pos, token)) != MOVE_NONE)
    {
        SetupStates->push(StateInfo());
        pos.do_move(m, SetupStates->top(), pos.gives_check(m, CheckInfo(pos)));
    }
  }


  // setoption() is called when engine receives the "setoption" UCI command. The
  // function updates the UCI option ("name") to the given value ("value").

  void setoption(istringstream& is) {

    string token, name, value;

    is >> token; // Consume "name" token

    // Read option name (can contain spaces)
    while (is >> token && token != "value")
        name += string(" ", !name.empty()) + token;

    // Read option value (can contain spaces)
    while (is >> token)
        value += string(" ", !value.empty()) + token;

    if (Options.count(name))
        Options[name] = value;
    else
        sync_cout << "No such option: " << name << sync_endl;
  }


  // go() is called when engine receives the "go" UCI command. The function sets
  // the thinking time and other parameters from the input string, then starts
  // the search.

  void go(const Position& pos, istringstream& is) {

    Search::LimitsType limits;
    string token;

    while (is >> token)
        if (token == "searchmoves")
            while (is >> token)
                limits.searchmoves.push_back(UCI::to_move(pos, token));

        else if (token == "wtime")     is >> limits.time[WHITE];
        else if (token == "btime")     is >> limits.time[BLACK];
        else if (token == "winc")      is >> limits.inc[WHITE];
        else if (token == "binc")      is >> limits.inc[BLACK];
        else if (token == "movestogo") is >> limits.movestogo;
        else if (token == "depth")     is >> limits.depth;
        else if (token == "nodes")     is >> limits.nodes;
        else if (token == "movetime")  is >> limits.movetime;
        else if (token == "mate")      is >> limits.mate;
        else if (token == "infinite")  limits.infinite = true;
        else if (token == "ponder")    limits.ponder = true;

    Threads.start_thinking(pos, limits, SetupStates);
  }

} // namespace


/// UCI::loop() waits for a command from stdin, parses it and calls the appropriate
/// function. Also intercepts EOF from stdin to ensure gracefully exiting if the
/// GUI dies unexpectedly. When called with some command line arguments, e.g. to
/// run 'bench', once the command is executed the function returns immediately.
/// In addition to the UCI ones, also some additional debug commands are supported.

void UCI::loop(int argc, char* argv[]) {

#ifdef HORDE
  Position pos(StartFEN, Threads.main()); // The root position
#else
#ifdef KOTH
  Position pos(StartFEN, Threads.main()); // The root position
#else
  Position pos(StartFEN, false, Threads.main()); // The root position
#endif
#endif
  string token, cmd;

  for (int i = 1; i < argc; ++i)
      cmd += std::string(argv[i]) + " ";

  do {
      if (argc == 1 && !getline(cin, cmd)) // Block here waiting for input or EOF
          cmd = "quit";

      istringstream is(cmd);

      token.clear(); // getline() could return empty or blank line
      is >> skipws >> token;

      // The GUI sends 'ponderhit' to tell us to ponder on the same move the
      // opponent has played. In case Signals.stopOnPonderhit is set we are
      // waiting for 'ponderhit' to stop the search (for instance because we
      // already ran out of time), otherwise we should continue searching but
      // switching from pondering to normal search.
      if (    token == "quit"
          ||  token == "stop"
          || (token == "ponderhit" && Search::Signals.stopOnPonderhit))
      {
          Search::Signals.stop = true;
          Threads.main()->notify_one(); // Could be sleeping
      }
      else if (token == "ponderhit")
          Search::Limits.ponder = false; // Switch to normal search

      else if (token == "uci")
          sync_cout << "id name " << engine_info(true)
                    << "\n"       << Options
                    << "\nuciok"  << sync_endl;

      else if (token == "isready")    sync_cout << "readyok" << sync_endl;
      else if (token == "ucinewgame") TT.clear();
      else if (token == "go")         go(pos, is);
      else if (token == "position")   position(pos, is);
      else if (token == "setoption")  setoption(is);

      // Additional custom non-UCI commands, useful for debugging
      else if (token == "flip")       pos.flip();
      else if (token == "bench")      benchmark(pos, is);
      else if (token == "d")          sync_cout << pos << sync_endl;
      else if (token == "eval")       sync_cout << Eval::trace(pos) << sync_endl;
      else if (token == "perft")
      {
          int depth;
          stringstream ss;

          is >> depth;
          ss << Options["Hash"]    << " "
             << Options["Threads"] << " " << depth << " current perft";

          benchmark(pos, ss);
      }
      else
          sync_cout << "Unknown command: " << cmd << sync_endl;

  } while (token != "quit" && argc == 1); // Passed args have one-shot behaviour

  Threads.main()->join(); // Cannot quit whilst the search is running
}


/// UCI::value() converts a Value to a string suitable for use with the UCI
/// protocol specification:
///
/// cp <x>    The score from the engine's point of view in centipawns.
/// mate <y>  Mate in y moves, not plies. If the engine is getting mated
///           use negative values for y.

string UCI::value(Value v) {

  stringstream ss;

  if (abs(v) < VALUE_MATE - MAX_PLY)
      ss << "cp " << v * 100 / PawnValueEg;
  else
      ss << "mate " << (v > 0 ? VALUE_MATE - v + 1 : -VALUE_MATE - v) / 2;

  return ss.str();
}


/// UCI::square() converts a Square to a string in algebraic notation (g1, a7, etc.)

std::string UCI::square(Square s) {
  return std::string{ char('a' + file_of(s)), char('1' + rank_of(s)) };
}


/// UCI::move() converts a Move to a string in coordinate notation (g1f3, a7a8q).
/// The only special case is castling, where we print in the e1g1 notation in
/// normal chess mode, and in e1h1 notation in chess960 mode. Internally all
/// castling moves are always encoded as 'king captures rook'.

string UCI::move(Move m, bool chess960) {

  Square from = from_sq(m);
  Square to = to_sq(m);

  if (m == MOVE_NONE)
      return "(none)";

  if (m == MOVE_NULL)
      return "0000";

  if (type_of(m) == CASTLING && !chess960)
      to = make_square(to > from ? FILE_G : FILE_C, rank_of(from));

  string move = UCI::square(from) + UCI::square(to);

  if (type_of(m) == PROMOTION)
      move += " pnbrqk"[promotion_type(m)];

  return move;
}


/// UCI::to_move() converts a string representing a move in coordinate notation
/// (g1f3, a7a8q) to the corresponding legal Move, if any.

Move UCI::to_move(const Position& pos, string& str) {

  if (str.length() == 5) // Junior could send promotion piece in uppercase
      str[4] = char(tolower(str[4]));

  for (const auto& m : MoveList<LEGAL>(pos))
      if (str == UCI::move(m, pos.is_chess960()))
          return m;

  return MOVE_NONE;
}<|MERGE_RESOLUTION|>--- conflicted
+++ resolved
@@ -80,13 +80,9 @@
     pos.set(fen, Options["UCI_Chess960"], Options["UCI_KingOfTheHill"], Threads.main());
 #else
     pos.set(fen, Options["UCI_Chess960"], Threads.main());
-<<<<<<< HEAD
-#endif
-#endif
-    SetupStates = Search::StateStackPtr(new std::stack<StateInfo>());
-=======
+#endif
+#endif
     SetupStates = Search::StateStackPtr(new std::stack<StateInfo>);
->>>>>>> 3a675332
 
     // Parse move list (if any)
     while (is >> token && (m = UCI::to_move(pos, token)) != MOVE_NONE)
