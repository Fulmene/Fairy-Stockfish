/*
  Stockfish, a UCI chess playing engine derived from Glaurung 2.1
  Copyright (C) 2004-2008 Tord Romstad (Glaurung author)
  Copyright (C) 2008-2015 Marco Costalba, Joona Kiiski, Tord Romstad
  Copyright (C) 2015-2016 Marco Costalba, Joona Kiiski, Gary Linscott, Tord Romstad

  Stockfish is free software: you can redistribute it and/or modify
  it under the terms of the GNU General Public License as published by
  the Free Software Foundation, either version 3 of the License, or
  (at your option) any later version.

  Stockfish is distributed in the hope that it will be useful,
  but WITHOUT ANY WARRANTY; without even the implied warranty of
  MERCHANTABILITY or FITNESS FOR A PARTICULAR PURPOSE.  See the
  GNU General Public License for more details.

  You should have received a copy of the GNU General Public License
  along with this program.  If not, see <http://www.gnu.org/licenses/>.
*/

#ifndef MATERIAL_H_INCLUDED
#define MATERIAL_H_INCLUDED

#include "endgame.h"
#include "misc.h"
#include "position.h"
#include "types.h"

namespace Material {

/// Material::Entry contains various information about a material configuration.
/// It contains a material imbalance evaluation, a function pointer to a special
/// endgame evaluation function (which in most cases is NULL, meaning that the
/// standard evaluation function will be used), and scale factors.
///
/// The scale factors are used to scale the evaluation score up or down. For
/// instance, in KRB vs KR endgames, the score is scaled down by a factor of 4,
/// which will result in scores of absolute value less than one pawn.

struct Entry {

  Score imbalance() const { return make_score(value, value); }
  Phase game_phase() const { return gamePhase; }
  bool specialized_eval_exists() const { return evaluationFunction != nullptr; }
  Value evaluate(const Position& pos) const { return (*evaluationFunction)(pos); }

  // scale_factor takes a position and a color as input and returns a scale factor
  // for the given color. We have to provide the position in addition to the color
  // because the scale factor may also be a function which should be applied to
  // the position. For instance, in KBP vs K endgames, the scaling function looks
  // for rook pawns and wrong-colored bishops.
  ScaleFactor scale_factor(const Position& pos, Color c) const {
<<<<<<< HEAD
#ifdef KOTH
    if (pos.is_koth()) return SCALE_FACTOR_NORMAL;
#endif
#ifdef RACE
    if (pos.is_race()) return SCALE_FACTOR_NORMAL;
#endif
#ifdef THREECHECK
    if (pos.is_three_check()) return SCALE_FACTOR_NORMAL;
#endif
#ifdef HORDE
    if (pos.is_horde()) return SCALE_FACTOR_NORMAL;
#endif
#ifdef ATOMIC
    if (pos.is_atomic()) return SCALE_FACTOR_NORMAL;
#endif
    return   !scalingFunction[c]
          || (*scalingFunction[c])(pos) == SCALE_FACTOR_NONE ? ScaleFactor(factor[c])
                                                             : (*scalingFunction[c])(pos);
=======
    ScaleFactor sf = scalingFunction[c] ? (*scalingFunction[c])(pos)
                                        :  SCALE_FACTOR_NONE;
    return sf != SCALE_FACTOR_NONE ? sf : ScaleFactor(factor[c]);
>>>>>>> ca14345b
  }

  Key key;
  int16_t value;
  uint8_t factor[COLOR_NB];
  EndgameBase<Value>* evaluationFunction;
  EndgameBase<ScaleFactor>* scalingFunction[COLOR_NB]; // Could be one for each
                                                       // side (e.g. KPKP, KBPsKs)
  Phase gamePhase;
};

typedef HashTable<Entry, 8192> Table;

Entry* probe(const Position& pos);

} // namespace Material

#endif // #ifndef MATERIAL_H_INCLUDED<|MERGE_RESOLUTION|>--- conflicted
+++ resolved
@@ -50,7 +50,6 @@
   // the position. For instance, in KBP vs K endgames, the scaling function looks
   // for rook pawns and wrong-colored bishops.
   ScaleFactor scale_factor(const Position& pos, Color c) const {
-<<<<<<< HEAD
 #ifdef KOTH
     if (pos.is_koth()) return SCALE_FACTOR_NORMAL;
 #endif
@@ -66,14 +65,9 @@
 #ifdef ATOMIC
     if (pos.is_atomic()) return SCALE_FACTOR_NORMAL;
 #endif
-    return   !scalingFunction[c]
-          || (*scalingFunction[c])(pos) == SCALE_FACTOR_NONE ? ScaleFactor(factor[c])
-                                                             : (*scalingFunction[c])(pos);
-=======
     ScaleFactor sf = scalingFunction[c] ? (*scalingFunction[c])(pos)
                                         :  SCALE_FACTOR_NONE;
     return sf != SCALE_FACTOR_NONE ? sf : ScaleFactor(factor[c]);
->>>>>>> ca14345b
   }
 
   Key key;
