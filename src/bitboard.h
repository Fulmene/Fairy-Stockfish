/*
  Stockfish, a UCI chess playing engine derived from Glaurung 2.1
  Copyright (C) 2004-2008 Tord Romstad (Glaurung author)
  Copyright (C) 2008-2015 Marco Costalba, Joona Kiiski, Tord Romstad
  Copyright (C) 2015-2017 Marco Costalba, Joona Kiiski, Gary Linscott, Tord Romstad

  Stockfish is free software: you can redistribute it and/or modify
  it under the terms of the GNU General Public License as published by
  the Free Software Foundation, either version 3 of the License, or
  (at your option) any later version.

  Stockfish is distributed in the hope that it will be useful,
  but WITHOUT ANY WARRANTY; without even the implied warranty of
  MERCHANTABILITY or FITNESS FOR A PARTICULAR PURPOSE.  See the
  GNU General Public License for more details.

  You should have received a copy of the GNU General Public License
  along with this program.  If not, see <http://www.gnu.org/licenses/>.
*/

#ifndef BITBOARD_H_INCLUDED
#define BITBOARD_H_INCLUDED

#include <string>

#include "types.h"

namespace Bitbases {

void init();
bool probe(Square wksq, Square wpsq, Square bksq, Color us);

}

namespace Bitboards {

void init();
const std::string pretty(Bitboard b);

}

const Bitboard AllSquares = ~Bitboard(0);
const Bitboard DarkSquares = 0xAA55AA55AA55AA55ULL;

const Bitboard FileABB = 0x0101010101010101ULL;
const Bitboard FileBBB = FileABB << 1;
const Bitboard FileCBB = FileABB << 2;
const Bitboard FileDBB = FileABB << 3;
const Bitboard FileEBB = FileABB << 4;
const Bitboard FileFBB = FileABB << 5;
const Bitboard FileGBB = FileABB << 6;
const Bitboard FileHBB = FileABB << 7;

const Bitboard Rank1BB = 0xFF;
const Bitboard Rank2BB = Rank1BB << (8 * 1);
const Bitboard Rank3BB = Rank1BB << (8 * 2);
const Bitboard Rank4BB = Rank1BB << (8 * 3);
const Bitboard Rank5BB = Rank1BB << (8 * 4);
const Bitboard Rank6BB = Rank1BB << (8 * 5);
const Bitboard Rank7BB = Rank1BB << (8 * 6);
const Bitboard Rank8BB = Rank1BB << (8 * 7);

extern int SquareDistance[SQUARE_NB][SQUARE_NB];

extern Bitboard SquareBB[SQUARE_NB];
extern Bitboard FileBB[FILE_NB];
extern Bitboard RankBB[RANK_NB];
extern Bitboard AdjacentFilesBB[FILE_NB];
extern Bitboard ForwardRanksBB[COLOR_NB][RANK_NB];
extern Bitboard BetweenBB[SQUARE_NB][SQUARE_NB];
extern Bitboard LineBB[SQUARE_NB][SQUARE_NB];
extern Bitboard DistanceRingBB[SQUARE_NB][8];
extern Bitboard ForwardFileBB[COLOR_NB][SQUARE_NB];
extern Bitboard PassedPawnMask[COLOR_NB][SQUARE_NB];
extern Bitboard PawnAttackSpan[COLOR_NB][SQUARE_NB];
extern Bitboard PseudoAttacks[PIECE_TYPE_NB][SQUARE_NB];
extern Bitboard PawnAttacks[COLOR_NB][SQUARE_NB];
#ifdef GRID
extern Bitboard GridBB[GRIDLAYOUT_NB][SQUARE_NB];
#endif


/// Magic holds all magic bitboards relevant data for a single square
struct Magic {
  Bitboard  mask;
  Bitboard  magic;
  Bitboard* attacks;
  unsigned  shift;

  // Compute the attack's index using the 'magic bitboards' approach
  unsigned index(Bitboard occupied) const {

    if (HasPext)
        return unsigned(pext(occupied, mask));

    if (Is64Bit)
        return unsigned(((occupied & mask) * magic) >> shift);

    unsigned lo = unsigned(occupied) & unsigned(mask);
    unsigned hi = unsigned(occupied >> 32) & unsigned(mask >> 32);
    return (lo * unsigned(magic) ^ hi * unsigned(magic >> 32)) >> shift;
  }
};

extern Magic RookMagics[SQUARE_NB];
extern Magic BishopMagics[SQUARE_NB];


/// Overloads of bitwise operators between a Bitboard and a Square for testing
/// whether a given bit is set in a bitboard, and for setting and clearing bits.

inline Bitboard operator&(Bitboard b, Square s) {
  return b & SquareBB[s];
}

inline Bitboard operator|(Bitboard b, Square s) {
  return b | SquareBB[s];
}

inline Bitboard operator^(Bitboard b, Square s) {
  return b ^ SquareBB[s];
}

inline Bitboard operator-(Bitboard b, Square s) {
  return b & ~SquareBB[s];
}

inline Bitboard& operator|=(Bitboard& b, Square s) {
  return b |= SquareBB[s];
}

inline Bitboard& operator^=(Bitboard& b, Square s) {
  return b ^= SquareBB[s];
}

<<<<<<< HEAD
inline Bitboard& operator-=(Bitboard& b, Square s) {
  return b &= ~SquareBB[s];
}

inline bool more_than_one(Bitboard b) {
=======
constexpr bool more_than_one(Bitboard b) {
>>>>>>> 28b6a457
  return b & (b - 1);
}


/// rank_bb() and file_bb() return a bitboard representing all the squares on
/// the given file or rank.

inline Bitboard rank_bb(Rank r) {
  return RankBB[r];
}

inline Bitboard rank_bb(Square s) {
  return RankBB[rank_of(s)];
}

inline Bitboard file_bb(File f) {
  return FileBB[f];
}

inline Bitboard file_bb(Square s) {
  return FileBB[file_of(s)];
}

#ifdef GRID
inline Bitboard grid_layout_bb(GridLayout l, Square s) {
  return GridBB[l][s];
}
#endif


/// shift() moves a bitboard one step along direction D. Mainly for pawns

template<Square D>
constexpr Bitboard shift(Bitboard b) {
  return  D == NORTH      ?  b             << 8 : D == SOUTH      ?  b             >> 8
        : D == NORTH_EAST ? (b & ~FileHBB) << 9 : D == SOUTH_EAST ? (b & ~FileHBB) >> 7
        : D == NORTH_WEST ? (b & ~FileABB) << 7 : D == SOUTH_WEST ? (b & ~FileABB) >> 9
        : 0;
}


/// adjacent_files_bb() returns a bitboard representing all the squares on the
/// adjacent files of the given one.

inline Bitboard adjacent_files_bb(File f) {
  return AdjacentFilesBB[f];
}


/// between_bb() returns a bitboard representing all the squares between the two
/// given ones. For instance, between_bb(SQ_C4, SQ_F7) returns a bitboard with
/// the bits for square d5 and e6 set. If s1 and s2 are not on the same rank, file
/// or diagonal, 0 is returned.

inline Bitboard between_bb(Square s1, Square s2) {
  return BetweenBB[s1][s2];
}


/// forward_ranks_bb() returns a bitboard representing all the squares on all the ranks
/// in front of the given one, from the point of view of the given color. For
/// instance, forward_ranks_bb(BLACK, SQ_D3) will return the 16 squares on ranks 1 and 2.

inline Bitboard forward_ranks_bb(Color c, Square s) {
  return ForwardRanksBB[c][rank_of(s)];
}


/// forward_file_bb() returns a bitboard representing all the squares along the line
/// in front of the given one, from the point of view of the given color:
///      ForwardFileBB[c][s] = forward_ranks_bb(c, s) & file_bb(s)

inline Bitboard forward_file_bb(Color c, Square s) {
  return ForwardFileBB[c][s];
}


/// pawn_attack_span() returns a bitboard representing all the squares that can be
/// attacked by a pawn of the given color when it moves along its file, starting
/// from the given square:
///      PawnAttackSpan[c][s] = forward_ranks_bb(c, s) & adjacent_files_bb(file_of(s));

inline Bitboard pawn_attack_span(Color c, Square s) {
  return PawnAttackSpan[c][s];
}


/// passed_pawn_mask() returns a bitboard mask which can be used to test if a
/// pawn of the given color and on the given square is a passed pawn:
///      PassedPawnMask[c][s] = pawn_attack_span(c, s) | forward_file_bb(c, s)

inline Bitboard passed_pawn_mask(Color c, Square s) {
  return PassedPawnMask[c][s];
}


/// aligned() returns true if the squares s1, s2 and s3 are aligned either on a
/// straight or on a diagonal line.

inline bool aligned(Square s1, Square s2, Square s3) {
  return LineBB[s1][s2] & s3;
}


/// distance() functions return the distance between x and y, defined as the
/// number of steps for a king in x to reach y. Works with squares, ranks, files.

template<typename T> inline int distance(T x, T y) { return x < y ? y - x : x - y; }
template<> inline int distance<Square>(Square x, Square y) { return SquareDistance[x][y]; }

template<typename T1, typename T2> inline int distance(T2 x, T2 y);
template<> inline int distance<File>(Square x, Square y) { return distance(file_of(x), file_of(y)); }
template<> inline int distance<Rank>(Square x, Square y) { return distance(rank_of(x), rank_of(y)); }


/// attacks_bb() returns a bitboard representing all the squares attacked by a
/// piece of type Pt (bishop or rook) placed on 's'.

template<PieceType Pt>
inline Bitboard attacks_bb(Square s, Bitboard occupied) {

  const Magic& m = Pt == ROOK ? RookMagics[s] : BishopMagics[s];
  return m.attacks[m.index(occupied)];
}

inline Bitboard attacks_bb(PieceType pt, Square s, Bitboard occupied) {

  assert(pt != PAWN);

  switch (pt)
  {
  case BISHOP: return attacks_bb<BISHOP>(s, occupied);
  case ROOK  : return attacks_bb<  ROOK>(s, occupied);
  case QUEEN : return attacks_bb<BISHOP>(s, occupied) | attacks_bb<ROOK>(s, occupied);
  default    : return PseudoAttacks[pt][s];
  }
}


/// popcount() counts the number of non-zero bits in a bitboard

inline int popcount(Bitboard b) {

#ifndef USE_POPCNT

  extern uint8_t PopCnt16[1 << 16];
  union { Bitboard bb; uint16_t u[4]; } v = { b };
  return PopCnt16[v.u[0]] + PopCnt16[v.u[1]] + PopCnt16[v.u[2]] + PopCnt16[v.u[3]];

#elif defined(_MSC_VER) || defined(__INTEL_COMPILER)

  return (int)_mm_popcnt_u64(b);

#else // Assumed gcc or compatible compiler

  return __builtin_popcountll(b);

#endif
}


/// lsb() and msb() return the least/most significant bit in a non-zero bitboard

#if defined(__GNUC__)

inline Square lsb(Bitboard b) {
  assert(b);
  return Square(__builtin_ctzll(b));
}

inline Square msb(Bitboard b) {
  assert(b);
  return Square(63 ^ __builtin_clzll(b));
}

#elif defined(_WIN64) && defined(_MSC_VER)

inline Square lsb(Bitboard b) {
  assert(b);
  unsigned long idx;
  _BitScanForward64(&idx, b);
  return (Square) idx;
}

inline Square msb(Bitboard b) {
  assert(b);
  unsigned long idx;
  _BitScanReverse64(&idx, b);
  return (Square) idx;
}

#else

#define NO_BSF // Fallback on software implementation for other cases

Square lsb(Bitboard b);
Square msb(Bitboard b);

#endif


/// pop_lsb() finds and clears the least significant bit in a non-zero bitboard

inline Square pop_lsb(Bitboard* b) {
  const Square s = lsb(*b);
  *b &= *b - 1;
  return s;
}


/// frontmost_sq() and backmost_sq() return the square corresponding to the
/// most/least advanced bit relative to the given color.

inline Square frontmost_sq(Color c, Bitboard b) { return c == WHITE ? msb(b) : lsb(b); }
inline Square  backmost_sq(Color c, Bitboard b) { return c == WHITE ? lsb(b) : msb(b); }

#endif // #ifndef BITBOARD_H_INCLUDED<|MERGE_RESOLUTION|>--- conflicted
+++ resolved
@@ -133,15 +133,11 @@
   return b ^= SquareBB[s];
 }
 
-<<<<<<< HEAD
 inline Bitboard& operator-=(Bitboard& b, Square s) {
   return b &= ~SquareBB[s];
 }
 
-inline bool more_than_one(Bitboard b) {
-=======
 constexpr bool more_than_one(Bitboard b) {
->>>>>>> 28b6a457
   return b & (b - 1);
 }
 
