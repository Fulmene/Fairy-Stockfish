--- conflicted
+++ resolved
@@ -31,8 +31,7 @@
   #define V Value
   #define S(mg, eg) make_score(mg, eg)
 
-<<<<<<< HEAD
-  // Isolated pawn penalty
+  // Pawn penalties
   constexpr Score Isolated[VARIANT_NB] = {
     S(13, 16),
 #ifdef ANTI
@@ -69,8 +68,6 @@
     S(13, 16),
 #endif
   };
-
-  // Backward pawn penalty
   constexpr Score Backward[VARIANT_NB] = {
     S(17, 11),
 #ifdef ANTI
@@ -107,57 +104,47 @@
     S(17, 11),
 #endif
   };
-=======
-  // Pawn penalties
-  constexpr Score Isolated = S(13, 16);
-  constexpr Score Backward = S(17, 11);
-  constexpr Score Doubled = S(13, 40);
->>>>>>> 8ef9bc5a
+  // Doubled pawn penalty
+  constexpr Score Doubled[VARIANT_NB] = {
+    S(13, 40),
+#ifdef ANTI
+    S( 4, 51),
+#endif
+#ifdef ATOMIC
+    S( 0,  0),
+#endif
+#ifdef CRAZYHOUSE
+    S(13, 40),
+#endif
+#ifdef EXTINCTION
+    S(13, 40),
+#endif
+#ifdef GRID
+    S(13, 40),
+#endif
+#ifdef HORDE
+    S(11, 83),
+#endif
+#ifdef KOTH
+    S(13, 40),
+#endif
+#ifdef LOSERS
+    S( 4, 54),
+#endif
+#ifdef RACE
+    S( 0,  0),
+#endif
+#ifdef THREECHECK
+    S(13, 40),
+#endif
+#ifdef TWOKINGS
+    S(13, 40),
+#endif
+  };
 
   // Connected pawn bonus by opposed, phalanx, #support and rank
   Score Connected[VARIANT_NB][2][2][3][RANK_NB];
 
-<<<<<<< HEAD
-  // Doubled pawn penalty
-  constexpr Score Doubled[VARIANT_NB] = {
-    S(13, 40),
-#ifdef ANTI
-    S( 4, 51),
-#endif
-#ifdef ATOMIC
-    S( 0,  0),
-#endif
-#ifdef CRAZYHOUSE
-    S(13, 40),
-#endif
-#ifdef EXTINCTION
-    S(13, 40),
-#endif
-#ifdef GRID
-    S(13, 40),
-#endif
-#ifdef HORDE
-    S(11, 83),
-#endif
-#ifdef KOTH
-    S(13, 40),
-#endif
-#ifdef LOSERS
-    S( 4, 54),
-#endif
-#ifdef RACE
-    S( 0,  0),
-#endif
-#ifdef THREECHECK
-    S(13, 40),
-#endif
-#ifdef TWOKINGS
-    S(13, 40),
-#endif
-  };
-
-=======
->>>>>>> 8ef9bc5a
   // Strength of pawn shelter for our king by [distance from edge][rank].
   // RANK_1 = 0 is used for files where we have no pawn, or pawn is behind our king.
   constexpr Value ShelterStrength[VARIANT_NB][int(FILE_NB) / 2][RANK_NB] = {
