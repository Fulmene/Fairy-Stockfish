/*
  Stockfish, a UCI chess playing engine derived from Glaurung 2.1
  Copyright (C) 2004-2008 Tord Romstad (Glaurung author)
  Copyright (C) 2008-2015 Marco Costalba, Joona Kiiski, Tord Romstad
  Copyright (C) 2015-2018 Marco Costalba, Joona Kiiski, Gary Linscott, Tord Romstad

  Stockfish is free software: you can redistribute it and/or modify
  it under the terms of the GNU General Public License as published by
  the Free Software Foundation, either version 3 of the License, or
  (at your option) any later version.

  Stockfish is distributed in the hope that it will be useful,
  but WITHOUT ANY WARRANTY; without even the implied warranty of
  MERCHANTABILITY or FITNESS FOR A PARTICULAR PURPOSE.  See the
  GNU General Public License for more details.

  You should have received a copy of the GNU General Public License
  along with this program.  If not, see <http://www.gnu.org/licenses/>.
*/

#include <algorithm>
#include <cassert>

#include "bitboard.h"
#include "pawns.h"
#include "position.h"
#include "thread.h"

namespace {

  #define V Value
  #define S(mg, eg) make_score(mg, eg)

  // Isolated pawn penalty
  constexpr Score Isolated[VARIANT_NB] = {
    S(13, 18),
#ifdef ANTI
    S(54, 69),
#endif
#ifdef ATOMIC
    S(24, 14),
#endif
#ifdef CRAZYHOUSE
    S(30, 27),
#endif
#ifdef EXTINCTION
    S(13, 18),
#endif
#ifdef GRID
    S(13, 18),
#endif
#ifdef HORDE
    S(16, 38),
#endif
#ifdef KOTH
    S(30, 27),
#endif
#ifdef LOSERS
    S(53, 69),
#endif
#ifdef RACE
    S(0, 0),
#endif
#ifdef THREECHECK
    S(30, 27),
#endif
#ifdef TWOKINGS
    S(13, 18),
#endif
  };

  // Backward pawn penalty
  constexpr Score Backward[VARIANT_NB] = {
    S(24, 12),
#ifdef ANTI
    S(26, 50),
#endif
#ifdef ATOMIC
    S(35, 15),
#endif
#ifdef CRAZYHOUSE
    S(41, 19),
#endif
#ifdef EXTINCTION
    S(24, 12),
#endif
#ifdef GRID
    S(24, 12),
#endif
#ifdef HORDE
    S(78, 14),
#endif
#ifdef KOTH
    S(41, 19),
#endif
#ifdef LOSERS
    S(26, 49),
#endif
#ifdef RACE
    S(0, 0),
#endif
#ifdef THREECHECK
    S(41, 19),
#endif
#ifdef TWOKINGS
    S(24, 12),
#endif
  };

  // Connected pawn bonus by opposed, phalanx, #support and rank
  Score Connected[VARIANT_NB][2][2][3][RANK_NB];

  // Doubled pawn penalty
  constexpr Score Doubled[VARIANT_NB] = {
    S(18, 38),
#ifdef ANTI
    S( 4, 51),
#endif
#ifdef ATOMIC
    S( 0,  0),
#endif
#ifdef CRAZYHOUSE
    S(18, 38),
#endif
#ifdef EXTINCTION
    S(18, 38),
#endif
#ifdef GRID
    S(18, 38),
#endif
#ifdef HORDE
    S(11, 83),
#endif
#ifdef KOTH
    S(18, 38),
#endif
#ifdef LOSERS
    S( 4, 54),
#endif
#ifdef RACE
    S( 0,  0),
#endif
#ifdef THREECHECK
    S(18, 38),
#endif
#ifdef TWOKINGS
    S(18, 38),
#endif
  };

  // Weakness of our pawn shelter in front of the king by [isKingFile][distance from edge][rank].
  // RANK_1 = 0 is used for files where we have no pawns or our pawn is behind our king.
  constexpr Value ShelterWeakness[VARIANT_NB][2][int(FILE_NB) / 2][RANK_NB] = {
  {
    { { V( 98), V(20), V(11), V(42), V( 83), V( 84), V(101) }, // Not On King file
      { V(103), V( 8), V(33), V(86), V( 87), V(105), V(113) },
      { V(100), V( 2), V(65), V(95), V( 59), V( 89), V(115) },
      { V( 72), V( 6), V(52), V(74), V( 83), V( 84), V(112) } },
    { { V(105), V(19), V( 3), V(27), V( 85), V( 93), V( 84) }, // On King file
      { V(121), V( 7), V(33), V(95), V(112), V( 86), V( 72) },
      { V(121), V(26), V(65), V(90), V( 65), V( 76), V(117) },
      { V( 79), V( 0), V(45), V(65), V( 94), V( 92), V(105) } }
  },
#ifdef ANTI
  {},
#endif
#ifdef ATOMIC
  {
    { { V( 88), V(34), V( 5), V(44), V( 89), V( 90), V( 94) }, // Not On King file
      { V(116), V(61), V(-4), V(80), V( 95), V(101), V(104) },
      { V( 97), V(68), V(34), V(82), V( 62), V(104), V(110) },
      { V(103), V(44), V(44), V(77), V(103), V( 66), V(118) } },
    { { V( 88), V(34), V( 5), V(44), V( 89), V( 90), V( 94) }, // On King file
      { V(116), V(61), V(-4), V(80), V( 95), V(101), V(104) },
      { V( 97), V(68), V(34), V(82), V( 62), V(104), V(110) },
      { V(103), V(44), V(44), V(77), V(103), V( 66), V(118) } }
  },
#endif
#ifdef CRAZYHOUSE
  {
    { { V(148), V(  7), V( 84), V(141), V(156), V(177), V(326) }, // Not On King file
      { V(288), V( -3), V(141), V(216), V(182), V(213), V(162) },
      { V(190), V( 48), V(140), V(167), V(254), V(186), V(247) },
      { V(142), V(129), V( 90), V(164), V(141), V(116), V(289) } },
    { { V(145), V(-56), V( 20), V(134), V(126), V(166), V(309) }, // On King file
      { V(290), V(  0), V(144), V(222), V(177), V(210), V(161) },
      { V(205), V( 46), V(118), V(163), V(235), V(165), V(244) },
      { V(154), V( 84), V( 87), V(188), V(105), V(177), V(275) } }
  },
#endif
#ifdef EXTINCTION
  {},
#endif
#ifdef GRID
  {
    { { V( 97), V(17), V( 9), V(44), V( 84), V( 87), V( 99) }, // Not On King file
      { V(106), V( 6), V(33), V(86), V( 87), V(104), V(112) },
      { V(101), V( 2), V(65), V(98), V( 58), V( 89), V(115) },
      { V( 73), V( 7), V(54), V(73), V( 84), V( 83), V(111) } },
    { { V(104), V(20), V( 6), V(27), V( 86), V( 93), V( 82) }, // On King file
      { V(123), V( 9), V(34), V(96), V(112), V( 88), V( 75) },
      { V(120), V(25), V(65), V(91), V( 66), V( 78), V(117) },
      { V( 81), V( 2), V(47), V(63), V( 94), V( 93), V(104) } }
  },
#endif
#ifdef HORDE
  {},
#endif
#ifdef KOTH
  {
    { { V(100), V(20), V(10), V(46), V(82), V( 86), V( 98) }, // Not On King file
      { V(116), V( 4), V(28), V(87), V(94), V(108), V(104) },
      { V(109), V( 1), V(59), V(87), V(62), V( 91), V(116) },
      { V( 75), V(12), V(43), V(59), V(90), V( 84), V(112) } },
    { { V(100), V(20), V(10), V(46), V(82), V( 86), V( 98) }, // On King file
      { V(116), V( 4), V(28), V(87), V(94), V(108), V(104) },
      { V(109), V( 1), V(59), V(87), V(62), V( 91), V(116) },
      { V( 75), V(12), V(43), V(59), V(90), V( 84), V(112) } },
  },
#endif
#ifdef LOSERS
  {
    { { V(100), V(20), V(10), V(46), V(82), V( 86), V( 98) }, // Not On King file
      { V(116), V( 4), V(28), V(87), V(94), V(108), V(104) },
      { V(109), V( 1), V(59), V(87), V(62), V( 91), V(116) },
      { V( 75), V(12), V(43), V(59), V(90), V( 84), V(112) } },
    { { V(100), V(20), V(10), V(46), V(82), V( 86), V( 98) }, // On King file
      { V(116), V( 4), V(28), V(87), V(94), V(108), V(104) },
      { V(109), V( 1), V(59), V(87), V(62), V( 91), V(116) },
      { V( 75), V(12), V(43), V(59), V(90), V( 84), V(112) } }
  },
#endif
#ifdef RACE
  {},
#endif
#ifdef THREECHECK
  {
    { { V(140), V( 11), V(38), V( 26), V( 99), V( 94), V( 95) }, // Not On King file
      { V(104), V( 14), V(28), V(128), V( 86), V(107), V(115) },
      { V(144), V( 59), V(89), V( 97), V( 39), V( 85), V(114) },
      { V(103), V( 24), V(76), V( 96), V(115), V( 98), V(127) } },
    { { V(115), V(-16), V(13), V( 38), V(115), V( 76), V( 92) }, // On King file
      { V(166), V( 20), V(51), V(111), V( 98), V(113), V(114) },
      { V(102), V( 29), V(76), V( 75), V( 60), V( 99), V( 96) },
      { V( 89), V( 18), V(44), V(112), V( 77), V(114), V(115) } }
  },
#endif
#ifdef TWOKINGS
  {
    { { V( 97), V(17), V( 9), V(44), V( 84), V( 87), V( 99) }, // Not On King file
      { V(106), V( 6), V(33), V(86), V( 87), V(104), V(112) },
      { V(101), V( 2), V(65), V(98), V( 58), V( 89), V(115) },
      { V( 73), V( 7), V(54), V(73), V( 84), V( 83), V(111) } },
    { { V(104), V(20), V( 6), V(27), V( 86), V( 93), V( 82) }, // On King file
      { V(123), V( 9), V(34), V(96), V(112), V( 88), V( 75) },
      { V(120), V(25), V(65), V(91), V( 66), V( 78), V(117) },
      { V( 81), V( 2), V(47), V(63), V( 94), V( 93), V(104) } }
  },
#endif
  };

  // Danger of enemy pawns moving toward our king by [type][distance from edge][rank].
  // For the unopposed and unblocked cases, RANK_1 = 0 is used when opponent has
  // no pawn on the given file, or their pawn is behind our king.
  constexpr Value StormDanger[VARIANT_NB][4][4][RANK_NB] = {
  {
    { { V( 0),  V(-290), V(-274), V(57), V(41) },  // BlockedByKing
      { V( 0),  V(  60), V( 144), V(39), V(13) },
      { V( 0),  V(  65), V( 141), V(41), V(34) },
      { V( 0),  V(  53), V( 127), V(56), V(14) } },
    { { V( 4),  V(  73), V( 132), V(46), V(31) },  // Unopposed
      { V( 1),  V(  64), V( 143), V(26), V(13) },
      { V( 1),  V(  47), V( 110), V(44), V(24) },
      { V( 0),  V(  72), V( 127), V(50), V(31) } },
    { { V( 0),  V(   0), V(  19), V(23), V( 1) },  // BlockedByPawn
      { V( 0),  V(   0), V(  88), V(27), V( 2) },
      { V( 0),  V(   0), V( 101), V(16), V( 1) },
      { V( 0),  V(   0), V( 111), V(22), V(15) } },
    { { V(22),  V(  45), V( 104), V(62), V( 6) },  // Unblocked
      { V(31),  V(  30), V(  99), V(39), V(19) },
      { V(23),  V(  29), V(  96), V(41), V(15) },
      { V(21),  V(  23), V( 116), V(41), V(15) } }
  },
#ifdef ANTI
  {},
#endif
#ifdef ATOMIC
  {
    { { V(-25),  V(-332), V(-235), V( 79), V( 41) },  // BlockedByKing
      { V(-17),  V(  35), V( 206), V(-21), V(-11) },
      { V(-31),  V(  52), V( 103), V( 42), V( 94) },
      { V( -5),  V( 101), V(  67), V( 29), V( 64) } },
    { { V(-47),  V(  62), V( 114), V( 16), V( 13) },  // Unopposed
      { V( 82),  V(  41), V( 161), V( 48), V( 35) },
      { V( 44),  V(  56), V( 115), V( 17), V( 48) },
      { V(189),  V( 112), V( 202), V( 69), V(186) } },
    { { V(  1),  V( -56), V(  70), V( -5), V(-42) },  // BlockedByPawn
      { V( -2),  V( -12), V( 145), V( 56), V( 24) },
      { V(-39),  V(  32), V(  98), V( 60), V( -1) },
      { V(-11),  V( -70), V( 194), V( 58), V(138) } },
    { { V( 27),  V(  -3), V(  91), V(105), V( 27) },  // Unblocked
      { V(128),  V( -27), V(  81), V( 59), V( 27) },
      { V(126),  V(  69), V(  69), V( 33), V(  1) },
      { V(115),  V(  -7), V( 204), V( 74), V( 70) } }
  },
#endif
#ifdef CRAZYHOUSE
  {
    { { V( -54),  V(-364), V(-273), V( -2), V( 72) },  // BlockedByKing
      { V( -35),  V(  99), V( 123), V( 85), V(-25) },
      { V(   4),  V(  51), V( 136), V(111), V(149) },
      { V( -55),  V(  26), V( 164), V( 74), V( 67) } },
    { { V( 106),  V(  88), V( 213), V( 68), V( 47) },  // Unopposed
      { V( -82),  V( 122), V(  92), V(148), V(  6) },
      { V(  25),  V(   3), V( 120), V(141), V( 22) },
      { V(-109),  V(   2), V( 111), V( 26), V(-24) } },
    { { V(  34),  V(  55), V( 323), V(-12), V(-70) },  // BlockedByPawn
      { V( -55),  V( -30), V( 227), V( 19), V( 15) },
      { V(  46),  V(  -9), V( 335), V( 83), V( 66) },
      { V(-100),  V(  -4), V(  82), V( 75), V(  4) } },
    { { V(  44),  V(  37), V( 129), V( 41), V( 56) },  // Unblocked
      { V(  28),  V(  21), V( -11), V( 41), V(-71) },
      { V(   9),  V( 102), V(  77), V( 33), V( 56) },
      { V(  -2),  V(  61), V(  51), V( 56), V( -4) } }
  },
#endif
#ifdef EXTINCTION
  {},
#endif
#ifdef GRID
  {
    { { V( 0),  V(-290), V(-274), V(57), V(41) },  // BlockedByKing
      { V( 0),  V(  60), V( 144), V(39), V(13) },
      { V( 0),  V(  65), V( 141), V(41), V(34) },
      { V( 0),  V(  53), V( 127), V(56), V(14) } },
    { { V( 4),  V(  73), V( 132), V(46), V(31) },  // Unopposed
      { V( 1),  V(  64), V( 143), V(26), V(13) },
      { V( 1),  V(  47), V( 110), V(44), V(24) },
      { V( 0),  V(  72), V( 127), V(50), V(31) } },
    { { V( 0),  V(   0), V(  79), V(23), V( 1) },  // BlockedByPawn
      { V( 0),  V(   0), V( 148), V(27), V( 2) },
      { V( 0),  V(   0), V( 161), V(16), V( 1) },
      { V( 0),  V(   0), V( 171), V(22), V(15) } },
    { { V(22),  V(  45), V( 104), V(62), V( 6) },  // Unblocked
      { V(31),  V(  30), V(  99), V(39), V(19) },
      { V(23),  V(  29), V(  96), V(41), V(15) },
      { V(21),  V(  23), V( 116), V(41), V(15) } }
  },
#endif
#ifdef HORDE
  {
    { { V(-11),  V(-364), V(-337), V( 43), V( 69) },  // BlockedByKing
      { V(-24),  V(   2), V( 133), V(-33), V(-73) },
      { V(  9),  V(  72), V( 152), V( 99), V( 66) },
      { V( 71),  V(  18), V(  38), V( 30), V( 69) } },
    { { V( 18),  V( -11), V( 131), V( 42), V(114) },  // Unopposed
      { V( -4),  V(  63), V( -77), V( 62), V( 28) },
      { V( 66),  V(  82), V(  43), V( 11), V( 95) },
      { V(-12),  V(  45), V(  93), V(110), V( 78) } },
    { { V( 23),  V(   8), V(  86), V(-30), V(-15) },  // BlockedByPawn
      { V(105),  V(  35), V(  49), V( 78), V(-29) },
      { V(-74),  V( -27), V( 216), V( 25), V( 33) },
      { V(-14),  V(  24), V( 212), V( 80), V( -6) } },
    { { V(115),  V(  48), V( 103), V(-30), V( -9) },  // Unblocked
      { V( 67),  V(  66), V( 157), V( 38), V( 39) },
      { V( 87),  V(  48), V(  27), V(-21), V(-90) },
      { V( -7),  V(  24), V( 101), V( 90), V( 34) } }
  },
#endif
#ifdef KOTH
  {
    { { V( 0),  V(-290), V(-274), V(57), V(41) },  // BlockedByKing
      { V( 0),  V(  60), V( 144), V(39), V(13) },
      { V( 0),  V(  65), V( 141), V(41), V(34) },
      { V( 0),  V(  53), V( 127), V(56), V(14) } },
    { { V( 4),  V(  73), V( 132), V(46), V(31) },  // Unopposed
      { V( 1),  V(  64), V( 143), V(26), V(13) },
      { V( 1),  V(  47), V( 110), V(44), V(24) },
      { V( 0),  V(  72), V( 127), V(50), V(31) } },
    { { V( 0),  V(   0), V(  79), V(23), V( 1) },  // BlockedByPawn
      { V( 0),  V(   0), V( 148), V(27), V( 2) },
      { V( 0),  V(   0), V( 161), V(16), V( 1) },
      { V( 0),  V(   0), V( 171), V(22), V(15) } },
    { { V(22),  V(  45), V( 104), V(62), V( 6) },  // Unblocked
      { V(31),  V(  30), V(  99), V(39), V(19) },
      { V(23),  V(  29), V(  96), V(41), V(15) },
      { V(21),  V(  23), V( 116), V(41), V(15) } }
  },
#endif
#ifdef LOSERS
  {
    { { V( 0),  V(-290), V(-274), V(57), V(41) },  // BlockedByKing
      { V( 0),  V(  60), V( 144), V(39), V(13) },
      { V( 0),  V(  65), V( 141), V(41), V(34) },
      { V( 0),  V(  53), V( 127), V(56), V(14) } },
    { { V( 4),  V(  73), V( 132), V(46), V(31) },  // Unopposed
      { V( 1),  V(  64), V( 143), V(26), V(13) },
      { V( 1),  V(  47), V( 110), V(44), V(24) },
      { V( 0),  V(  72), V( 127), V(50), V(31) } },
    { { V( 0),  V(   0), V(  79), V(23), V( 1) },  // BlockedByPawn
      { V( 0),  V(   0), V( 148), V(27), V( 2) },
      { V( 0),  V(   0), V( 161), V(16), V( 1) },
      { V( 0),  V(   0), V( 171), V(22), V(15) } },
    { { V(22),  V(  45), V( 104), V(62), V( 6) },  // Unblocked
      { V(31),  V(  30), V(  99), V(39), V(19) },
      { V(23),  V(  29), V(  96), V(41), V(15) },
      { V(21),  V(  23), V( 116), V(41), V(15) } }
  },
#endif
#ifdef RACE
  {},
#endif
#ifdef THREECHECK
  {
    { { V(-40),  V(-310), V(-236), V( 86), V(107) },  // BlockedByKing
      { V( 24),  V(  80), V( 168), V( 38), V( -4) },
      { V( 16),  V( -41), V( 171), V( 63), V( 19) },
      { V( 12),  V(  80), V( 182), V( 36), V(-16) } },
    { { V( 27),  V( -18), V( 175), V( 31), V( 29) },  // Unopposed
      { V(106),  V(  81), V( 106), V( 86), V( 19) },
      { V( 42),  V(  62), V(  96), V( 84), V( 40) },
      { V(129),  V(  73), V( 124), V(103), V( 80) } },
    { { V(-15),  V(   9), V( -73), V(-15), V(-41) },  // BlockedByPawn
      { V(-28),  V(  28), V(  66), V( 25), V( -2) },
      { V(-38),  V( -30), V( 147), V( 24), V( 29) },
      { V(-30),  V(  39), V( 188), V(114), V( 63) } },
    { { V( 56),  V(  89), V(  34), V( -6), V(-54) },  // Unblocked
      { V( 80),  V( 123), V( 189), V( 83), V(-32) },
      { V( 89),  V(  26), V( 128), V(112), V( 78) },
      { V(166),  V(  29), V( 202), V( 18), V(109) } }
  },
#endif
#ifdef TWOKINGS
  {
    { { V( 0),  V(-290), V(-274), V(57), V(41) },  // BlockedByKing
      { V( 0),  V(  60), V( 144), V(39), V(13) },
      { V( 0),  V(  65), V( 141), V(41), V(34) },
      { V( 0),  V(  53), V( 127), V(56), V(14) } },
    { { V( 4),  V(  73), V( 132), V(46), V(31) },  // Unopposed
      { V( 1),  V(  64), V( 143), V(26), V(13) },
      { V( 1),  V(  47), V( 110), V(44), V(24) },
      { V( 0),  V(  72), V( 127), V(50), V(31) } },
    { { V( 0),  V(   0), V(  79), V(23), V( 1) },  // BlockedByPawn
      { V( 0),  V(   0), V( 148), V(27), V( 2) },
      { V( 0),  V(   0), V( 161), V(16), V( 1) },
      { V( 0),  V(   0), V( 171), V(22), V(15) } },
    { { V(22),  V(  45), V( 104), V(62), V( 6) },  // Unblocked
      { V(31),  V(  30), V(  99), V(39), V(19) },
      { V(23),  V(  29), V(  96), V(41), V(15) },
      { V(21),  V(  23), V( 116), V(41), V(15) } }
  },
#endif
  };

  // Max bonus for king safety. Corresponds to start position with all the pawns
  // in front of the king and no enemy pawn on the horizon.
  constexpr Value MaxSafetyBonus = V(258);

#ifdef HORDE
  const Score ImbalancedHorde = S(49, 39);
#endif

  #undef S
  #undef V

  template<Color Us>
  Score evaluate(const Position& pos, Pawns::Entry* e) {

    constexpr Color     Them = (Us == WHITE ? BLACK : WHITE);
    constexpr Direction Up   = (Us == WHITE ? NORTH : SOUTH);

    Bitboard b, neighbours, stoppers, doubled, supported, phalanx;
    Bitboard lever, leverPush;
    Square s;
    bool opposed, backward;
    Score score = SCORE_ZERO;
    const Square* pl = pos.squares<PAWN>(Us);

    Bitboard ourPawns   = pos.pieces(  Us, PAWN);
    Bitboard theirPawns = pos.pieces(Them, PAWN);

    e->passedPawns[Us] = e->pawnAttacksSpan[Us] = e->weakUnopposed[Us] = 0;
    e->semiopenFiles[Us] = 0xFF;
    e->kingSquares[Us]   = SQ_NONE;
    e->pawnAttacks[Us]   = pawn_attacks_bb<Us>(ourPawns);
    e->pawnsOnSquares[Us][BLACK] = popcount(ourPawns & DarkSquares);
#ifdef CRAZYHOUSE
    if (pos.is_house())
        e->pawnsOnSquares[Us][WHITE] = popcount(ourPawns & ~DarkSquares);
    else
#endif
    e->pawnsOnSquares[Us][WHITE] = pos.count<PAWN>(Us) - e->pawnsOnSquares[Us][BLACK];

#ifdef HORDE
    if (pos.is_horde() && pos.is_horde_color(Us))
    {
        int l = 0, m = 0, r = popcount(ourPawns & FileBB[FILE_A]);
        for (File f1 = FILE_A; f1 <= FILE_H; ++f1)
        {
            l = m; m = r; r = f1 < FILE_H ? popcount(ourPawns & FileBB[f1 + 1]) : 0;
            score -= ImbalancedHorde * m / (1 + l * r);
        }
    }
#endif

    // Loop through all pawns of the current color and score each pawn
    while ((s = *pl++) != SQ_NONE)
    {
        assert(pos.piece_on(s) == make_piece(Us, PAWN));

        File f = file_of(s);

        e->semiopenFiles[Us]   &= ~(1 << f);
        e->pawnAttacksSpan[Us] |= pawn_attack_span(Us, s);

        // Flag the pawn
        opposed    = theirPawns & forward_file_bb(Us, s);
        stoppers   = theirPawns & passed_pawn_mask(Us, s);
        lever      = theirPawns & PawnAttacks[Us][s];
        leverPush  = theirPawns & PawnAttacks[Us][s + Up];
#ifdef HORDE
        if (pos.is_horde() && relative_rank(Us, s) == RANK_1)
            doubled = 0;
        else
#endif
        doubled    = ourPawns   & (s - Up);
        neighbours = ourPawns   & adjacent_files_bb(f);
        phalanx    = neighbours & rank_bb(s);
#ifdef HORDE
        if (pos.is_horde() && relative_rank(Us, s) == RANK_1)
            supported = 0;
        else
#endif
        supported  = neighbours & rank_bb(s - Up);

        // A pawn is backward when it is behind all pawns of the same color on the
        // adjacent files and cannot be safely advanced.
        if (!neighbours || lever || relative_rank(Us, s) >= RANK_5)
            backward = false;
        else
        {
            // Find the backmost rank with neighbours or stoppers
            b = rank_bb(backmost_sq(Us, neighbours | stoppers));

            // The pawn is backward when it cannot safely progress to that rank:
            // either there is a stopper in the way on this rank, or there is a
            // stopper on adjacent file which controls the way to that rank.
            backward = (b | shift<Up>(b & adjacent_files_bb(f))) & stoppers;

            assert(!(backward && (forward_ranks_bb(Them, s + Up) & neighbours)));
        }

        // Passed pawns will be properly scored in evaluation because we need
        // full attack info to evaluate them. Include also not passed pawns
        // which could become passed after one or two pawn pushes when are
        // not attacked more times than defended.
        if (   !(stoppers ^ lever ^ leverPush)
            && !(ourPawns & forward_file_bb(Us, s))
            && popcount(supported) >= popcount(lever) - 1
            && popcount(phalanx)   >= popcount(leverPush))
            e->passedPawns[Us] |= s;

        else if (   stoppers == SquareBB[s + Up]
                 && relative_rank(Us, s) >= RANK_5)
        {
            b = shift<Up>(supported) & ~theirPawns;
            while (b)
                if (!more_than_one(theirPawns & PawnAttacks[Us][pop_lsb(&b)]))
                    e->passedPawns[Us] |= s;
        }

        // Score this pawn
#ifdef HORDE
        if (pos.is_horde() && relative_rank(Us, s) == RANK_1) {} else
#endif
        if (supported | phalanx)
            score += Connected[pos.variant()][opposed][bool(phalanx)][popcount(supported)][relative_rank(Us, s)];

        else if (!neighbours)
            score -= Isolated[pos.variant()], e->weakUnopposed[Us] += !opposed;

        else if (backward)
            score -= Backward[pos.variant()], e->weakUnopposed[Us] += !opposed;

#ifdef HORDE
        if (doubled && (!supported || pos.is_horde()))
#else
        if (doubled && !supported)
#endif
            score -= Doubled[pos.variant()];
    }

    return score;
  }

} // namespace

namespace Pawns {

/// Pawns::init() initializes some tables needed by evaluation. Instead of using
/// hard-coded tables, when makes sense, we prefer to calculate them with a formula
/// to reduce independent parameters and to allow easier tuning and better insight.

void init() {

  static constexpr int Seed[VARIANT_NB][RANK_NB] = {
    { 0, 13, 24, 18, 76, 100, 175, 330 },
#ifdef ANTI
    { 0, 8, 19, 13, 71, 94, 169, 324 },
#endif
#ifdef ATOMIC
    { 0,18, 11, 14, 82,109, 170, 315 },
#endif
#ifdef CRAZYHOUSE
    { 0, 8, 19, 13, 71, 94, 169, 324 },
#endif
#ifdef EXTINCTION
    { 0, 13, 24, 18, 76, 100, 175, 330 },
#endif
#ifdef GRID
    { 0, 13, 24, 18, 76, 100, 175, 330 },
#endif
#ifdef HORDE
    { 37, 29, 3, 1, 105,  99, 343, 350 },
#endif
#ifdef KOTH
    { 0, 8, 19, 13, 71, 94, 169, 324 },
#endif
#ifdef LOSERS
    { 0, 8, 20, 11, 69, 91, 183, 310 },
#endif
#ifdef RACE
    {},
#endif
#ifdef THREECHECK
    { 0, 8, 19, 13, 71, 94, 169, 324 },
#endif
#ifdef TWOKINGS
    { 0, 13, 24, 18, 76, 100, 175, 330 },
#endif
  };

  for (Variant var = CHESS_VARIANT; var < VARIANT_NB; ++var)
  for (int opposed = 0; opposed <= 1; ++opposed)
      for (int phalanx = 0; phalanx <= 1; ++phalanx)
          for (int support = 0; support <= 2; ++support)
              for (Rank r = RANK_2; r < RANK_8; ++r)
  {
      int v = 17 * support;
      v += (Seed[var][r] + (phalanx ? (Seed[var][r + 1] - Seed[var][r]) / 2 : 0)) >> opposed;

#ifdef HORDE
      if (var == HORDE_VARIANT)
          Connected[var][opposed][phalanx][support][r] = make_score(v, v);
      else
#endif
      Connected[var][opposed][phalanx][support][r] = make_score(v, v * (r - 2) / 4);
  }
}


/// Pawns::probe() looks up the current position's pawns configuration in
/// the pawns hash table. It returns a pointer to the Entry if the position
/// is found. Otherwise a new Entry is computed and stored there, so we don't
/// have to recompute all when the same pawns configuration occurs again.

Entry* probe(const Position& pos) {

  Key key = pos.pawn_key();
  Entry* e = pos.this_thread()->pawnsTable[key];

  if (e->key == key)
      return e;

  e->key = key;
  e->scores[WHITE] = evaluate<WHITE>(pos, e);
  e->scores[BLACK] = evaluate<BLACK>(pos, e);
  e->openFiles = popcount(e->semiopenFiles[WHITE] & e->semiopenFiles[BLACK]);
  e->asymmetry = popcount(  (e->passedPawns[WHITE]   | e->passedPawns[BLACK])
                          | (e->semiopenFiles[WHITE] ^ e->semiopenFiles[BLACK]));

  return e;
}


/// Entry::shelter_storm() calculates shelter and storm penalties for the file
/// the king is on, as well as the two closest files.

template<Color Us>
Value Entry::shelter_storm(const Position& pos, Square ksq) {

  constexpr Color     Them = (Us == WHITE ? BLACK : WHITE);
  constexpr Direction Down = (Us == WHITE ? SOUTH : NORTH);

  enum { BlockedByKing, Unopposed, BlockedByPawn, Unblocked };

  Bitboard b = pos.pieces(PAWN) & (forward_ranks_bb(Us, ksq) | rank_bb(ksq));
  Bitboard ourPawns = b & pos.pieces(Us);
  Bitboard theirPawns = b & pos.pieces(Them);
  Value safety = MaxSafetyBonus;

  File center = std::max(FILE_B, std::min(FILE_G, file_of(ksq)));
  for (File f = File(center - 1); f <= File(center + 1); ++f)
  {
      b = ourPawns & file_bb(f);
      Rank rkUs = b ? relative_rank(Us, backmost_sq(Us, b)) : RANK_1;

      b = theirPawns & file_bb(f);
      Rank rkThem = b ? relative_rank(Us, frontmost_sq(Them, b)) : RANK_1;

      int d = std::min(f, ~f);
<<<<<<< HEAD
      safety -=  ShelterWeakness[pos.variant()][f == file_of(ksq)][d][rkUs]
               + StormDanger[pos.variant()]
                 [f == file_of(ksq) && rkThem == relative_rank(Us, ksq) + 1 ? BlockedByKing  :
                  rkUs   == RANK_1                                          ? Unopposed :
                  rkThem == rkUs + 1                                        ? BlockedByPawn  : Unblocked]
=======
      safety -=  ShelterWeakness[f == file_of(ksq)][d][rkUs]
               + StormDanger
                 [(shift<Down>(b) & ksq) ? BlockedByKing :
                  rkUs   == RANK_1       ? Unopposed     :
                  rkThem == (rkUs + 1)   ? BlockedByPawn : Unblocked]
>>>>>>> f7cc0026
                 [d][rkThem];
  }

  return safety;
}


/// Entry::do_king_safety() calculates a bonus for king safety. It is called only
/// when king square changes, which is about 20% of total king_safety() calls.

template<Color Us>
Score Entry::do_king_safety(const Position& pos, Square ksq) {

  kingSquares[Us] = ksq;
  castlingRights[Us] = pos.can_castle(Us);
  int minKingPawnDistance = 0;

  Bitboard pawns = pos.pieces(Us, PAWN);
  if (pawns)
      while (!(DistanceRingBB[ksq][minKingPawnDistance++] & pawns)) {}

  Value bonus = shelter_storm<Us>(pos, ksq);

  // If we can castle use the bonus after the castling if it is bigger
  if (pos.can_castle(MakeCastling<Us, KING_SIDE>::right))
      bonus = std::max(bonus, shelter_storm<Us>(pos, relative_square(Us, SQ_G1)));

  if (pos.can_castle(MakeCastling<Us, QUEEN_SIDE>::right))
      bonus = std::max(bonus, shelter_storm<Us>(pos, relative_square(Us, SQ_C1)));

#ifdef CRAZYHOUSE
  if (pos.is_house())
      return make_score(bonus, bonus);
#endif
  return make_score(bonus, -16 * minKingPawnDistance);
}

// Explicit template instantiation
template Score Entry::do_king_safety<WHITE>(const Position& pos, Square ksq);
template Score Entry::do_king_safety<BLACK>(const Position& pos, Square ksq);

} // namespace Pawns<|MERGE_RESOLUTION|>--- conflicted
+++ resolved
@@ -709,19 +709,11 @@
       Rank rkThem = b ? relative_rank(Us, frontmost_sq(Them, b)) : RANK_1;
 
       int d = std::min(f, ~f);
-<<<<<<< HEAD
       safety -=  ShelterWeakness[pos.variant()][f == file_of(ksq)][d][rkUs]
                + StormDanger[pos.variant()]
-                 [f == file_of(ksq) && rkThem == relative_rank(Us, ksq) + 1 ? BlockedByKing  :
-                  rkUs   == RANK_1                                          ? Unopposed :
-                  rkThem == rkUs + 1                                        ? BlockedByPawn  : Unblocked]
-=======
-      safety -=  ShelterWeakness[f == file_of(ksq)][d][rkUs]
-               + StormDanger
                  [(shift<Down>(b) & ksq) ? BlockedByKing :
                   rkUs   == RANK_1       ? Unopposed     :
                   rkThem == (rkUs + 1)   ? BlockedByPawn : Unblocked]
->>>>>>> f7cc0026
                  [d][rkThem];
   }
 
