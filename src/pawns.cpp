--- conflicted
+++ resolved
@@ -406,13 +406,8 @@
       b = theirPawns & file_bb(f);
       int theirRank = b ? relative_rank(Us, frontmost_sq(Them, b)) : 0;
 
-<<<<<<< HEAD
-      int d = std::min(f, ~f);
+      File d = map_to_queenside(f);
       bonus += make_score(ShelterStrength[pos.variant()][d][ourRank], 0);
-=======
-      File d = map_to_queenside(f);
-      bonus += make_score(ShelterStrength[d][ourRank], 0);
->>>>>>> 667d24f2
 
       if (ourRank && (ourRank == theirRank - 1))
           bonus -= BlockedStorm * int(theirRank == RANK_3);
