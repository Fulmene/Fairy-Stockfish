/*
  Stockfish, a UCI chess playing engine derived from Glaurung 2.1
  Copyright (C) 2004-2008 Tord Romstad (Glaurung author)
  Copyright (C) 2008-2015 Marco Costalba, Joona Kiiski, Tord Romstad
  Copyright (C) 2015-2019 Marco Costalba, Joona Kiiski, Gary Linscott, Tord Romstad

  Stockfish is free software: you can redistribute it and/or modify
  it under the terms of the GNU General Public License as published by
  the Free Software Foundation, either version 3 of the License, or
  (at your option) any later version.

  Stockfish is distributed in the hope that it will be useful,
  but WITHOUT ANY WARRANTY; without even the implied warranty of
  MERCHANTABILITY or FITNESS FOR A PARTICULAR PURPOSE.  See the
  GNU General Public License for more details.

  You should have received a copy of the GNU General Public License
  along with this program.  If not, see <http://www.gnu.org/licenses/>.
*/

#include <cassert>

#include "bitboard.h"
#include "pawns.h"
#include "position.h"
#include "thread.h"

namespace {

  #define V Value
  #define S(mg, eg) make_score(mg, eg)

  // Pawn penalties
  constexpr Score Backward[VARIANT_NB] = {
    S( 9, 24),
#ifdef ANTI
    S(26, 50),
#endif
#ifdef ATOMIC
    S(35, 15),
#endif
#ifdef CRAZYHOUSE
    S(41, 19),
#endif
#ifdef EXTINCTION
    S(17, 11),
#endif
#ifdef GRID
    S(17, 11),
#endif
#ifdef HORDE
    S(78, 14),
#endif
#ifdef KOTH
    S(41, 19),
#endif
#ifdef LOSERS
    S(26, 49),
#endif
#ifdef RACE
    S(0, 0),
#endif
#ifdef THREECHECK
    S(41, 19),
#endif
#ifdef TWOKINGS
    S(17, 11),
#endif
  };
  // Doubled pawn penalty
  constexpr Score Doubled[VARIANT_NB] = {
    S(11, 56),
#ifdef ANTI
    S( 4, 51),
#endif
#ifdef ATOMIC
    S( 0,  0),
#endif
#ifdef CRAZYHOUSE
    S(13, 40),
#endif
#ifdef EXTINCTION
    S(13, 40),
#endif
#ifdef GRID
    S(13, 40),
#endif
#ifdef HORDE
    S(11, 83),
#endif
#ifdef KOTH
    S(13, 40),
#endif
#ifdef LOSERS
    S( 4, 54),
#endif
#ifdef RACE
    S( 0,  0),
#endif
#ifdef THREECHECK
    S(13, 40),
#endif
#ifdef TWOKINGS
    S(13, 40),
#endif
  };
  constexpr Score Isolated[VARIANT_NB] = {
    S( 5, 15),
#ifdef ANTI
    S(54, 69),
#endif
#ifdef ATOMIC
    S(24, 14),
#endif
#ifdef CRAZYHOUSE
    S(30, 27),
#endif
#ifdef EXTINCTION
    S(13, 16),
#endif
#ifdef GRID
    S(13, 16),
#endif
#ifdef HORDE
    S(16, 38),
#endif
#ifdef KOTH
    S(30, 27),
#endif
#ifdef LOSERS
    S(53, 69),
#endif
#ifdef RACE
    S(0, 0),
#endif
#ifdef THREECHECK
    S(30, 27),
#endif
#ifdef TWOKINGS
    S(13, 16),
#endif
  };

  // Connected pawn bonus
  constexpr int Connected[RANK_NB] = { 0, 13, 17, 24, 59, 96, 171 };

  // Strength of pawn shelter for our king by [distance from edge][rank].
  // RANK_1 = 0 is used for files where we have no pawn, or pawn is behind our king.
  constexpr Value ShelterStrength[VARIANT_NB][int(FILE_NB) / 2][RANK_NB] = {
  {
    { V( -6), V( 81), V( 93), V( 58), V( 39), V( 18), V(  25) },
    { V(-43), V( 61), V( 35), V(-49), V(-29), V(-11), V( -63) },
    { V(-10), V( 75), V( 23), V( -2), V( 32), V(  3), V( -45) },
    { V(-39), V(-13), V(-29), V(-52), V(-48), V(-67), V(-166) }
  },
#ifdef ANTI
  {},
#endif
#ifdef ATOMIC
  {
    { V( 7), V(76), V(84), V( 38), V( 7), V( 30), V(-19) },
    { V(-3), V(93), V(52), V(-17), V(12), V(-22), V(-35) },
    { V(-6), V(83), V(25), V(-24), V(15), V( 22), V(-39) },
    { V(11), V(83), V(19), V(  8), V(18), V(-21), V(-30) }
  },
#endif
#ifdef CRAZYHOUSE
  {
    { V(-48), V(138), V(80), V( 48), V( 5), V( -7), V(  9) },
    { V(-78), V(116), V(20), V( -2), V(14), V(  6), V(-36) },
    { V(-69), V( 99), V(12), V(-19), V(38), V( 22), V(-50) },
    { V( -6), V( 95), V( 9), V(  4), V(-2), V(  2), V(-37) }
  },
#endif
#ifdef EXTINCTION
  {},
#endif
#ifdef GRID
  {
    { V( 7), V(76), V(84), V( 38), V( 7), V( 30), V(-19) },
    { V(-3), V(93), V(52), V(-17), V(12), V(-22), V(-35) },
    { V(-6), V(83), V(25), V(-24), V(15), V( 22), V(-39) },
    { V(11), V(83), V(19), V(  8), V(18), V(-21), V(-30) }
  },
#endif
#ifdef HORDE
  {
    { V( 7), V(76), V(84), V( 38), V( 7), V( 30), V(-19) },
    { V(-3), V(93), V(52), V(-17), V(12), V(-22), V(-35) },
    { V(-6), V(83), V(25), V(-24), V(15), V( 22), V(-39) },
    { V(11), V(83), V(19), V(  8), V(18), V(-21), V(-30) }
  },
#endif
#ifdef KOTH
  {
    { V( 7), V(76), V(84), V( 38), V( 7), V( 30), V(-19) },
    { V(-3), V(93), V(52), V(-17), V(12), V(-22), V(-35) },
    { V(-6), V(83), V(25), V(-24), V(15), V( 22), V(-39) },
    { V(11), V(83), V(19), V(  8), V(18), V(-21), V(-30) }
  },
#endif
#ifdef LOSERS
  {
    { V( 7), V(76), V(84), V( 38), V( 7), V( 30), V(-19) },
    { V(-3), V(93), V(52), V(-17), V(12), V(-22), V(-35) },
    { V(-6), V(83), V(25), V(-24), V(15), V( 22), V(-39) },
    { V(11), V(83), V(19), V(  8), V(18), V(-21), V(-30) }
  },
#endif
#ifdef RACE
  {},
#endif
#ifdef THREECHECK
  {
    { V( 7), V(76), V(84), V( 38), V( 7), V( 30), V(-19) },
    { V(-3), V(93), V(52), V(-17), V(12), V(-22), V(-35) },
    { V(-6), V(83), V(25), V(-24), V(15), V( 22), V(-39) },
    { V(11), V(83), V(19), V(  8), V(18), V(-21), V(-30) }
  },
#endif
#ifdef TWOKINGS
  {
    { V( 7), V(76), V(84), V( 38), V( 7), V( 30), V(-19) },
    { V(-3), V(93), V(52), V(-17), V(12), V(-22), V(-35) },
    { V(-6), V(83), V(25), V(-24), V(15), V( 22), V(-39) },
    { V(11), V(83), V(19), V(  8), V(18), V(-21), V(-30) }
  },
#endif
  };

  // Danger of enemy pawns moving toward our king by [distance from edge][rank].
  // RANK_1 = 0 is used for files where the enemy has no pawn, or their pawn
  // is behind our king.
  constexpr Value UnblockedStorm[int(FILE_NB) / 2][RANK_NB] = {
    { V( 89), V(107), V(123), V(93), V(57), V( 45), V( 51) },
    { V( 44), V(-18), V(123), V(46), V(39), V( -7), V( 23) },
    { V(  4), V( 52), V(162), V(37), V( 7), V(-14), V( -2) },
    { V(-10), V(-14), V( 90), V(15), V( 2), V( -7), V(-16) }
  };

#ifdef HORDE
  constexpr Score ImbalancedHorde = S(49, 39);
#endif
  #undef S
  #undef V

  template<Color Us>
  Score evaluate(const Position& pos, Pawns::Entry* e) {

    constexpr Color     Them = (Us == WHITE ? BLACK : WHITE);
    constexpr Direction Up   = (Us == WHITE ? NORTH : SOUTH);

    Bitboard b, neighbours, stoppers, doubled, support, phalanx;
    Bitboard lever, leverPush;
    Square s;
    bool opposed, backward;
    Score score = SCORE_ZERO;
    const Square* pl = pos.squares<PAWN>(Us);

    Bitboard ourPawns   = pos.pieces(  Us, PAWN);
    Bitboard theirPawns = pos.pieces(Them, PAWN);

    e->passedPawns[Us] = e->pawnAttacksSpan[Us] = e->weakUnopposed[Us] = 0;
    e->kingSquares[Us]   = SQ_NONE;
    e->pawnAttacks[Us]   = pawn_attacks_bb<Us>(ourPawns);

#ifdef HORDE
    if (pos.is_horde() && pos.is_horde_color(Us))
    {
        int l = 0, m = 0, r = popcount(ourPawns & file_bb(FILE_A));
        for (File f1 = FILE_A; f1 <= FILE_H; ++f1)
        {
            l = m; m = r; r = popcount(ourPawns & shift<EAST>(file_bb(f1)));
            score -= ImbalancedHorde * m / (1 + l * r);
        }
    }
#endif

    // Loop through all pawns of the current color and score each pawn
    while ((s = *pl++) != SQ_NONE)
    {
        assert(pos.piece_on(s) == make_piece(Us, PAWN));

        File f = file_of(s);
        Rank r = relative_rank(Us, s);

        e->pawnAttacksSpan[Us] |= pawn_attack_span(Us, s);

        // Flag the pawn
        opposed    = theirPawns & forward_file_bb(Us, s);
        stoppers   = theirPawns & passed_pawn_span(Us, s);
        lever      = theirPawns & PawnAttacks[Us][s];
        leverPush  = theirPawns & PawnAttacks[Us][s + Up];
#ifdef HORDE
        if (pos.is_horde() && relative_rank(Us, s) == RANK_1)
            doubled = 0;
        else
#endif
        doubled    = ourPawns   & (s - Up);
        neighbours = ourPawns   & adjacent_files_bb(f);
        phalanx    = neighbours & rank_bb(s);
#ifdef HORDE
        if (pos.is_horde() && relative_rank(Us, s) == RANK_1)
            support = 0;
        else
#endif
        support    = neighbours & rank_bb(s - Up);

        // A pawn is backward when it is behind all pawns of the same color
        // on the adjacent files and cannot be safely advanced.
        backward =  !(ourPawns & pawn_attack_span(Them, s + Up))
                  && (stoppers & (leverPush | (s + Up)));

        // Passed pawns will be properly scored in evaluation because we need
        // full attack info to evaluate them. Include also not passed pawns
        // which could become passed after one or two pawn pushes when are
        // not attacked more times than defended.
        if (   !(stoppers ^ lever ^ leverPush)
            && (support || !more_than_one(lever))
            && popcount(phalanx) >= popcount(leverPush))
            e->passedPawns[Us] |= s;

        else if (stoppers == square_bb(s + Up) && r >= RANK_5)
        {
            b = shift<Up>(support) & ~theirPawns;
            while (b)
                if (!more_than_one(theirPawns & PawnAttacks[Us][pop_lsb(&b)]))
                    e->passedPawns[Us] |= s;
        }

        // Score this pawn
#ifdef HORDE
        if (pos.is_horde() && relative_rank(Us, s) == RANK_1) {} else
#endif
        if (support | phalanx)
        {
            int v = (phalanx ? 3 : 2) * Connected[r];
            v = 17 * popcount(support) + (v >> (opposed + 1));
            score += make_score(v, v * (r - 2) / 4);
        }
        else if (!neighbours)
            score -= Isolated[pos.variant()], e->weakUnopposed[Us] += !opposed;

        else if (backward)
            score -= Backward[pos.variant()], e->weakUnopposed[Us] += !opposed;

#ifdef HORDE
        if (doubled && (!support || pos.is_horde()))
#else
        if (doubled && !support)
#endif
            score -= Doubled[pos.variant()];
    }

    return score;
  }

} // namespace

namespace Pawns {

/// Pawns::probe() looks up the current position's pawns configuration in
/// the pawns hash table. It returns a pointer to the Entry if the position
/// is found. Otherwise a new Entry is computed and stored there, so we don't
/// have to recompute all when the same pawns configuration occurs again.

Entry* probe(const Position& pos) {

  Key key = pos.pawn_key();
  Entry* e = pos.this_thread()->pawnsTable[key];

  if (e->key == key)
      return e;

  e->key = key;
  e->scores[WHITE] = evaluate<WHITE>(pos, e);
  e->scores[BLACK] = evaluate<BLACK>(pos, e);

  return e;
}


/// Entry::evaluate_shelter() calculates the shelter bonus and the storm
/// penalty for a king, looking at the king file and the two closest files.

template<Color Us>
Value Entry::evaluate_shelter(const Position& pos, Square ksq) {

  constexpr Color     Them = (Us == WHITE ? BLACK : WHITE);
  constexpr Direction Down = (Us == WHITE ? SOUTH : NORTH);
  constexpr Bitboard  BlockRanks = (Us == WHITE ? Rank1BB | Rank2BB : Rank8BB | Rank7BB);

  Bitboard b = pos.pieces(PAWN) & ~forward_ranks_bb(Them, ksq);
  Bitboard ourPawns = b & pos.pieces(Us);
  Bitboard theirPawns = b & pos.pieces(Them);

  Value safety = (shift<Down>(theirPawns) & (FileABB | FileHBB) & BlockRanks & ksq) ?
                 Value(374) : Value(5);

  File center = clamp(file_of(ksq), FILE_B, FILE_G);
  for (File f = File(center - 1); f <= File(center + 1); ++f)
  {
      b = ourPawns & file_bb(f);
      Rank ourRank = b ? relative_rank(Us, backmost_sq(Us, b)) : RANK_1;

      b = theirPawns & file_bb(f);
      Rank theirRank = b ? relative_rank(Us, frontmost_sq(Them, b)) : RANK_1;

      int d = std::min(f, ~f);
      safety += ShelterStrength[pos.variant()][d][ourRank];
      safety -= (ourRank && (ourRank == theirRank - 1)) ? 66 * (theirRank == RANK_3)
                                                        : UnblockedStorm[d][theirRank];
  }

  return safety;
}


/// Entry::do_king_safety() calculates a bonus for king safety. It is called only
/// when king square changes, which is about 20% of total king_safety() calls.

template<Color Us>
Score Entry::do_king_safety(const Position& pos) {

  Square ksq = pos.square<KING>(Us);
  kingSquares[Us] = ksq;
  castlingRights[Us] = pos.castling_rights(Us);

  Bitboard pawns = pos.pieces(Us, PAWN);
  int minPawnDist = pawns ? 8 : 0;

  if (pawns & PseudoAttacks[KING][ksq])
      minPawnDist = 1;

  else while (pawns)
      minPawnDist = std::min(minPawnDist, distance(ksq, pop_lsb(&pawns)));

  Value bonus = evaluate_shelter<Us>(pos, ksq);

  // If we can castle use the bonus after the castling if it is bigger
  if (pos.can_castle(Us | KING_SIDE))
      bonus = std::max(bonus, evaluate_shelter<Us>(pos, relative_square(Us, SQ_G1)));

  if (pos.can_castle(Us | QUEEN_SIDE))
      bonus = std::max(bonus, evaluate_shelter<Us>(pos, relative_square(Us, SQ_C1)));

<<<<<<< HEAD
#ifdef ATOMIC
  if (pos.is_atomic())
      return make_score(bonus + 16 * minKingPawnDistance, 16 * minKingPawnDistance);
#endif
#ifdef CRAZYHOUSE
  if (pos.is_house())
      return make_score(bonus, bonus);
#endif
  return make_score(bonus, -16 * minKingPawnDistance);
=======
  return make_score(bonus, -16 * minPawnDist);
>>>>>>> a858b5a8
}

// Explicit template instantiation
template Score Entry::do_king_safety<WHITE>(const Position& pos);
template Score Entry::do_king_safety<BLACK>(const Position& pos);

} // namespace Pawns<|MERGE_RESOLUTION|>--- conflicted
+++ resolved
@@ -444,19 +444,15 @@
   if (pos.can_castle(Us | QUEEN_SIDE))
       bonus = std::max(bonus, evaluate_shelter<Us>(pos, relative_square(Us, SQ_C1)));
 
-<<<<<<< HEAD
 #ifdef ATOMIC
   if (pos.is_atomic())
-      return make_score(bonus + 16 * minKingPawnDistance, 16 * minKingPawnDistance);
+      return make_score(bonus + 16 * minPawnDist, 16 * minPawnDist);
 #endif
 #ifdef CRAZYHOUSE
   if (pos.is_house())
       return make_score(bonus, bonus);
 #endif
-  return make_score(bonus, -16 * minKingPawnDistance);
-=======
   return make_score(bonus, -16 * minPawnDist);
->>>>>>> a858b5a8
 }
 
 // Explicit template instantiation
