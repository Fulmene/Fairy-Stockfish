/*
  Stockfish, a UCI chess playing engine derived from Glaurung 2.1
  Copyright (C) 2004-2008 Tord Romstad (Glaurung author)
  Copyright (C) 2008-2015 Marco Costalba, Joona Kiiski, Tord Romstad
  Copyright (C) 2015-2018 Marco Costalba, Joona Kiiski, Gary Linscott, Tord Romstad

  Stockfish is free software: you can redistribute it and/or modify
  it under the terms of the GNU General Public License as published by
  the Free Software Foundation, either version 3 of the License, or
  (at your option) any later version.

  Stockfish is distributed in the hope that it will be useful,
  but WITHOUT ANY WARRANTY; without even the implied warranty of
  MERCHANTABILITY or FITNESS FOR A PARTICULAR PURPOSE.  See the
  GNU General Public License for more details.

  You should have received a copy of the GNU General Public License
  along with this program.  If not, see <http://www.gnu.org/licenses/>.
*/

#include <algorithm>
#include <cassert>

#include "bitboard.h"
#include "pawns.h"
#include "position.h"
#include "thread.h"

namespace {

  #define V Value
  #define S(mg, eg) make_score(mg, eg)

  // Isolated pawn penalty
  constexpr Score Isolated[VARIANT_NB] = {
    S(13, 18),
#ifdef ANTI
    S(54, 69),
#endif
#ifdef ATOMIC
    S(24, 14),
#endif
#ifdef CRAZYHOUSE
    S(30, 27),
#endif
#ifdef EXTINCTION
    S(13, 18),
#endif
#ifdef GRID
    S(13, 18),
#endif
#ifdef HORDE
    S(16, 38),
#endif
#ifdef KOTH
    S(30, 27),
#endif
#ifdef LOSERS
    S(53, 69),
#endif
#ifdef RACE
    S(0, 0),
#endif
#ifdef THREECHECK
    S(30, 27),
#endif
#ifdef TWOKINGS
    S(13, 18),
#endif
  };

  // Backward pawn penalty
  constexpr Score Backward[VARIANT_NB] = {
    S(24, 12),
#ifdef ANTI
    S(26, 50),
#endif
#ifdef ATOMIC
    S(35, 15),
#endif
#ifdef CRAZYHOUSE
    S(41, 19),
#endif
#ifdef EXTINCTION
    S(24, 12),
#endif
#ifdef GRID
    S(24, 12),
#endif
#ifdef HORDE
    S(78, 14),
#endif
#ifdef KOTH
    S(41, 19),
#endif
#ifdef LOSERS
    S(26, 49),
#endif
#ifdef RACE
    S(0, 0),
#endif
#ifdef THREECHECK
    S(41, 19),
#endif
#ifdef TWOKINGS
    S(24, 12),
#endif
  };

  // Connected pawn bonus by opposed, phalanx, #support and rank
  Score Connected[VARIANT_NB][2][2][3][RANK_NB];

  // Doubled pawn penalty
  constexpr Score Doubled[VARIANT_NB] = {
    S(18, 38),
#ifdef ANTI
    S( 4, 51),
#endif
#ifdef ATOMIC
    S( 0,  0),
#endif
#ifdef CRAZYHOUSE
    S(18, 38),
#endif
#ifdef EXTINCTION
    S(18, 38),
#endif
#ifdef GRID
    S(18, 38),
#endif
#ifdef HORDE
    S(11, 83),
#endif
#ifdef KOTH
    S(18, 38),
#endif
#ifdef LOSERS
    S( 4, 54),
#endif
#ifdef RACE
    S( 0,  0),
#endif
#ifdef THREECHECK
    S(18, 38),
#endif
#ifdef TWOKINGS
    S(18, 38),
#endif
  };

<<<<<<< HEAD
  // Weakness of our pawn shelter in front of the king by [isKingFile][distance from edge][rank].
  // RANK_1 = 0 is used for files where we have no pawns or our pawn is behind our king.
  constexpr Value ShelterWeakness[VARIANT_NB][2][int(FILE_NB) / 2][RANK_NB] = {
  {
    { { V( 98), V(20), V(11), V(42), V( 83), V( 84), V(101) }, // Not On King file
      { V(103), V( 8), V(33), V(86), V( 87), V(105), V(113) },
      { V(100), V( 2), V(65), V(95), V( 59), V( 89), V(115) },
      { V( 72), V( 6), V(52), V(74), V( 83), V( 84), V(112) } },
    { { V(105), V(19), V( 3), V(27), V( 85), V( 93), V( 84) }, // On King file
      { V(121), V( 7), V(33), V(95), V(112), V( 86), V( 72) },
      { V(121), V(26), V(65), V(90), V( 65), V( 76), V(117) },
      { V( 79), V( 0), V(45), V(65), V( 94), V( 92), V(105) } }
  },
#ifdef ANTI
  {},
#endif
#ifdef ATOMIC
  {
    { { V( 88), V(34), V( 5), V(44), V( 89), V( 90), V( 94) }, // Not On King file
      { V(116), V(61), V(-4), V(80), V( 95), V(101), V(104) },
      { V( 97), V(68), V(34), V(82), V( 62), V(104), V(110) },
      { V(103), V(44), V(44), V(77), V(103), V( 66), V(118) } },
    { { V( 88), V(34), V( 5), V(44), V( 89), V( 90), V( 94) }, // On King file
      { V(116), V(61), V(-4), V(80), V( 95), V(101), V(104) },
      { V( 97), V(68), V(34), V(82), V( 62), V(104), V(110) },
      { V(103), V(44), V(44), V(77), V(103), V( 66), V(118) } }
  },
#endif
#ifdef CRAZYHOUSE
  {
    { { V(148), V(  7), V( 84), V(141), V(156), V(177), V(326) }, // Not On King file
      { V(288), V( -3), V(141), V(216), V(182), V(213), V(162) },
      { V(190), V( 48), V(140), V(167), V(254), V(186), V(247) },
      { V(142), V(129), V( 90), V(164), V(141), V(116), V(289) } },
    { { V(145), V(-56), V( 20), V(134), V(126), V(166), V(309) }, // On King file
      { V(290), V(  0), V(144), V(222), V(177), V(210), V(161) },
      { V(205), V( 46), V(118), V(163), V(235), V(165), V(244) },
      { V(154), V( 84), V( 87), V(188), V(105), V(177), V(275) } }
  },
#endif
#ifdef EXTINCTION
  {},
#endif
#ifdef GRID
  {
    { { V( 97), V(17), V( 9), V(44), V( 84), V( 87), V( 99) }, // Not On King file
      { V(106), V( 6), V(33), V(86), V( 87), V(104), V(112) },
      { V(101), V( 2), V(65), V(98), V( 58), V( 89), V(115) },
      { V( 73), V( 7), V(54), V(73), V( 84), V( 83), V(111) } },
    { { V(104), V(20), V( 6), V(27), V( 86), V( 93), V( 82) }, // On King file
      { V(123), V( 9), V(34), V(96), V(112), V( 88), V( 75) },
      { V(120), V(25), V(65), V(91), V( 66), V( 78), V(117) },
      { V( 81), V( 2), V(47), V(63), V( 94), V( 93), V(104) } }
  },
#endif
#ifdef HORDE
  {},
#endif
#ifdef KOTH
  {
    { { V(100), V(20), V(10), V(46), V(82), V( 86), V( 98) }, // Not On King file
      { V(116), V( 4), V(28), V(87), V(94), V(108), V(104) },
      { V(109), V( 1), V(59), V(87), V(62), V( 91), V(116) },
      { V( 75), V(12), V(43), V(59), V(90), V( 84), V(112) } },
    { { V(100), V(20), V(10), V(46), V(82), V( 86), V( 98) }, // On King file
      { V(116), V( 4), V(28), V(87), V(94), V(108), V(104) },
      { V(109), V( 1), V(59), V(87), V(62), V( 91), V(116) },
      { V( 75), V(12), V(43), V(59), V(90), V( 84), V(112) } },
  },
#endif
#ifdef LOSERS
  {
    { { V(100), V(20), V(10), V(46), V(82), V( 86), V( 98) }, // Not On King file
      { V(116), V( 4), V(28), V(87), V(94), V(108), V(104) },
      { V(109), V( 1), V(59), V(87), V(62), V( 91), V(116) },
      { V( 75), V(12), V(43), V(59), V(90), V( 84), V(112) } },
    { { V(100), V(20), V(10), V(46), V(82), V( 86), V( 98) }, // On King file
      { V(116), V( 4), V(28), V(87), V(94), V(108), V(104) },
      { V(109), V( 1), V(59), V(87), V(62), V( 91), V(116) },
      { V( 75), V(12), V(43), V(59), V(90), V( 84), V(112) } }
  },
#endif
#ifdef RACE
  {},
#endif
#ifdef THREECHECK
  {
    { { V(140), V( 11), V(38), V( 26), V( 99), V( 94), V( 95) }, // Not On King file
      { V(104), V( 14), V(28), V(128), V( 86), V(107), V(115) },
      { V(144), V( 59), V(89), V( 97), V( 39), V( 85), V(114) },
      { V(103), V( 24), V(76), V( 96), V(115), V( 98), V(127) } },
    { { V(115), V(-16), V(13), V( 38), V(115), V( 76), V( 92) }, // On King file
      { V(166), V( 20), V(51), V(111), V( 98), V(113), V(114) },
      { V(102), V( 29), V(76), V( 75), V( 60), V( 99), V( 96) },
      { V( 89), V( 18), V(44), V(112), V( 77), V(114), V(115) } }
  },
#endif
#ifdef TWOKINGS
  {
    { { V( 97), V(17), V( 9), V(44), V( 84), V( 87), V( 99) }, // Not On King file
      { V(106), V( 6), V(33), V(86), V( 87), V(104), V(112) },
      { V(101), V( 2), V(65), V(98), V( 58), V( 89), V(115) },
      { V( 73), V( 7), V(54), V(73), V( 84), V( 83), V(111) } },
    { { V(104), V(20), V( 6), V(27), V( 86), V( 93), V( 82) }, // On King file
      { V(123), V( 9), V(34), V(96), V(112), V( 88), V( 75) },
      { V(120), V(25), V(65), V(91), V( 66), V( 78), V(117) },
      { V( 81), V( 2), V(47), V(63), V( 94), V( 93), V(104) } }
  },
#endif
=======
  // Strength of pawn shelter for our king by [distance from edge][rank].
  // RANK_1 = 0 is used for files where we have no pawn, or pawn is behind our king.
  Value ShelterStrength[int(FILE_NB) / 2][RANK_NB] = {
    { V( -9), V(64), V(77), V( 44), V( 4), V( -1), V(-11) },
    { V(-15), V(83), V(51), V(-10), V( 1), V(-10), V(-28) },
    { V(-18), V(84), V(27), V(-12), V(21), V( -7), V(-36) },
    { V( 12), V(79), V(25), V( 19), V( 9), V( -6), V(-33) }
>>>>>>> c794c8c8
  };

  // Danger of enemy pawns moving toward our king by [type][distance from edge][rank].
  // For the unopposed and unblocked cases, RANK_1 = 0 is used when opponent has
  // no pawn on the given file, or their pawn is behind our king.
  constexpr Value StormDanger[VARIANT_NB][4][4][RANK_NB] = {
  {
    { { V( 0),  V(-290), V(-274), V(57), V(41) },  // BlockedByKing
      { V( 0),  V(  60), V( 144), V(39), V(13) },
      { V( 0),  V(  65), V( 141), V(41), V(34) },
      { V( 0),  V(  53), V( 127), V(56), V(14) } },
    { { V( 4),  V(  73), V( 132), V(46), V(31) },  // Unopposed
      { V( 1),  V(  64), V( 143), V(26), V(13) },
      { V( 1),  V(  47), V( 110), V(44), V(24) },
      { V( 0),  V(  72), V( 127), V(50), V(31) } },
    { { V( 0),  V(   0), V(  19), V(23), V( 1) },  // BlockedByPawn
      { V( 0),  V(   0), V(  88), V(27), V( 2) },
      { V( 0),  V(   0), V( 101), V(16), V( 1) },
      { V( 0),  V(   0), V( 111), V(22), V(15) } },
    { { V(22),  V(  45), V( 104), V(62), V( 6) },  // Unblocked
      { V(31),  V(  30), V(  99), V(39), V(19) },
      { V(23),  V(  29), V(  96), V(41), V(15) },
      { V(21),  V(  23), V( 116), V(41), V(15) } }
  },
#ifdef ANTI
  {},
#endif
#ifdef ATOMIC
  {
    { { V(-25),  V(-332), V(-235), V( 79), V( 41) },  // BlockedByKing
      { V(-17),  V(  35), V( 206), V(-21), V(-11) },
      { V(-31),  V(  52), V( 103), V( 42), V( 94) },
      { V( -5),  V( 101), V(  67), V( 29), V( 64) } },
    { { V(-47),  V(  62), V( 114), V( 16), V( 13) },  // Unopposed
      { V( 82),  V(  41), V( 161), V( 48), V( 35) },
      { V( 44),  V(  56), V( 115), V( 17), V( 48) },
      { V(189),  V( 112), V( 202), V( 69), V(186) } },
    { { V(  1),  V( -56), V(  70), V( -5), V(-42) },  // BlockedByPawn
      { V( -2),  V( -12), V( 145), V( 56), V( 24) },
      { V(-39),  V(  32), V(  98), V( 60), V( -1) },
      { V(-11),  V( -70), V( 194), V( 58), V(138) } },
    { { V( 27),  V(  -3), V(  91), V(105), V( 27) },  // Unblocked
      { V(128),  V( -27), V(  81), V( 59), V( 27) },
      { V(126),  V(  69), V(  69), V( 33), V(  1) },
      { V(115),  V(  -7), V( 204), V( 74), V( 70) } }
  },
#endif
#ifdef CRAZYHOUSE
  {
    { { V( -54),  V(-364), V(-273), V( -2), V( 72) },  // BlockedByKing
      { V( -35),  V(  99), V( 123), V( 85), V(-25) },
      { V(   4),  V(  51), V( 136), V(111), V(149) },
      { V( -55),  V(  26), V( 164), V( 74), V( 67) } },
    { { V( 106),  V(  88), V( 213), V( 68), V( 47) },  // Unopposed
      { V( -82),  V( 122), V(  92), V(148), V(  6) },
      { V(  25),  V(   3), V( 120), V(141), V( 22) },
      { V(-109),  V(   2), V( 111), V( 26), V(-24) } },
    { { V(  34),  V(  55), V( 323), V(-12), V(-70) },  // BlockedByPawn
      { V( -55),  V( -30), V( 227), V( 19), V( 15) },
      { V(  46),  V(  -9), V( 335), V( 83), V( 66) },
      { V(-100),  V(  -4), V(  82), V( 75), V(  4) } },
    { { V(  44),  V(  37), V( 129), V( 41), V( 56) },  // Unblocked
      { V(  28),  V(  21), V( -11), V( 41), V(-71) },
      { V(   9),  V( 102), V(  77), V( 33), V( 56) },
      { V(  -2),  V(  61), V(  51), V( 56), V( -4) } }
  },
#endif
#ifdef EXTINCTION
  {},
#endif
#ifdef GRID
  {
    { { V( 0),  V(-290), V(-274), V(57), V(41) },  // BlockedByKing
      { V( 0),  V(  60), V( 144), V(39), V(13) },
      { V( 0),  V(  65), V( 141), V(41), V(34) },
      { V( 0),  V(  53), V( 127), V(56), V(14) } },
    { { V( 4),  V(  73), V( 132), V(46), V(31) },  // Unopposed
      { V( 1),  V(  64), V( 143), V(26), V(13) },
      { V( 1),  V(  47), V( 110), V(44), V(24) },
      { V( 0),  V(  72), V( 127), V(50), V(31) } },
    { { V( 0),  V(   0), V(  79), V(23), V( 1) },  // BlockedByPawn
      { V( 0),  V(   0), V( 148), V(27), V( 2) },
      { V( 0),  V(   0), V( 161), V(16), V( 1) },
      { V( 0),  V(   0), V( 171), V(22), V(15) } },
    { { V(22),  V(  45), V( 104), V(62), V( 6) },  // Unblocked
      { V(31),  V(  30), V(  99), V(39), V(19) },
      { V(23),  V(  29), V(  96), V(41), V(15) },
      { V(21),  V(  23), V( 116), V(41), V(15) } }
  },
#endif
#ifdef HORDE
  {
    { { V(-11),  V(-364), V(-337), V( 43), V( 69) },  // BlockedByKing
      { V(-24),  V(   2), V( 133), V(-33), V(-73) },
      { V(  9),  V(  72), V( 152), V( 99), V( 66) },
      { V( 71),  V(  18), V(  38), V( 30), V( 69) } },
    { { V( 18),  V( -11), V( 131), V( 42), V(114) },  // Unopposed
      { V( -4),  V(  63), V( -77), V( 62), V( 28) },
      { V( 66),  V(  82), V(  43), V( 11), V( 95) },
      { V(-12),  V(  45), V(  93), V(110), V( 78) } },
    { { V( 23),  V(   8), V(  86), V(-30), V(-15) },  // BlockedByPawn
      { V(105),  V(  35), V(  49), V( 78), V(-29) },
      { V(-74),  V( -27), V( 216), V( 25), V( 33) },
      { V(-14),  V(  24), V( 212), V( 80), V( -6) } },
    { { V(115),  V(  48), V( 103), V(-30), V( -9) },  // Unblocked
      { V( 67),  V(  66), V( 157), V( 38), V( 39) },
      { V( 87),  V(  48), V(  27), V(-21), V(-90) },
      { V( -7),  V(  24), V( 101), V( 90), V( 34) } }
  },
#endif
#ifdef KOTH
  {
    { { V( 0),  V(-290), V(-274), V(57), V(41) },  // BlockedByKing
      { V( 0),  V(  60), V( 144), V(39), V(13) },
      { V( 0),  V(  65), V( 141), V(41), V(34) },
      { V( 0),  V(  53), V( 127), V(56), V(14) } },
    { { V( 4),  V(  73), V( 132), V(46), V(31) },  // Unopposed
      { V( 1),  V(  64), V( 143), V(26), V(13) },
      { V( 1),  V(  47), V( 110), V(44), V(24) },
      { V( 0),  V(  72), V( 127), V(50), V(31) } },
    { { V( 0),  V(   0), V(  79), V(23), V( 1) },  // BlockedByPawn
      { V( 0),  V(   0), V( 148), V(27), V( 2) },
      { V( 0),  V(   0), V( 161), V(16), V( 1) },
      { V( 0),  V(   0), V( 171), V(22), V(15) } },
    { { V(22),  V(  45), V( 104), V(62), V( 6) },  // Unblocked
      { V(31),  V(  30), V(  99), V(39), V(19) },
      { V(23),  V(  29), V(  96), V(41), V(15) },
      { V(21),  V(  23), V( 116), V(41), V(15) } }
  },
#endif
#ifdef LOSERS
  {
    { { V( 0),  V(-290), V(-274), V(57), V(41) },  // BlockedByKing
      { V( 0),  V(  60), V( 144), V(39), V(13) },
      { V( 0),  V(  65), V( 141), V(41), V(34) },
      { V( 0),  V(  53), V( 127), V(56), V(14) } },
    { { V( 4),  V(  73), V( 132), V(46), V(31) },  // Unopposed
      { V( 1),  V(  64), V( 143), V(26), V(13) },
      { V( 1),  V(  47), V( 110), V(44), V(24) },
      { V( 0),  V(  72), V( 127), V(50), V(31) } },
    { { V( 0),  V(   0), V(  79), V(23), V( 1) },  // BlockedByPawn
      { V( 0),  V(   0), V( 148), V(27), V( 2) },
      { V( 0),  V(   0), V( 161), V(16), V( 1) },
      { V( 0),  V(   0), V( 171), V(22), V(15) } },
    { { V(22),  V(  45), V( 104), V(62), V( 6) },  // Unblocked
      { V(31),  V(  30), V(  99), V(39), V(19) },
      { V(23),  V(  29), V(  96), V(41), V(15) },
      { V(21),  V(  23), V( 116), V(41), V(15) } }
  },
#endif
#ifdef RACE
  {},
#endif
#ifdef THREECHECK
  {
    { { V(-40),  V(-310), V(-236), V( 86), V(107) },  // BlockedByKing
      { V( 24),  V(  80), V( 168), V( 38), V( -4) },
      { V( 16),  V( -41), V( 171), V( 63), V( 19) },
      { V( 12),  V(  80), V( 182), V( 36), V(-16) } },
    { { V( 27),  V( -18), V( 175), V( 31), V( 29) },  // Unopposed
      { V(106),  V(  81), V( 106), V( 86), V( 19) },
      { V( 42),  V(  62), V(  96), V( 84), V( 40) },
      { V(129),  V(  73), V( 124), V(103), V( 80) } },
    { { V(-15),  V(   9), V( -73), V(-15), V(-41) },  // BlockedByPawn
      { V(-28),  V(  28), V(  66), V( 25), V( -2) },
      { V(-38),  V( -30), V( 147), V( 24), V( 29) },
      { V(-30),  V(  39), V( 188), V(114), V( 63) } },
    { { V( 56),  V(  89), V(  34), V( -6), V(-54) },  // Unblocked
      { V( 80),  V( 123), V( 189), V( 83), V(-32) },
      { V( 89),  V(  26), V( 128), V(112), V( 78) },
      { V(166),  V(  29), V( 202), V( 18), V(109) } }
  },
#endif
#ifdef TWOKINGS
  {
    { { V( 0),  V(-290), V(-274), V(57), V(41) },  // BlockedByKing
      { V( 0),  V(  60), V( 144), V(39), V(13) },
      { V( 0),  V(  65), V( 141), V(41), V(34) },
      { V( 0),  V(  53), V( 127), V(56), V(14) } },
    { { V( 4),  V(  73), V( 132), V(46), V(31) },  // Unopposed
      { V( 1),  V(  64), V( 143), V(26), V(13) },
      { V( 1),  V(  47), V( 110), V(44), V(24) },
      { V( 0),  V(  72), V( 127), V(50), V(31) } },
    { { V( 0),  V(   0), V(  79), V(23), V( 1) },  // BlockedByPawn
      { V( 0),  V(   0), V( 148), V(27), V( 2) },
      { V( 0),  V(   0), V( 161), V(16), V( 1) },
      { V( 0),  V(   0), V( 171), V(22), V(15) } },
    { { V(22),  V(  45), V( 104), V(62), V( 6) },  // Unblocked
      { V(31),  V(  30), V(  99), V(39), V(19) },
      { V(23),  V(  29), V(  96), V(41), V(15) },
      { V(21),  V(  23), V( 116), V(41), V(15) } }
  },
#endif
  };

<<<<<<< HEAD
  // Max bonus for king safety. Corresponds to start position with all the pawns
  // in front of the king and no enemy pawn on the horizon.
  constexpr Value MaxSafetyBonus = V(258);

#ifdef HORDE
  const Score ImbalancedHorde = S(49, 39);
#endif

=======
>>>>>>> c794c8c8
  #undef S
  #undef V

  template<Color Us>
  Score evaluate(const Position& pos, Pawns::Entry* e) {

    constexpr Color     Them = (Us == WHITE ? BLACK : WHITE);
    constexpr Direction Up   = (Us == WHITE ? NORTH : SOUTH);

    Bitboard b, neighbours, stoppers, doubled, supported, phalanx;
    Bitboard lever, leverPush;
    Square s;
    bool opposed, backward;
    Score score = SCORE_ZERO;
    const Square* pl = pos.squares<PAWN>(Us);

    Bitboard ourPawns   = pos.pieces(  Us, PAWN);
    Bitboard theirPawns = pos.pieces(Them, PAWN);

    e->passedPawns[Us] = e->pawnAttacksSpan[Us] = e->weakUnopposed[Us] = 0;
    e->semiopenFiles[Us] = 0xFF;
    e->kingSquares[Us]   = SQ_NONE;
    e->pawnAttacks[Us]   = pawn_attacks_bb<Us>(ourPawns);
    e->pawnsOnSquares[Us][BLACK] = popcount(ourPawns & DarkSquares);
#ifdef CRAZYHOUSE
    if (pos.is_house())
        e->pawnsOnSquares[Us][WHITE] = popcount(ourPawns & ~DarkSquares);
    else
#endif
    e->pawnsOnSquares[Us][WHITE] = pos.count<PAWN>(Us) - e->pawnsOnSquares[Us][BLACK];

#ifdef HORDE
    if (pos.is_horde() && pos.is_horde_color(Us))
    {
        int l = 0, m = 0, r = popcount(ourPawns & FileBB[FILE_A]);
        for (File f1 = FILE_A; f1 <= FILE_H; ++f1)
        {
            l = m; m = r; r = f1 < FILE_H ? popcount(ourPawns & FileBB[f1 + 1]) : 0;
            score -= ImbalancedHorde * m / (1 + l * r);
        }
    }
#endif

    // Loop through all pawns of the current color and score each pawn
    while ((s = *pl++) != SQ_NONE)
    {
        assert(pos.piece_on(s) == make_piece(Us, PAWN));

        File f = file_of(s);

        e->semiopenFiles[Us]   &= ~(1 << f);
        e->pawnAttacksSpan[Us] |= pawn_attack_span(Us, s);

        // Flag the pawn
        opposed    = theirPawns & forward_file_bb(Us, s);
        stoppers   = theirPawns & passed_pawn_mask(Us, s);
        lever      = theirPawns & PawnAttacks[Us][s];
        leverPush  = theirPawns & PawnAttacks[Us][s + Up];
#ifdef HORDE
        if (pos.is_horde() && relative_rank(Us, s) == RANK_1)
            doubled = 0;
        else
#endif
        doubled    = ourPawns   & (s - Up);
        neighbours = ourPawns   & adjacent_files_bb(f);
        phalanx    = neighbours & rank_bb(s);
#ifdef HORDE
        if (pos.is_horde() && relative_rank(Us, s) == RANK_1)
            supported = 0;
        else
#endif
        supported  = neighbours & rank_bb(s - Up);

        // A pawn is backward when it is behind all pawns of the same color on the
        // adjacent files and cannot be safely advanced.
        if (!neighbours || lever || relative_rank(Us, s) >= RANK_5)
            backward = false;
        else
        {
            // Find the backmost rank with neighbours or stoppers
            b = rank_bb(backmost_sq(Us, neighbours | stoppers));

            // The pawn is backward when it cannot safely progress to that rank:
            // either there is a stopper in the way on this rank, or there is a
            // stopper on adjacent file which controls the way to that rank.
            backward = (b | shift<Up>(b & adjacent_files_bb(f))) & stoppers;

            assert(!(backward && (forward_ranks_bb(Them, s + Up) & neighbours)));
        }

        // Passed pawns will be properly scored in evaluation because we need
        // full attack info to evaluate them. Include also not passed pawns
        // which could become passed after one or two pawn pushes when are
        // not attacked more times than defended.
        if (   !(stoppers ^ lever ^ leverPush)
            && !(ourPawns & forward_file_bb(Us, s))
            && popcount(supported) >= popcount(lever) - 1
            && popcount(phalanx)   >= popcount(leverPush))
            e->passedPawns[Us] |= s;

        else if (   stoppers == SquareBB[s + Up]
                 && relative_rank(Us, s) >= RANK_5)
        {
            b = shift<Up>(supported) & ~theirPawns;
            while (b)
                if (!more_than_one(theirPawns & PawnAttacks[Us][pop_lsb(&b)]))
                    e->passedPawns[Us] |= s;
        }

        // Score this pawn
#ifdef HORDE
        if (pos.is_horde() && relative_rank(Us, s) == RANK_1) {} else
#endif
        if (supported | phalanx)
            score += Connected[pos.variant()][opposed][bool(phalanx)][popcount(supported)][relative_rank(Us, s)];

        else if (!neighbours)
            score -= Isolated[pos.variant()], e->weakUnopposed[Us] += !opposed;

        else if (backward)
            score -= Backward[pos.variant()], e->weakUnopposed[Us] += !opposed;

#ifdef HORDE
        if (doubled && (!supported || pos.is_horde()))
#else
        if (doubled && !supported)
#endif
            score -= Doubled[pos.variant()];
    }

    return score;
  }

} // namespace

namespace Pawns {

/// Pawns::init() initializes some tables needed by evaluation. Instead of using
/// hard-coded tables, when makes sense, we prefer to calculate them with a formula
/// to reduce independent parameters and to allow easier tuning and better insight.

void init() {

  static constexpr int Seed[VARIANT_NB][RANK_NB] = {
    { 0, 13, 24, 18, 76, 100, 175, 330 },
#ifdef ANTI
    { 0, 8, 19, 13, 71, 94, 169, 324 },
#endif
#ifdef ATOMIC
    { 0,18, 11, 14, 82,109, 170, 315 },
#endif
#ifdef CRAZYHOUSE
    { 0, 8, 19, 13, 71, 94, 169, 324 },
#endif
#ifdef EXTINCTION
    { 0, 13, 24, 18, 76, 100, 175, 330 },
#endif
#ifdef GRID
    { 0, 13, 24, 18, 76, 100, 175, 330 },
#endif
#ifdef HORDE
    { 37, 29, 3, 1, 105,  99, 343, 350 },
#endif
#ifdef KOTH
    { 0, 8, 19, 13, 71, 94, 169, 324 },
#endif
#ifdef LOSERS
    { 0, 8, 20, 11, 69, 91, 183, 310 },
#endif
#ifdef RACE
    {},
#endif
#ifdef THREECHECK
    { 0, 8, 19, 13, 71, 94, 169, 324 },
#endif
#ifdef TWOKINGS
    { 0, 13, 24, 18, 76, 100, 175, 330 },
#endif
  };

  for (Variant var = CHESS_VARIANT; var < VARIANT_NB; ++var)
  for (int opposed = 0; opposed <= 1; ++opposed)
      for (int phalanx = 0; phalanx <= 1; ++phalanx)
          for (int support = 0; support <= 2; ++support)
              for (Rank r = RANK_2; r < RANK_8; ++r)
  {
      int v = 17 * support;
      v += (Seed[var][r] + (phalanx ? (Seed[var][r + 1] - Seed[var][r]) / 2 : 0)) >> opposed;

#ifdef HORDE
      if (var == HORDE_VARIANT)
          Connected[var][opposed][phalanx][support][r] = make_score(v, v);
      else
#endif
      Connected[var][opposed][phalanx][support][r] = make_score(v, v * (r - 2) / 4);
  }
}


/// Pawns::probe() looks up the current position's pawns configuration in
/// the pawns hash table. It returns a pointer to the Entry if the position
/// is found. Otherwise a new Entry is computed and stored there, so we don't
/// have to recompute all when the same pawns configuration occurs again.

Entry* probe(const Position& pos) {

  Key key = pos.pawn_key();
  Entry* e = pos.this_thread()->pawnsTable[key];

  if (e->key == key)
      return e;

  e->key = key;
  e->scores[WHITE] = evaluate<WHITE>(pos, e);
  e->scores[BLACK] = evaluate<BLACK>(pos, e);
  e->openFiles = popcount(e->semiopenFiles[WHITE] & e->semiopenFiles[BLACK]);
  e->asymmetry = popcount(  (e->passedPawns[WHITE]   | e->passedPawns[BLACK])
                          | (e->semiopenFiles[WHITE] ^ e->semiopenFiles[BLACK]));

  return e;
}


/// Entry::evaluate_shelter() calculates the shelter bonus and the storm
/// penalty for a king, looking at the king file and the two closest files.

template<Color Us>
Value Entry::evaluate_shelter(const Position& pos, Square ksq) {

  enum { BlockedByKing, Unopposed, BlockedByPawn, Unblocked };
  constexpr Color     Them = (Us == WHITE ? BLACK : WHITE);
  constexpr Direction Down = (Us == WHITE ? SOUTH : NORTH);

  Bitboard b = pos.pieces(PAWN) & (forward_ranks_bb(Us, ksq) | rank_bb(ksq));
  Bitboard ourPawns = b & pos.pieces(Us);
  Bitboard theirPawns = b & pos.pieces(Them);

  Value safety = (ourPawns & file_bb(ksq)) ? Value(5) : Value(-5);

  File center = std::max(FILE_B, std::min(FILE_G, file_of(ksq)));
  for (File f = File(center - 1); f <= File(center + 1); ++f)
  {
      b = ourPawns & file_bb(f);
      Rank rkUs = b ? relative_rank(Us, backmost_sq(Us, b)) : RANK_1;

      b = theirPawns & file_bb(f);
      Rank rkThem = b ? relative_rank(Us, frontmost_sq(Them, b)) : RANK_1;

      int d = std::min(f, ~f);
<<<<<<< HEAD
      safety -=  ShelterWeakness[pos.variant()][f == file_of(ksq)][d][rkUs]
               + StormDanger[pos.variant()]
=======
      safety +=  ShelterStrength[d][rkUs]
               - StormDanger
>>>>>>> c794c8c8
                 [(shift<Down>(b) & ksq) ? BlockedByKing :
                  rkUs   == RANK_1       ? Unopposed     :
                  rkThem == (rkUs + 1)   ? BlockedByPawn : Unblocked]
                 [d][rkThem];
  }

  return safety;
}


/// Entry::do_king_safety() calculates a bonus for king safety. It is called only
/// when king square changes, which is about 20% of total king_safety() calls.

template<Color Us>
Score Entry::do_king_safety(const Position& pos, Square ksq) {

  kingSquares[Us] = ksq;
  castlingRights[Us] = pos.can_castle(Us);
  int minKingPawnDistance = 0;

  Bitboard pawns = pos.pieces(Us, PAWN);
  if (pawns)
      while (!(DistanceRingBB[ksq][minKingPawnDistance++] & pawns)) {}

  Value bonus = evaluate_shelter<Us>(pos, ksq);

  // If we can castle use the bonus after the castling if it is bigger
  if (pos.can_castle(MakeCastling<Us, KING_SIDE>::right))
      bonus = std::max(bonus, evaluate_shelter<Us>(pos, relative_square(Us, SQ_G1)));

  if (pos.can_castle(MakeCastling<Us, QUEEN_SIDE>::right))
      bonus = std::max(bonus, evaluate_shelter<Us>(pos, relative_square(Us, SQ_C1)));

#ifdef CRAZYHOUSE
  if (pos.is_house())
      return make_score(bonus, bonus);
#endif
  return make_score(bonus, -16 * minKingPawnDistance);
}

// Explicit template instantiation
template Score Entry::do_king_safety<WHITE>(const Position& pos, Square ksq);
template Score Entry::do_king_safety<BLACK>(const Position& pos, Square ksq);

} // namespace Pawns<|MERGE_RESOLUTION|>--- conflicted
+++ resolved
@@ -148,117 +148,6 @@
 #endif
   };
 
-<<<<<<< HEAD
-  // Weakness of our pawn shelter in front of the king by [isKingFile][distance from edge][rank].
-  // RANK_1 = 0 is used for files where we have no pawns or our pawn is behind our king.
-  constexpr Value ShelterWeakness[VARIANT_NB][2][int(FILE_NB) / 2][RANK_NB] = {
-  {
-    { { V( 98), V(20), V(11), V(42), V( 83), V( 84), V(101) }, // Not On King file
-      { V(103), V( 8), V(33), V(86), V( 87), V(105), V(113) },
-      { V(100), V( 2), V(65), V(95), V( 59), V( 89), V(115) },
-      { V( 72), V( 6), V(52), V(74), V( 83), V( 84), V(112) } },
-    { { V(105), V(19), V( 3), V(27), V( 85), V( 93), V( 84) }, // On King file
-      { V(121), V( 7), V(33), V(95), V(112), V( 86), V( 72) },
-      { V(121), V(26), V(65), V(90), V( 65), V( 76), V(117) },
-      { V( 79), V( 0), V(45), V(65), V( 94), V( 92), V(105) } }
-  },
-#ifdef ANTI
-  {},
-#endif
-#ifdef ATOMIC
-  {
-    { { V( 88), V(34), V( 5), V(44), V( 89), V( 90), V( 94) }, // Not On King file
-      { V(116), V(61), V(-4), V(80), V( 95), V(101), V(104) },
-      { V( 97), V(68), V(34), V(82), V( 62), V(104), V(110) },
-      { V(103), V(44), V(44), V(77), V(103), V( 66), V(118) } },
-    { { V( 88), V(34), V( 5), V(44), V( 89), V( 90), V( 94) }, // On King file
-      { V(116), V(61), V(-4), V(80), V( 95), V(101), V(104) },
-      { V( 97), V(68), V(34), V(82), V( 62), V(104), V(110) },
-      { V(103), V(44), V(44), V(77), V(103), V( 66), V(118) } }
-  },
-#endif
-#ifdef CRAZYHOUSE
-  {
-    { { V(148), V(  7), V( 84), V(141), V(156), V(177), V(326) }, // Not On King file
-      { V(288), V( -3), V(141), V(216), V(182), V(213), V(162) },
-      { V(190), V( 48), V(140), V(167), V(254), V(186), V(247) },
-      { V(142), V(129), V( 90), V(164), V(141), V(116), V(289) } },
-    { { V(145), V(-56), V( 20), V(134), V(126), V(166), V(309) }, // On King file
-      { V(290), V(  0), V(144), V(222), V(177), V(210), V(161) },
-      { V(205), V( 46), V(118), V(163), V(235), V(165), V(244) },
-      { V(154), V( 84), V( 87), V(188), V(105), V(177), V(275) } }
-  },
-#endif
-#ifdef EXTINCTION
-  {},
-#endif
-#ifdef GRID
-  {
-    { { V( 97), V(17), V( 9), V(44), V( 84), V( 87), V( 99) }, // Not On King file
-      { V(106), V( 6), V(33), V(86), V( 87), V(104), V(112) },
-      { V(101), V( 2), V(65), V(98), V( 58), V( 89), V(115) },
-      { V( 73), V( 7), V(54), V(73), V( 84), V( 83), V(111) } },
-    { { V(104), V(20), V( 6), V(27), V( 86), V( 93), V( 82) }, // On King file
-      { V(123), V( 9), V(34), V(96), V(112), V( 88), V( 75) },
-      { V(120), V(25), V(65), V(91), V( 66), V( 78), V(117) },
-      { V( 81), V( 2), V(47), V(63), V( 94), V( 93), V(104) } }
-  },
-#endif
-#ifdef HORDE
-  {},
-#endif
-#ifdef KOTH
-  {
-    { { V(100), V(20), V(10), V(46), V(82), V( 86), V( 98) }, // Not On King file
-      { V(116), V( 4), V(28), V(87), V(94), V(108), V(104) },
-      { V(109), V( 1), V(59), V(87), V(62), V( 91), V(116) },
-      { V( 75), V(12), V(43), V(59), V(90), V( 84), V(112) } },
-    { { V(100), V(20), V(10), V(46), V(82), V( 86), V( 98) }, // On King file
-      { V(116), V( 4), V(28), V(87), V(94), V(108), V(104) },
-      { V(109), V( 1), V(59), V(87), V(62), V( 91), V(116) },
-      { V( 75), V(12), V(43), V(59), V(90), V( 84), V(112) } },
-  },
-#endif
-#ifdef LOSERS
-  {
-    { { V(100), V(20), V(10), V(46), V(82), V( 86), V( 98) }, // Not On King file
-      { V(116), V( 4), V(28), V(87), V(94), V(108), V(104) },
-      { V(109), V( 1), V(59), V(87), V(62), V( 91), V(116) },
-      { V( 75), V(12), V(43), V(59), V(90), V( 84), V(112) } },
-    { { V(100), V(20), V(10), V(46), V(82), V( 86), V( 98) }, // On King file
-      { V(116), V( 4), V(28), V(87), V(94), V(108), V(104) },
-      { V(109), V( 1), V(59), V(87), V(62), V( 91), V(116) },
-      { V( 75), V(12), V(43), V(59), V(90), V( 84), V(112) } }
-  },
-#endif
-#ifdef RACE
-  {},
-#endif
-#ifdef THREECHECK
-  {
-    { { V(140), V( 11), V(38), V( 26), V( 99), V( 94), V( 95) }, // Not On King file
-      { V(104), V( 14), V(28), V(128), V( 86), V(107), V(115) },
-      { V(144), V( 59), V(89), V( 97), V( 39), V( 85), V(114) },
-      { V(103), V( 24), V(76), V( 96), V(115), V( 98), V(127) } },
-    { { V(115), V(-16), V(13), V( 38), V(115), V( 76), V( 92) }, // On King file
-      { V(166), V( 20), V(51), V(111), V( 98), V(113), V(114) },
-      { V(102), V( 29), V(76), V( 75), V( 60), V( 99), V( 96) },
-      { V( 89), V( 18), V(44), V(112), V( 77), V(114), V(115) } }
-  },
-#endif
-#ifdef TWOKINGS
-  {
-    { { V( 97), V(17), V( 9), V(44), V( 84), V( 87), V( 99) }, // Not On King file
-      { V(106), V( 6), V(33), V(86), V( 87), V(104), V(112) },
-      { V(101), V( 2), V(65), V(98), V( 58), V( 89), V(115) },
-      { V( 73), V( 7), V(54), V(73), V( 84), V( 83), V(111) } },
-    { { V(104), V(20), V( 6), V(27), V( 86), V( 93), V( 82) }, // On King file
-      { V(123), V( 9), V(34), V(96), V(112), V( 88), V( 75) },
-      { V(120), V(25), V(65), V(91), V( 66), V( 78), V(117) },
-      { V( 81), V( 2), V(47), V(63), V( 94), V( 93), V(104) } }
-  },
-#endif
-=======
   // Strength of pawn shelter for our king by [distance from edge][rank].
   // RANK_1 = 0 is used for files where we have no pawn, or pawn is behind our king.
   Value ShelterStrength[int(FILE_NB) / 2][RANK_NB] = {
@@ -266,7 +155,6 @@
     { V(-15), V(83), V(51), V(-10), V( 1), V(-10), V(-28) },
     { V(-18), V(84), V(27), V(-12), V(21), V( -7), V(-36) },
     { V( 12), V(79), V(25), V( 19), V( 9), V( -6), V(-33) }
->>>>>>> c794c8c8
   };
 
   // Danger of enemy pawns moving toward our king by [type][distance from edge][rank].
@@ -462,17 +350,10 @@
 #endif
   };
 
-<<<<<<< HEAD
-  // Max bonus for king safety. Corresponds to start position with all the pawns
-  // in front of the king and no enemy pawn on the horizon.
-  constexpr Value MaxSafetyBonus = V(258);
-
 #ifdef HORDE
   const Score ImbalancedHorde = S(49, 39);
 #endif
 
-=======
->>>>>>> c794c8c8
   #undef S
   #undef V
 
@@ -722,13 +603,8 @@
       Rank rkThem = b ? relative_rank(Us, frontmost_sq(Them, b)) : RANK_1;
 
       int d = std::min(f, ~f);
-<<<<<<< HEAD
-      safety -=  ShelterWeakness[pos.variant()][f == file_of(ksq)][d][rkUs]
-               + StormDanger[pos.variant()]
-=======
       safety +=  ShelterStrength[d][rkUs]
-               - StormDanger
->>>>>>> c794c8c8
+               - StormDanger[pos.variant()]
                  [(shift<Down>(b) & ksq) ? BlockedByKing :
                   rkUs   == RANK_1       ? Unopposed     :
                   rkThem == (rkUs + 1)   ? BlockedByPawn : Unblocked]
