--- conflicted
+++ resolved
@@ -99,12 +99,8 @@
     string fen =  sides[0] + char(8 - sides[0].length() + '0') + "/8/8/8/8/8/8/"
                 + sides[1] + char(8 - sides[1].length() + '0') + " w - - 0 10";
 
-<<<<<<< HEAD
-    return Position(fen, nullptr).material_key();
-=======
     StateInfo st;
-    return Position().set(fen, false, &st, nullptr).material_key();
->>>>>>> 94e41274
+    return Position().set(fen, STANDARD_VARIANT, &st, nullptr).material_key();
   }
 
 } // namespace
