/*
  Stockfish, a UCI chess playing engine derived from Glaurung 2.1
  Copyright (C) 2004-2008 Tord Romstad (Glaurung author)
  Copyright (C) 2008-2015 Marco Costalba, Joona Kiiski, Tord Romstad
  Copyright (C) 2015-2019 Marco Costalba, Joona Kiiski, Gary Linscott, Tord Romstad

  Stockfish is free software: you can redistribute it and/or modify
  it under the terms of the GNU General Public License as published by
  the Free Software Foundation, either version 3 of the License, or
  (at your option) any later version.

  Stockfish is distributed in the hope that it will be useful,
  but WITHOUT ANY WARRANTY; without even the implied warranty of
  MERCHANTABILITY or FITNESS FOR A PARTICULAR PURPOSE.  See the
  GNU General Public License for more details.

  You should have received a copy of the GNU General Public License
  along with this program.  If not, see <http://www.gnu.org/licenses/>.
*/

#include <algorithm>
#include <cassert>

#include "bitboard.h"
#include "endgame.h"
#include "movegen.h"

using std::string;

namespace {

  // Table used to drive the king towards the edge of the board
  // in KX vs K and KQ vs KR endgames.
  constexpr int PushToEdges[SQUARE_NB] = {
    100, 90, 80, 70, 70, 80, 90, 100,
     90, 70, 60, 50, 50, 60, 70,  90,
     80, 60, 40, 30, 30, 40, 60,  80,
     70, 50, 30, 20, 20, 30, 50,  70,
     70, 50, 30, 20, 20, 30, 50,  70,
     80, 60, 40, 30, 30, 40, 60,  80,
     90, 70, 60, 50, 50, 60, 70,  90,
    100, 90, 80, 70, 70, 80, 90, 100
  };

  // Table used to drive the king towards a corner square of the
  // right color in KBN vs K endgames.
  constexpr int PushToCorners[SQUARE_NB] = {
     6400, 6080, 5760, 5440, 5120, 4800, 4480, 4160,
     6080, 5760, 5440, 5120, 4800, 4480, 4160, 4480,
     5760, 5440, 4960, 4480, 4480, 4000, 4480, 4800,
     5440, 5120, 4480, 3840, 3520, 4480, 4800, 5120,
     5120, 4800, 4480, 3520, 3840, 4480, 5120, 5440,
     4800, 4480, 4000, 4480, 4480, 4960, 5440, 5760,
     4480, 4160, 4480, 4800, 5120, 5440, 5760, 6080,
     4160, 4480, 4800, 5120, 5440, 5760, 6080, 6400
  };

  // Tables used to drive a piece towards or away from another piece
  constexpr int PushClose[8] = { 0, 0, 100, 80, 60, 40, 20, 10 };
  constexpr int PushAway [8] = { 0, 5, 20, 40, 60, 80, 90, 100 };

  // Pawn Rank based scaling factors used in KRPPKRP endgame
  constexpr int KRPPKRPScaleFactors[RANK_NB] = { 0, 9, 10, 14, 21, 44, 0, 0 };

#ifndef NDEBUG
  bool verify_material(const Position& pos, Color c, Value npm, int pawnsCnt) {
    return pos.non_pawn_material(c) == npm && pos.count<PAWN>(c) == pawnsCnt;
  }
#endif

  // Map the square as if strongSide is white and strongSide's only pawn
  // is on the left half of the board.
  Square normalize(const Position& pos, Color strongSide, Square sq) {

    assert(pos.count<PAWN>(strongSide) == 1);

    if (file_of(pos.square<PAWN>(strongSide)) >= FILE_E)
        sq = Square(sq ^ 7); // Mirror SQ_H1 -> SQ_A1

    if (strongSide == BLACK)
        sq = ~sq;

    return sq;
  }

} // namespace


/// Mate with KX vs K. This function is used to evaluate positions with
/// king and plenty of material vs a lone king. It simply gives the
/// attacking side a bonus for driving the defending king towards the edge
/// of the board, and for keeping the distance between the two kings small.
template<>
Value Endgame<CHESS_VARIANT, KXK>::operator()(const Position& pos) const {

  assert(pos.variant() == CHESS_VARIANT);
  assert(verify_material(pos, weakSide, VALUE_ZERO, 0));
  assert(!pos.checkers()); // Eval is never called when in check

  // Stalemate detection with lone king
  if (pos.side_to_move() == weakSide && !MoveList<LEGAL>(pos).size())
      return VALUE_DRAW;

  Square winnerKSq = pos.square<KING>(strongSide);
  Square loserKSq = pos.square<KING>(weakSide);

  Value result =  pos.non_pawn_material(strongSide)
                + pos.count<PAWN>(strongSide) * PawnValueEg
                + PushToEdges[loserKSq]
                + PushClose[distance(winnerKSq, loserKSq)];

  if (   pos.count<QUEEN>(strongSide)
      || pos.count<ROOK>(strongSide)
      ||(pos.count<BISHOP>(strongSide) && pos.count<KNIGHT>(strongSide))
      || (   (pos.pieces(strongSide, BISHOP) & ~DarkSquares)
          && (pos.pieces(strongSide, BISHOP) &  DarkSquares)))
      result = std::min(result + VALUE_KNOWN_WIN, VALUE_MATE_IN_MAX_PLY - 1);

  return strongSide == pos.side_to_move() ? result : -result;
}


/// Mate with KBN vs K. This is similar to KX vs K, but we have to drive the
/// defending king towards a corner square that our bishop attacks.
template<>
Value Endgame<CHESS_VARIANT, KBNK>::operator()(const Position& pos) const {

  assert(pos.variant() == CHESS_VARIANT);
  assert(verify_material(pos, strongSide, KnightValueMg + BishopValueMg, 0));
  assert(verify_material(pos, weakSide, VALUE_ZERO, 0));

  Square winnerKSq = pos.square<KING>(strongSide);
  Square loserKSq = pos.square<KING>(weakSide);
  Square bishopSq = pos.square<BISHOP>(strongSide);

  // If our Bishop does not attack A1/H8, we flip the enemy king square
  // to drive to opposite corners (A8/H1).

  Value result =  VALUE_KNOWN_WIN
                + PushClose[distance(winnerKSq, loserKSq)]
                + PushToCorners[opposite_colors(bishopSq, SQ_A1) ? ~loserKSq : loserKSq];

  assert(abs(result) < VALUE_MATE_IN_MAX_PLY);
  return strongSide == pos.side_to_move() ? result : -result;
}


/// KP vs K. This endgame is evaluated with the help of a bitbase.
template<>
Value Endgame<CHESS_VARIANT, KPK>::operator()(const Position& pos) const {

  assert(pos.variant() == CHESS_VARIANT);
  assert(verify_material(pos, strongSide, VALUE_ZERO, 1));
  assert(verify_material(pos, weakSide, VALUE_ZERO, 0));

  // Assume strongSide is white and the pawn is on files A-D
  Square wksq = normalize(pos, strongSide, pos.square<KING>(strongSide));
  Square bksq = normalize(pos, strongSide, pos.square<KING>(weakSide));
  Square psq  = normalize(pos, strongSide, pos.square<PAWN>(strongSide));

  Color us = strongSide == pos.side_to_move() ? WHITE : BLACK;

  if (!Bitbases::probe(wksq, psq, bksq, us))
      return VALUE_DRAW;

  Value result = VALUE_KNOWN_WIN + PawnValueEg + Value(rank_of(psq));

  return strongSide == pos.side_to_move() ? result : -result;
}


/// KR vs KP. This is a somewhat tricky endgame to evaluate precisely without
/// a bitbase. The function below returns drawish scores when the pawn is
/// far advanced with support of the king, while the attacking king is far
/// away.
template<>
Value Endgame<CHESS_VARIANT, KRKP>::operator()(const Position& pos) const {

  assert(pos.variant() == CHESS_VARIANT);
  assert(verify_material(pos, strongSide, RookValueMg, 0));
  assert(verify_material(pos, weakSide, VALUE_ZERO, 1));

  Square wksq = relative_square(strongSide, pos.square<KING>(strongSide));
  Square bksq = relative_square(strongSide, pos.square<KING>(weakSide));
  Square rsq  = relative_square(strongSide, pos.square<ROOK>(strongSide));
  Square psq  = relative_square(strongSide, pos.square<PAWN>(weakSide));

  Square queeningSq = make_square(file_of(psq), RANK_1);
  Value result;

  // If the stronger side's king is in front of the pawn, it's a win
  if (forward_file_bb(WHITE, wksq) & psq)
      result = RookValueEg - distance(wksq, psq);

  // If the weaker side's king is too far from the pawn and the rook,
  // it's a win.
  else if (   distance(bksq, psq) >= 3 + (pos.side_to_move() == weakSide)
           && distance(bksq, rsq) >= 3)
      result = RookValueEg - distance(wksq, psq);

  // If the pawn is far advanced and supported by the defending king,
  // the position is drawish
  else if (   rank_of(bksq) <= RANK_3
           && distance(bksq, psq) == 1
           && rank_of(wksq) >= RANK_4
           && distance(wksq, psq) > 2 + (pos.side_to_move() == strongSide))
      result = Value(80) - 8 * distance(wksq, psq);

  else
      result =  Value(200) - 8 * (  distance(wksq, psq + SOUTH)
                                  - distance(bksq, psq + SOUTH)
                                  - distance(psq, queeningSq));

  return strongSide == pos.side_to_move() ? result : -result;
}


/// KR vs KB. This is very simple, and always returns drawish scores. The
/// score is slightly bigger when the defending king is close to the edge.
template<>
Value Endgame<CHESS_VARIANT, KRKB>::operator()(const Position& pos) const {

  assert(pos.variant() == CHESS_VARIANT);
  assert(verify_material(pos, strongSide, RookValueMg, 0));
  assert(verify_material(pos, weakSide, BishopValueMg, 0));

  Value result = Value(PushToEdges[pos.square<KING>(weakSide)]);
  return strongSide == pos.side_to_move() ? result : -result;
}


/// KR vs KN. The attacking side has slightly better winning chances than
/// in KR vs KB, particularly if the king and the knight are far apart.
template<>
Value Endgame<CHESS_VARIANT, KRKN>::operator()(const Position& pos) const {

  assert(pos.variant() == CHESS_VARIANT);
  assert(verify_material(pos, strongSide, RookValueMg, 0));
  assert(verify_material(pos, weakSide, KnightValueMg, 0));

  Square bksq = pos.square<KING>(weakSide);
  Square bnsq = pos.square<KNIGHT>(weakSide);
  Value result = Value(PushToEdges[bksq] + PushAway[distance(bksq, bnsq)]);
  return strongSide == pos.side_to_move() ? result : -result;
}


/// KQ vs KP. In general, this is a win for the stronger side, but there are a
/// few important exceptions. A pawn on 7th rank and on the A,C,F or H files
/// with a king positioned next to it can be a draw, so in that case, we only
/// use the distance between the kings.
template<>
Value Endgame<CHESS_VARIANT, KQKP>::operator()(const Position& pos) const {

  assert(pos.variant() == CHESS_VARIANT);
  assert(verify_material(pos, strongSide, QueenValueMg, 0));
  assert(verify_material(pos, weakSide, VALUE_ZERO, 1));

  Square winnerKSq = pos.square<KING>(strongSide);
  Square loserKSq = pos.square<KING>(weakSide);
  Square pawnSq = pos.square<PAWN>(weakSide);

  Value result = Value(PushClose[distance(winnerKSq, loserKSq)]);

  if (   relative_rank(weakSide, pawnSq) != RANK_7
      || distance(loserKSq, pawnSq) != 1
      || !((FileABB | FileCBB | FileFBB | FileHBB) & pawnSq))
      result += QueenValueEg - PawnValueEg;

  return strongSide == pos.side_to_move() ? result : -result;
}


/// KQ vs KR.  This is almost identical to KX vs K:  We give the attacking
/// king a bonus for having the kings close together, and for forcing the
/// defending king towards the edge. If we also take care to avoid null move for
/// the defending side in the search, this is usually sufficient to win KQ vs KR.
template<>
Value Endgame<CHESS_VARIANT, KQKR>::operator()(const Position& pos) const {

  assert(pos.variant() == CHESS_VARIANT);
  assert(verify_material(pos, strongSide, QueenValueMg, 0));
  assert(verify_material(pos, weakSide, RookValueMg, 0));

  Square winnerKSq = pos.square<KING>(strongSide);
  Square loserKSq = pos.square<KING>(weakSide);

  Value result =  QueenValueEg
                - RookValueEg
                + PushToEdges[loserKSq]
                + PushClose[distance(winnerKSq, loserKSq)];

  return strongSide == pos.side_to_move() ? result : -result;
}


/// Some cases of trivial draws
template<> Value Endgame<CHESS_VARIANT, KNNK>::operator()(const Position&) const { return VALUE_DRAW; }


/// KB and one or more pawns vs K. It checks for draws with rook pawns and
/// a bishop of the wrong color. If such a draw is detected, SCALE_FACTOR_DRAW
/// is returned. If not, the return value is SCALE_FACTOR_NONE, i.e. no scaling
/// will be used.
template<>
ScaleFactor Endgame<CHESS_VARIANT, KBPsK>::operator()(const Position& pos) const {

  assert(pos.variant() == CHESS_VARIANT);
  assert(pos.non_pawn_material(strongSide) == BishopValueMg);
  assert(pos.count<PAWN>(strongSide) >= 1);

  // No assertions about the material of weakSide, because we want draws to
  // be detected even when the weaker side has some pawns.

  Bitboard pawns = pos.pieces(strongSide, PAWN);
  File pawnsFile = file_of(lsb(pawns));

  // All pawns are on a single rook file?
  if (    (pawnsFile == FILE_A || pawnsFile == FILE_H)
      && !(pawns & ~file_bb(pawnsFile)))
  {
      Square bishopSq = pos.square<BISHOP>(strongSide);
      Square queeningSq = relative_square(strongSide, make_square(pawnsFile, RANK_8));
      Square kingSq = pos.square<KING>(weakSide);

      if (   opposite_colors(queeningSq, bishopSq)
          && distance(queeningSq, kingSq) <= 1)
          return SCALE_FACTOR_DRAW;
  }

  // If all the pawns are on the same B or G file, then it's potentially a draw
  if (    (pawnsFile == FILE_B || pawnsFile == FILE_G)
      && !(pos.pieces(PAWN) & ~file_bb(pawnsFile))
      && pos.non_pawn_material(weakSide) == 0
      && pos.count<PAWN>(weakSide) >= 1)
  {
      // Get weakSide pawn that is closest to the home rank
      Square weakPawnSq = backmost_sq(weakSide, pos.pieces(weakSide, PAWN));

      Square strongKingSq = pos.square<KING>(strongSide);
      Square weakKingSq = pos.square<KING>(weakSide);
      Square bishopSq = pos.square<BISHOP>(strongSide);

      // There's potential for a draw if our pawn is blocked on the 7th rank,
      // the bishop cannot attack it or they only have one pawn left
      if (   relative_rank(strongSide, weakPawnSq) == RANK_7
          && (pos.pieces(strongSide, PAWN) & (weakPawnSq + pawn_push(weakSide)))
          && (opposite_colors(bishopSq, weakPawnSq) || pos.count<PAWN>(strongSide) == 1))
      {
          int strongKingDist = distance(weakPawnSq, strongKingSq);
          int weakKingDist = distance(weakPawnSq, weakKingSq);

          // It's a draw if the weak king is on its back two ranks, within 2
          // squares of the blocking pawn and the strong king is not
          // closer. (I think this rule only fails in practically
          // unreachable positions such as 5k1K/6p1/6P1/8/8/3B4/8/8 w
          // and positions where qsearch will immediately correct the
          // problem such as 8/4k1p1/6P1/1K6/3B4/8/8/8 w)
          if (   relative_rank(strongSide, weakKingSq) >= RANK_7
              && weakKingDist <= 2
              && weakKingDist <= strongKingDist)
              return SCALE_FACTOR_DRAW;
      }
  }

  return SCALE_FACTOR_NONE;
}


/// KQ vs KR and one or more pawns. It tests for fortress draws with a rook on
/// the third rank defended by a pawn.
template<>
ScaleFactor Endgame<CHESS_VARIANT, KQKRPs>::operator()(const Position& pos) const {

  assert(pos.variant() == CHESS_VARIANT);
  assert(verify_material(pos, strongSide, QueenValueMg, 0));
  assert(pos.count<ROOK>(weakSide) == 1);
  assert(pos.count<PAWN>(weakSide) >= 1);

  Square kingSq = pos.square<KING>(weakSide);
  Square rsq = pos.square<ROOK>(weakSide);

  if (    relative_rank(weakSide, kingSq) <= RANK_2
      &&  relative_rank(weakSide, pos.square<KING>(strongSide)) >= RANK_4
      &&  relative_rank(weakSide, rsq) == RANK_3
      && (  pos.pieces(weakSide, PAWN)
          & pos.attacks_from<KING>(kingSq)
          & pos.attacks_from<PAWN>(rsq, strongSide)))
          return SCALE_FACTOR_DRAW;

  return SCALE_FACTOR_NONE;
}


/// KRP vs KR. This function knows a handful of the most important classes of
/// drawn positions, but is far from perfect. It would probably be a good idea
/// to add more knowledge in the future.
///
/// It would also be nice to rewrite the actual code for this function,
/// which is mostly copied from Glaurung 1.x, and isn't very pretty.
template<>
ScaleFactor Endgame<CHESS_VARIANT, KRPKR>::operator()(const Position& pos) const {

  assert(pos.variant() == CHESS_VARIANT);
  assert(verify_material(pos, strongSide, RookValueMg, 1));
  assert(verify_material(pos, weakSide,   RookValueMg, 0));

  // Assume strongSide is white and the pawn is on files A-D
  Square wksq = normalize(pos, strongSide, pos.square<KING>(strongSide));
  Square bksq = normalize(pos, strongSide, pos.square<KING>(weakSide));
  Square wrsq = normalize(pos, strongSide, pos.square<ROOK>(strongSide));
  Square wpsq = normalize(pos, strongSide, pos.square<PAWN>(strongSide));
  Square brsq = normalize(pos, strongSide, pos.square<ROOK>(weakSide));

  File f = file_of(wpsq);
  Rank r = rank_of(wpsq);
  Square queeningSq = make_square(f, RANK_8);
  int tempo = (pos.side_to_move() == strongSide);

  // If the pawn is not too far advanced and the defending king defends the
  // queening square, use the third-rank defence.
  if (   r <= RANK_5
      && distance(bksq, queeningSq) <= 1
      && wksq <= SQ_H5
      && (rank_of(brsq) == RANK_6 || (r <= RANK_3 && rank_of(wrsq) != RANK_6)))
      return SCALE_FACTOR_DRAW;

  // The defending side saves a draw by checking from behind in case the pawn
  // has advanced to the 6th rank with the king behind.
  if (   r == RANK_6
      && distance(bksq, queeningSq) <= 1
      && rank_of(wksq) + tempo <= RANK_6
      && (rank_of(brsq) == RANK_1 || (!tempo && distance<File>(brsq, wpsq) >= 3)))
      return SCALE_FACTOR_DRAW;

  if (   r >= RANK_6
      && bksq == queeningSq
      && rank_of(brsq) == RANK_1
      && (!tempo || distance(wksq, wpsq) >= 2))
      return SCALE_FACTOR_DRAW;

  // White pawn on a7 and rook on a8 is a draw if black's king is on g7 or h7
  // and the black rook is behind the pawn.
  if (   wpsq == SQ_A7
      && wrsq == SQ_A8
      && (bksq == SQ_H7 || bksq == SQ_G7)
      && file_of(brsq) == FILE_A
      && (rank_of(brsq) <= RANK_3 || file_of(wksq) >= FILE_D || rank_of(wksq) <= RANK_5))
      return SCALE_FACTOR_DRAW;

  // If the defending king blocks the pawn and the attacking king is too far
  // away, it's a draw.
  if (   r <= RANK_5
      && bksq == wpsq + NORTH
      && distance(wksq, wpsq) - tempo >= 2
      && distance(wksq, brsq) - tempo >= 2)
      return SCALE_FACTOR_DRAW;

  // Pawn on the 7th rank supported by the rook from behind usually wins if the
  // attacking king is closer to the queening square than the defending king,
  // and the defending king cannot gain tempi by threatening the attacking rook.
  if (   r == RANK_7
      && f != FILE_A
      && file_of(wrsq) == f
      && wrsq != queeningSq
      && (distance(wksq, queeningSq) < distance(bksq, queeningSq) - 2 + tempo)
      && (distance(wksq, queeningSq) < distance(bksq, wrsq) + tempo))
      return ScaleFactor(SCALE_FACTOR_MAX - 2 * distance(wksq, queeningSq));

  // Similar to the above, but with the pawn further back
  if (   f != FILE_A
      && file_of(wrsq) == f
      && wrsq < wpsq
      && (distance(wksq, queeningSq) < distance(bksq, queeningSq) - 2 + tempo)
      && (distance(wksq, wpsq + NORTH) < distance(bksq, wpsq + NORTH) - 2 + tempo)
      && (  distance(bksq, wrsq) + tempo >= 3
          || (    distance(wksq, queeningSq) < distance(bksq, wrsq) + tempo
              && (distance(wksq, wpsq + NORTH) < distance(bksq, wrsq) + tempo))))
      return ScaleFactor(  SCALE_FACTOR_MAX
                         - 8 * distance(wpsq, queeningSq)
                         - 2 * distance(wksq, queeningSq));

  // If the pawn is not far advanced and the defending king is somewhere in
  // the pawn's path, it's probably a draw.
  if (r <= RANK_4 && bksq > wpsq)
  {
      if (file_of(bksq) == file_of(wpsq))
          return ScaleFactor(10);
      if (   distance<File>(bksq, wpsq) == 1
          && distance(wksq, bksq) > 2)
          return ScaleFactor(24 - 2 * distance(wksq, bksq));
  }
  return SCALE_FACTOR_NONE;
}

template<>
ScaleFactor Endgame<CHESS_VARIANT, KRPKB>::operator()(const Position& pos) const {

  assert(pos.variant() == CHESS_VARIANT);
  assert(verify_material(pos, strongSide, RookValueMg, 1));
  assert(verify_material(pos, weakSide, BishopValueMg, 0));

  // Test for a rook pawn
  if (pos.pieces(PAWN) & (FileABB | FileHBB))
  {
      Square ksq = pos.square<KING>(weakSide);
      Square bsq = pos.square<BISHOP>(weakSide);
      Square psq = pos.square<PAWN>(strongSide);
      Rank rk = relative_rank(strongSide, psq);
      Direction push = pawn_push(strongSide);

      // If the pawn is on the 5th rank and the pawn (currently) is on
      // the same color square as the bishop then there is a chance of
      // a fortress. Depending on the king position give a moderate
      // reduction or a stronger one if the defending king is near the
      // corner but not trapped there.
      if (rk == RANK_5 && !opposite_colors(bsq, psq))
      {
          int d = distance(psq + 3 * push, ksq);

          if (d <= 2 && !(d == 0 && ksq == pos.square<KING>(strongSide) + 2 * push))
              return ScaleFactor(24);
          else
              return ScaleFactor(48);
      }

      // When the pawn has moved to the 6th rank we can be fairly sure
      // it's drawn if the bishop attacks the square in front of the
      // pawn from a reasonable distance and the defending king is near
      // the corner
      if (   rk == RANK_6
          && distance(psq + 2 * push, ksq) <= 1
          && (PseudoAttacks[BISHOP][bsq] & (psq + push))
          && distance<File>(bsq, psq) >= 2)
          return ScaleFactor(8);
  }

  return SCALE_FACTOR_NONE;
}

/// KRPP vs KRP. There is just a single rule: if the stronger side has no passed
/// pawns and the defending king is actively placed, the position is drawish.
template<>
ScaleFactor Endgame<CHESS_VARIANT, KRPPKRP>::operator()(const Position& pos) const {

  assert(pos.variant() == CHESS_VARIANT);
  assert(verify_material(pos, strongSide, RookValueMg, 2));
  assert(verify_material(pos, weakSide,   RookValueMg, 1));

  Square wpsq1 = pos.squares<PAWN>(strongSide)[0];
  Square wpsq2 = pos.squares<PAWN>(strongSide)[1];
  Square bksq = pos.square<KING>(weakSide);

  // Does the stronger side have a passed pawn?
  if (pos.pawn_passed(strongSide, wpsq1) || pos.pawn_passed(strongSide, wpsq2))
      return SCALE_FACTOR_NONE;

  Rank r = std::max(relative_rank(strongSide, wpsq1), relative_rank(strongSide, wpsq2));

  if (   distance<File>(bksq, wpsq1) <= 1
      && distance<File>(bksq, wpsq2) <= 1
      && relative_rank(strongSide, bksq) > r)
  {
      assert(r > RANK_1 && r < RANK_7);
      return ScaleFactor(KRPPKRPScaleFactors[r]);
  }
  return SCALE_FACTOR_NONE;
}


/// K and two or more pawns vs K. There is just a single rule here: If all pawns
/// are on the same rook file and are blocked by the defending king, it's a draw.
template<>
ScaleFactor Endgame<CHESS_VARIANT, KPsK>::operator()(const Position& pos) const {

  assert(pos.variant() == CHESS_VARIANT);
  assert(pos.non_pawn_material(strongSide) == VALUE_ZERO);
  assert(pos.count<PAWN>(strongSide) >= 2);
  assert(verify_material(pos, weakSide, VALUE_ZERO, 0));

  Square ksq = pos.square<KING>(weakSide);
  Bitboard pawns = pos.pieces(strongSide, PAWN);

  // If all pawns are ahead of the king, on a single rook file and
  // the king is within one file of the pawns, it's a draw.
  if (   !(pawns & ~forward_ranks_bb(weakSide, ksq))
      && !((pawns & ~FileABB) && (pawns & ~FileHBB))
      &&  distance<File>(ksq, lsb(pawns)) <= 1)
      return SCALE_FACTOR_DRAW;

  return SCALE_FACTOR_NONE;
}


/// KBP vs KB. There are two rules: if the defending king is somewhere along the
/// path of the pawn, and the square of the king is not of the same color as the
/// stronger side's bishop, it's a draw. If the two bishops have opposite color,
/// it's almost always a draw.
template<>
ScaleFactor Endgame<CHESS_VARIANT, KBPKB>::operator()(const Position& pos) const {

  assert(pos.variant() == CHESS_VARIANT);
  assert(verify_material(pos, strongSide, BishopValueMg, 1));
  assert(verify_material(pos, weakSide,   BishopValueMg, 0));

  Square pawnSq = pos.square<PAWN>(strongSide);
  Square strongBishopSq = pos.square<BISHOP>(strongSide);
  Square weakBishopSq = pos.square<BISHOP>(weakSide);
  Square weakKingSq = pos.square<KING>(weakSide);

  // Case 1: Defending king blocks the pawn, and cannot be driven away
  if (   file_of(weakKingSq) == file_of(pawnSq)
      && relative_rank(strongSide, pawnSq) < relative_rank(strongSide, weakKingSq)
      && (   opposite_colors(weakKingSq, strongBishopSq)
          || relative_rank(strongSide, weakKingSq) <= RANK_6))
      return SCALE_FACTOR_DRAW;

  // Case 2: Opposite colored bishops
  if (opposite_colors(strongBishopSq, weakBishopSq))
      return SCALE_FACTOR_DRAW;

  return SCALE_FACTOR_NONE;
}


/// KBPP vs KB. It detects a few basic draws with opposite-colored bishops
template<>
ScaleFactor Endgame<CHESS_VARIANT, KBPPKB>::operator()(const Position& pos) const {

  assert(pos.variant() == CHESS_VARIANT);
  assert(verify_material(pos, strongSide, BishopValueMg, 2));
  assert(verify_material(pos, weakSide,   BishopValueMg, 0));

  Square wbsq = pos.square<BISHOP>(strongSide);
  Square bbsq = pos.square<BISHOP>(weakSide);

  if (!opposite_colors(wbsq, bbsq))
      return SCALE_FACTOR_NONE;

  Square ksq = pos.square<KING>(weakSide);
  Square psq1 = pos.squares<PAWN>(strongSide)[0];
  Square psq2 = pos.squares<PAWN>(strongSide)[1];
  Rank r1 = rank_of(psq1);
  Rank r2 = rank_of(psq2);
  Square blockSq1, blockSq2;

  if (relative_rank(strongSide, psq1) > relative_rank(strongSide, psq2))
  {
      blockSq1 = psq1 + pawn_push(strongSide);
      blockSq2 = make_square(file_of(psq2), rank_of(psq1));
  }
  else
  {
      blockSq1 = psq2 + pawn_push(strongSide);
      blockSq2 = make_square(file_of(psq1), rank_of(psq2));
  }

  switch (distance<File>(psq1, psq2))
  {
  case 0:
    // Both pawns are on the same file. It's an easy draw if the defender firmly
    // controls some square in the frontmost pawn's path.
    if (   file_of(ksq) == file_of(blockSq1)
        && relative_rank(strongSide, ksq) >= relative_rank(strongSide, blockSq1)
        && opposite_colors(ksq, wbsq))
        return SCALE_FACTOR_DRAW;
    else
        return SCALE_FACTOR_NONE;

  case 1:
    // Pawns on adjacent files. It's a draw if the defender firmly controls the
    // square in front of the frontmost pawn's path, and the square diagonally
    // behind this square on the file of the other pawn.
    if (   ksq == blockSq1
        && opposite_colors(ksq, wbsq)
        && (   bbsq == blockSq2
            || (pos.attacks_from<BISHOP>(blockSq2) & pos.pieces(weakSide, BISHOP))
            || distance(r1, r2) >= 2))
        return SCALE_FACTOR_DRAW;

    else if (   ksq == blockSq2
             && opposite_colors(ksq, wbsq)
             && (   bbsq == blockSq1
                 || (pos.attacks_from<BISHOP>(blockSq1) & pos.pieces(weakSide, BISHOP))))
        return SCALE_FACTOR_DRAW;
    else
        return SCALE_FACTOR_NONE;

  default:
    // The pawns are not on the same file or adjacent files. No scaling.
    return SCALE_FACTOR_NONE;
  }
}


/// KBP vs KN. There is a single rule: If the defending king is somewhere along
/// the path of the pawn, and the square of the king is not of the same color as
/// the stronger side's bishop, it's a draw.
template<>
ScaleFactor Endgame<CHESS_VARIANT, KBPKN>::operator()(const Position& pos) const {

  assert(pos.variant() == CHESS_VARIANT);
  assert(verify_material(pos, strongSide, BishopValueMg, 1));
  assert(verify_material(pos, weakSide, KnightValueMg, 0));

  Square pawnSq = pos.square<PAWN>(strongSide);
  Square strongBishopSq = pos.square<BISHOP>(strongSide);
  Square weakKingSq = pos.square<KING>(weakSide);

  if (   file_of(weakKingSq) == file_of(pawnSq)
      && relative_rank(strongSide, pawnSq) < relative_rank(strongSide, weakKingSq)
      && (   opposite_colors(weakKingSq, strongBishopSq)
          || relative_rank(strongSide, weakKingSq) <= RANK_6))
      return SCALE_FACTOR_DRAW;

  return SCALE_FACTOR_NONE;
}


/// KNP vs K. There is a single rule: if the pawn is a rook pawn on the 7th rank
/// and the defending king prevents the pawn from advancing, the position is drawn.
template<>
ScaleFactor Endgame<CHESS_VARIANT, KNPK>::operator()(const Position& pos) const {

  assert(pos.variant() == CHESS_VARIANT);
  assert(verify_material(pos, strongSide, KnightValueMg, 1));
  assert(verify_material(pos, weakSide, VALUE_ZERO, 0));

  // Assume strongSide is white and the pawn is on files A-D
  Square pawnSq     = normalize(pos, strongSide, pos.square<PAWN>(strongSide));
  Square weakKingSq = normalize(pos, strongSide, pos.square<KING>(weakSide));

  if (pawnSq == SQ_A7 && distance(SQ_A8, weakKingSq) <= 1)
      return SCALE_FACTOR_DRAW;

  return SCALE_FACTOR_NONE;
}


/// KNP vs KB. If knight can block bishop from taking pawn, it's a win.
/// Otherwise the position is drawn.
template<>
ScaleFactor Endgame<CHESS_VARIANT, KNPKB>::operator()(const Position& pos) const {

<<<<<<< HEAD
  assert(pos.variant() == CHESS_VARIANT);
=======
  assert(verify_material(pos, strongSide, KnightValueMg, 1));
  assert(verify_material(pos, weakSide, BishopValueMg, 0));

>>>>>>> eb6d7f53
  Square pawnSq = pos.square<PAWN>(strongSide);
  Square bishopSq = pos.square<BISHOP>(weakSide);
  Square weakKingSq = pos.square<KING>(weakSide);

  // King needs to get close to promoting pawn to prevent knight from blocking.
  // Rules for this are very tricky, so just approximate.
  if (forward_file_bb(strongSide, pawnSq) & pos.attacks_from<BISHOP>(bishopSq))
      return ScaleFactor(distance(weakKingSq, pawnSq));

  return SCALE_FACTOR_NONE;
}


/// KP vs KP. This is done by removing the weakest side's pawn and probing the
/// KP vs K bitbase: If the weakest side has a draw without the pawn, it probably
/// has at least a draw with the pawn as well. The exception is when the stronger
/// side's pawn is far advanced and not on a rook file; in this case it is often
/// possible to win (e.g. 8/4k3/3p4/3P4/6K1/8/8/8 w - - 0 1).
template<>
ScaleFactor Endgame<CHESS_VARIANT, KPKP>::operator()(const Position& pos) const {

  assert(pos.variant() == CHESS_VARIANT);
  assert(verify_material(pos, strongSide, VALUE_ZERO, 1));
  assert(verify_material(pos, weakSide,   VALUE_ZERO, 1));

  // Assume strongSide is white and the pawn is on files A-D
  Square wksq = normalize(pos, strongSide, pos.square<KING>(strongSide));
  Square bksq = normalize(pos, strongSide, pos.square<KING>(weakSide));
  Square psq  = normalize(pos, strongSide, pos.square<PAWN>(strongSide));

  Color us = strongSide == pos.side_to_move() ? WHITE : BLACK;

  // If the pawn has advanced to the fifth rank or further, and is not a
  // rook pawn, it's too dangerous to assume that it's at least a draw.
  if (rank_of(psq) >= RANK_5 && file_of(psq) != FILE_A)
      return SCALE_FACTOR_NONE;

  // Probe the KPK bitbase with the weakest side's pawn removed. If it's a draw,
  // it's probably at least a draw even with the pawn.
  return Bitbases::probe(wksq, psq, bksq, us) ? SCALE_FACTOR_NONE : SCALE_FACTOR_DRAW;
}

#ifdef ANTI
/// R vs K. The rook side always wins if there is no immediate forced capture.
template<>
Value Endgame<ANTI_VARIANT, RK>::operator()(const Position& pos) const {

  assert(pos.variant() == ANTI_VARIANT);

  Square RSq = pos.square<ROOK>(strongSide);
  Square KSq = pos.square<KING>(weakSide);

  Value result = Value(PushToEdges[KSq]) + PushClose[distance(RSq, KSq)];

  int dist_min = std::min(distance<Rank>(RSq, KSq), distance<File>(RSq, KSq));
  int dist_max = std::max(distance<Rank>(RSq, KSq), distance<File>(RSq, KSq));

  if (dist_min == 0)
      result += strongSide == pos.side_to_move() || dist_max > 1 ? -VALUE_KNOWN_WIN : VALUE_KNOWN_WIN;
  else if (dist_min == 1)
      result += weakSide == pos.side_to_move() && dist_max > 1 ? -VALUE_KNOWN_WIN : VALUE_KNOWN_WIN;
  else
      result += VALUE_KNOWN_WIN;

  return strongSide == pos.side_to_move() ? result : -result;
}

/// K vs N. The king usally wins, but there are a few exceptions.
template<>
Value Endgame<ANTI_VARIANT, KN>::operator()(const Position& pos) const {

  assert(pos.variant() == ANTI_VARIANT);

  Square KSq = pos.square<KING>(strongSide);
  Square NSq = pos.square<KNIGHT>(weakSide);

  // wins for knight
  if (pos.side_to_move() == strongSide && (pos.attacks_from<KNIGHT>(NSq) & KSq))
      return -VALUE_KNOWN_WIN;
  if (pos.side_to_move() == weakSide && (pos.attacks_from<KNIGHT>(NSq) & pos.attacks_from<KING>(KSq)))
      return VALUE_KNOWN_WIN;

  Value result = VALUE_KNOWN_WIN + PushToEdges[NSq] - PushToEdges[KSq];

  return strongSide == pos.side_to_move() ? result : -result;
}

/// N vs N. The side to move always wins/loses if the knights are on
/// same/opposite colored squares.
template<>
Value Endgame<ANTI_VARIANT, NN>::operator()(const Position& pos) const {

  assert(pos.variant() == ANTI_VARIANT);

  Square N1Sq = pos.square<KNIGHT>(pos.side_to_move());
  Square N2Sq = pos.square<KNIGHT>(~pos.side_to_move());

  Value result = VALUE_KNOWN_WIN + PushClose[distance(N1Sq, N2Sq)];

  return !opposite_colors(N1Sq, N2Sq) ? result : -result;
}
#endif

#ifdef ATOMIC
template<>
Value Endgame<ATOMIC_VARIANT, KXK>::operator()(const Position& pos) const {

  assert(pos.variant() == ATOMIC_VARIANT);
  assert(verify_material(pos, weakSide, VALUE_ZERO, 0));
  assert(!pos.checkers()); // Eval is never called when in check

  // Stalemate detection with lone king
  if (pos.side_to_move() == weakSide && !MoveList<LEGAL>(pos).size())
      return VALUE_DRAW;

  Square winnerKSq = pos.square<KING>(strongSide);
  Square loserKSq = pos.square<KING>(weakSide);

  Value result =  pos.non_pawn_material(strongSide)
                + pos.count<PAWN>(strongSide) * PawnValueEg
                + PushToCorners[loserKSq]
                + PushAway[distance(winnerKSq, loserKSq)];

  // We need at least a major and a minor, or three minors to force checkmate
  if (  ((pos.count<QUEEN>(strongSide) || pos.count<ROOK>(strongSide)) && pos.count<ALL_PIECES>(strongSide) >= 3)
      || (pos.count<BISHOP>(strongSide) + pos.count<KNIGHT>(strongSide) >= 3
         && (pos.count<KNIGHT>(strongSide) >= 2 || ((pos.pieces(strongSide, BISHOP) & DarkSquares)
                                                    && (pos.pieces(strongSide, BISHOP) & ~DarkSquares)))))
      result = std::min(result + VALUE_KNOWN_WIN, VALUE_MATE_IN_MAX_PLY - 1);

  return strongSide == pos.side_to_move() ? result : -result;
}

template<>
Value Endgame<ATOMIC_VARIANT, KPK>::operator()(const Position& pos) const {

  assert(pos.variant() == ATOMIC_VARIANT);
  assert(verify_material(pos, strongSide, VALUE_ZERO, 1));
  assert(verify_material(pos, weakSide, VALUE_ZERO, 0));

  Square winnerKSq = pos.square<KING>(strongSide);
  Square loserKSq = pos.square<KING>(weakSide);

  int dist = distance(winnerKSq, loserKSq);
  // Draw in case of adjacent kings
  if (dist <= (strongSide == pos.side_to_move() ? 1 : 2))
      return VALUE_DRAW;

  Value result = PawnValueEgAtomic
                + PushAway[relative_rank(strongSide, pos.square<PAWN>(strongSide))]
                + PushAway[dist];

  return strongSide == pos.side_to_move() ? result : -result;
}

template<> Value Endgame<ATOMIC_VARIANT, KNK>::operator()(const Position&) const { return VALUE_DRAW; }

template<> Value Endgame<ATOMIC_VARIANT, KBK>::operator()(const Position&) const { return VALUE_DRAW; }

template<> Value Endgame<ATOMIC_VARIANT, KRK>::operator()(const Position&) const { return VALUE_DRAW; }

template<>
Value Endgame<ATOMIC_VARIANT, KQK>::operator()(const Position& pos) const {

  assert(pos.variant() == ATOMIC_VARIANT);
  assert(verify_material(pos, weakSide, VALUE_ZERO, 0));
  assert(!pos.checkers()); // Eval is never called when in check

  // Stalemate detection with lone king
  if (pos.side_to_move() == weakSide && !MoveList<LEGAL>(pos).size())
      return VALUE_DRAW;

  Square winnerKSq = pos.square<KING>(strongSide);
  Square loserKSq = pos.square<KING>(weakSide);

  int dist = distance(winnerKSq, loserKSq);
  // Draw in case of adjacent kings
  // In the case of dist == 2, the square adjacent to both kings is ensured
  // not be occupied by the queen, since eval is not called when in check.
  if (dist <= (strongSide == pos.side_to_move() ? 1 : 2))
      return VALUE_DRAW;

  Value result =  pos.non_pawn_material(strongSide)
                + PushToEdges[loserKSq]
                + PushAway[dist];

  if (dist >= (strongSide == pos.side_to_move() ? 3 : 4))
      result += VALUE_KNOWN_WIN;

  return strongSide == pos.side_to_move() ? result : -result;
}

template<> Value Endgame<ATOMIC_VARIANT, KNNK>::operator()(const Position&) const { return VALUE_DRAW; }
#endif<|MERGE_RESOLUTION|>--- conflicted
+++ resolved
@@ -742,13 +742,10 @@
 template<>
 ScaleFactor Endgame<CHESS_VARIANT, KNPKB>::operator()(const Position& pos) const {
 
-<<<<<<< HEAD
-  assert(pos.variant() == CHESS_VARIANT);
-=======
+  assert(pos.variant() == CHESS_VARIANT);
   assert(verify_material(pos, strongSide, KnightValueMg, 1));
   assert(verify_material(pos, weakSide, BishopValueMg, 0));
 
->>>>>>> eb6d7f53
   Square pawnSq = pos.square<PAWN>(strongSide);
   Square bishopSq = pos.square<BISHOP>(weakSide);
   Square weakKingSq = pos.square<KING>(weakSide);
