--- conflicted
+++ resolved
@@ -78,11 +78,12 @@
   friend std::ostream& operator<<(std::ostream&, const Position&);
 
 public:
-<<<<<<< HEAD
-  Position() {}
-  Position(const Position& pos, Thread* t) { *this = pos; thisThread = t; }
-#ifdef HORDE
-  Position(const std::string& f, Thread* t) { set(f, false, true, t); }
+  static void init();
+
+  Position() = default; // To define the global object RootPos
+  Position(const Position&) = delete;
+#ifdef HORDE
+  Position(const std::string& f, Thread* t) { set(f, false, false, t); }
   Position(const std::string& f, bool c960, bool cHorde, Thread* t) { set(f, c960, cHorde, t); }
 #else
 #ifdef KOTH
@@ -92,27 +93,17 @@
   Position(const std::string& f, bool c960, Thread* t) { set(f, c960, t); }
 #endif
 #endif
-  Position& operator=(const Position&);
-  static void init();
-
-  // Text input/output
+  Position(const Position& pos, Thread* th) { *this = pos; thisThread = th; }
+  Position(const std::string& f, bool c960, Thread* th) { set(f, c960, th); }
+  Position& operator=(const Position&); // To assign RootPos from UCI
+
+  // FEN string input/output
 #ifdef HORDE
   void set(const std::string& fenStr, bool isChess960, bool isChessHorde, Thread* th);
 #else
 #ifdef KOTH
   void set(const std::string& fenStr, bool isChess960, bool isKOTH, Thread* th);
 #else
-=======
-  static void init();
-
-  Position() = default; // To define the global object RootPos
-  Position(const Position&) = delete;
-  Position(const Position& pos, Thread* th) { *this = pos; thisThread = th; }
-  Position(const std::string& f, bool c960, Thread* th) { set(f, c960, th); }
-  Position& operator=(const Position&); // To assign RootPos from UCI
-
-  // FEN string input/output
->>>>>>> 3a675332
   void set(const std::string& fenStr, bool isChess960, Thread* th);
 #endif
 #endif
