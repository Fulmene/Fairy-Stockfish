/*
  Stockfish, a UCI chess playing engine derived from Glaurung 2.1
  Copyright (C) 2004-2008 Tord Romstad (Glaurung author)
  Copyright (C) 2008-2015 Marco Costalba, Joona Kiiski, Tord Romstad
  Copyright (C) 2015-2018 Marco Costalba, Joona Kiiski, Gary Linscott, Tord Romstad

  Stockfish is free software: you can redistribute it and/or modify
  it under the terms of the GNU General Public License as published by
  the Free Software Foundation, either version 3 of the License, or
  (at your option) any later version.

  Stockfish is distributed in the hope that it will be useful,
  but WITHOUT ANY WARRANTY; without even the implied warranty of
  MERCHANTABILITY or FITNESS FOR A PARTICULAR PURPOSE.  See the
  GNU General Public License for more details.

  You should have received a copy of the GNU General Public License
  along with this program.  If not, see <http://www.gnu.org/licenses/>.
*/

#ifndef POSITION_H_INCLUDED
#define POSITION_H_INCLUDED

#include <cassert>
#include <deque>
#include <memory> // For std::unique_ptr
#include <string>

#include "bitboard.h"
#include "types.h"

/// StateInfo struct stores information needed to restore a Position object to
/// its previous state when we retract a move. Whenever a move is made on the
/// board (by calling Position::do_move), a StateInfo object must be passed.

struct StateInfo {

  // Copied when making a move
  Key    pawnKey;
  Key    materialKey;
  Value  nonPawnMaterial[COLOR_NB];
  int    castlingRights;
  int    rule50;
  int    pliesFromNull;
<<<<<<< HEAD
#ifdef THREECHECK
  CheckCount checksGiven[COLOR_NB];
#endif
  Score  psq;
=======
>>>>>>> a7815351
  Square epSquare;

  // Not copied when making a move (will be recomputed anyhow)
  Key        key;
  Bitboard   checkersBB;
  Piece      capturedPiece;
#ifdef ATOMIC
  Piece      blast[SQUARE_NB];
#endif
#ifdef CRAZYHOUSE
  bool       capturedpromoted;
#endif
  StateInfo* previous;
  Bitboard   blockersForKing[COLOR_NB];
  Bitboard   pinners[COLOR_NB];
  Bitboard   checkSquares[PIECE_TYPE_NB];
};

/// A list to keep track of the position states along the setup moves (from the
/// start position to the position just before the search starts). Needed by
/// 'draw by repetition' detection. Use a std::deque because pointers to
/// elements are not invalidated upon list resizing.
typedef std::unique_ptr<std::deque<StateInfo>> StateListPtr;


/// Position class stores information regarding the board representation as
/// pieces, side to move, hash keys, castling info, etc. Important methods are
/// do_move() and undo_move(), used by the search to update node info when
/// traversing the search tree.
class Thread;

class Position {
public:
  static void init();

  Position() = default;
  Position(const Position&) = delete;
  Position& operator=(const Position&) = delete;

  // FEN string input/output
  Position& set(const std::string& fenStr, bool isChess960, Variant v, StateInfo* si, Thread* th);
  Position& set(const std::string& code, Color c, Variant v, StateInfo* si);
  const std::string fen() const;

  // Position representation
  Bitboard pieces() const;
  Bitboard pieces(PieceType pt) const;
  Bitboard pieces(PieceType pt1, PieceType pt2) const;
  Bitboard pieces(Color c) const;
  Bitboard pieces(Color c, PieceType pt) const;
  Bitboard pieces(Color c, PieceType pt1, PieceType pt2) const;
  Piece piece_on(Square s) const;
  Square ep_square() const;
  bool empty(Square s) const;
  template<PieceType Pt> int count(Color c) const;
  template<PieceType Pt> int count() const;
  template<PieceType Pt> const Square* squares(Color c) const;
  template<PieceType Pt> Square square(Color c) const;

  // Castling
  int can_castle(Color c) const;
  int can_castle(CastlingRight cr) const;
  bool castling_impeded(CastlingRight cr) const;
#if defined(ANTI) || defined(EXTINCTION) || defined(TWOKINGS)
  Square castling_king_square(CastlingRight cr) const;
#endif
  Square castling_rook_square(CastlingRight cr) const;

  // Checking
#ifdef ATOMIC
  bool kings_adjacent() const;
#endif
  Bitboard checkers() const;
  Bitboard blockers_for_king(Color c) const;
  Bitboard check_squares(PieceType pt) const;

  // Attacks to/from a given square
  Bitboard attackers_to(Square s) const;
  Bitboard attackers_to(Square s, Bitboard occupied) const;
#ifdef ATOMIC
  Bitboard slider_attackers_to(Square s) const;
  Bitboard slider_attackers_to(Square s, Bitboard occupied) const;
#endif
  Bitboard attacks_from(PieceType pt, Square s) const;
  template<PieceType> Bitboard attacks_from(Square s) const;
  template<PieceType> Bitboard attacks_from(Square s, Color c) const;
  Bitboard slider_blockers(Bitboard sliders, Square s, Bitboard& pinners) const;

  // Properties of moves
  bool legal(Move m) const;
  bool pseudo_legal(const Move m) const;
  bool capture(Move m) const;
  bool capture_or_promotion(Move m) const;
  bool gives_check(Move m) const;
  bool advanced_pawn_push(Move m) const;
  Piece moved_piece(Move m) const;
  Piece captured_piece() const;

  // Piece specific
  bool pawn_passed(Color c, Square s) const;
  bool opposite_bishops() const;

  // Doing and undoing moves
  void do_move(Move m, StateInfo& newSt);
  void do_move(Move m, StateInfo& newSt, bool givesCheck);
  void undo_move(Move m);
  void do_null_move(StateInfo& newSt);
  void undo_null_move();

  // Static Exchange Evaluation
#ifdef ATOMIC
  template<Variant V>
  Value see(Move m) const;
  template<Variant V>
  Value see(Move m, PieceType nextVictim, Square s) const;
#endif
  bool see_ge(Move m, Value threshold = VALUE_ZERO) const;

  // Accessing hash keys
  Key key() const;
  Key key_after(Move m) const;
  Key material_key() const;
  Key pawn_key() const;

  // Other properties of the position
  Color side_to_move() const;
  int game_ply() const;
  bool is_chess960() const;
  Variant variant() const;
  Variant subvariant() const;
  bool is_variant_end() const;
  Value variant_result(int ply = 0, Value draw_value = VALUE_DRAW) const;
  Value checkmate_value(int ply = 0) const;
  Value stalemate_value(int ply = 0, Value draw_value = VALUE_DRAW) const;
#ifdef ATOMIC
  bool is_atomic() const;
  bool is_atomic_win() const;
  bool is_atomic_loss() const;
#endif
#ifdef HORDE
  bool is_horde() const;
  bool is_horde_color(Color c) const;
  bool is_horde_loss() const;
#endif
#ifdef CRAZYHOUSE
  bool is_house() const;
  template<PieceType Pt> int count_in_hand(Color c) const;
  Value material_in_hand(Color c) const;
  void add_to_hand(Color c, PieceType pt);
  void remove_from_hand(Color c, PieceType pt);
  bool is_promoted(Square s) const;
  void drop_piece(Piece pc, Square s);
  void undrop_piece(Piece pc, Square s);
#endif
#ifdef BUGHOUSE
  bool is_bughouse() const;
#endif
#ifdef LOOP
  bool is_loop() const;
#endif
#ifdef EXTINCTION
  bool is_extinction() const;
  bool is_extinction_win() const;
  bool is_extinction_loss() const;
#endif
#ifdef GRID
  bool is_grid() const;
  GridLayout grid_layout() const;
  Bitboard grid_bb(Square s) const;
#endif
#ifdef DISPLACEDGRID
  bool is_displaced_grid() const;
#endif
#ifdef SLIPPEDGRID
  bool is_slipped_grid() const;
#endif
#ifdef KOTH
  bool is_koth() const;
  bool is_koth_win() const;
  bool is_koth_loss() const;
#endif
#ifdef LOSERS
  bool is_losers() const;
  bool is_losers_win() const;
  bool is_losers_loss() const;
  bool can_capture_losers() const;
#endif
#ifdef RACE
  bool is_race() const;
  bool is_race_win() const;
  bool is_race_draw() const;
  bool is_race_loss() const;
#endif
#ifdef THREECHECK
  bool is_three_check() const;
  bool is_three_check_win() const;
  bool is_three_check_loss() const;
  int checks_count() const;
  CheckCount checks_given(Color c) const;
#endif
#ifdef TWOKINGS
  bool is_two_kings() const;
  Square royal_king(Color c) const;
  Square royal_king(Color c, Bitboard kings) const;
#endif
#ifdef TWOKINGSSYMMETRIC
  bool is_two_kings_symmetric() const;
#endif
#ifdef ANTI
  bool is_anti() const;
  bool is_anti_win() const;
  bool is_anti_loss() const;
#endif
#if defined(ANTI) || defined(LOSERS)
  bool can_capture() const;
#endif
#ifdef SUICIDE
  bool is_suicide() const;
#endif
  Thread* this_thread() const;
  bool is_draw(int ply) const;
  bool has_game_cycle(int ply) const;
  bool has_repeated() const;
  int rule50_count() const;
  Score psq_score() const;
  Value non_pawn_material(Color c) const;
  Value non_pawn_material() const;

  // Position consistency check, for debugging
  bool pos_is_ok() const;
  void flip();

private:
  // Initialization helpers (used while setting up a position)
  void set_castling_right(Color c, Square kfrom, Square rfrom);
  void set_state(StateInfo* si) const;
  void set_check_info(StateInfo* si) const;

  // Other helpers
  void put_piece(Piece pc, Square s);
  void remove_piece(Piece pc, Square s);
  void move_piece(Piece pc, Square from, Square to);
  template<bool Do>
  void do_castling(Color us, Square from, Square& to, Square& rfrom, Square& rto);

  // Data members
  Piece board[SQUARE_NB];
  Bitboard byTypeBB[PIECE_TYPE_NB];
  Bitboard byColorBB[COLOR_NB];
  int pieceCount[PIECE_NB];
#ifdef HORDE
  Square pieceList[PIECE_NB][SQUARE_NB];
#else
  Square pieceList[PIECE_NB][16];
#endif
#ifdef CRAZYHOUSE
  int pieceCountInHand[COLOR_NB][PIECE_TYPE_NB];
  Bitboard promotedPieces;
#endif
  int index[SQUARE_NB];
  int castlingRightsMask[SQUARE_NB];
#if defined(ANTI) || defined(EXTINCTION) || defined(TWOKINGS)
  Square castlingKingSquare[CASTLING_RIGHT_NB];
#endif
  Square castlingRookSquare[CASTLING_RIGHT_NB];
  Bitboard castlingPath[CASTLING_RIGHT_NB];
  int gamePly;
  Color sideToMove;
  Score psq;
  Thread* thisThread;
  StateInfo* st;
  bool chess960;
  Variant var;
  Variant subvar;

};

namespace PSQT {
  extern Score psq[PIECE_NB][SQUARE_NB];
}

extern std::ostream& operator<<(std::ostream& os, const Position& pos);

inline Color Position::side_to_move() const {
  return sideToMove;
}

inline bool Position::empty(Square s) const {
  return board[s] == NO_PIECE;
}

inline Piece Position::piece_on(Square s) const {
  return board[s];
}

inline Piece Position::moved_piece(Move m) const {
#ifdef CRAZYHOUSE
  if (type_of(m) == DROP)
      return dropped_piece(m);
#endif
  return board[from_sq(m)];
}

inline Bitboard Position::pieces() const {
  return byTypeBB[ALL_PIECES];
}

inline Bitboard Position::pieces(PieceType pt) const {
  return byTypeBB[pt];
}

inline Bitboard Position::pieces(PieceType pt1, PieceType pt2) const {
  return byTypeBB[pt1] | byTypeBB[pt2];
}

inline Bitboard Position::pieces(Color c) const {
  return byColorBB[c];
}

inline Bitboard Position::pieces(Color c, PieceType pt) const {
  return byColorBB[c] & byTypeBB[pt];
}

inline Bitboard Position::pieces(Color c, PieceType pt1, PieceType pt2) const {
  return byColorBB[c] & (byTypeBB[pt1] | byTypeBB[pt2]);
}

template<PieceType Pt> inline int Position::count(Color c) const {
#ifdef CRAZYHOUSE
  if (is_house())
      return pieceCount[make_piece(c, Pt)] + count_in_hand<Pt>(c);
#endif
  return pieceCount[make_piece(c, Pt)];
}

template<PieceType Pt> inline int Position::count() const {
#ifdef CRAZYHOUSE
  if (is_house())
      return pieceCount[make_piece(WHITE, Pt)] + count_in_hand<Pt>(BLACK) +
             pieceCount[make_piece(BLACK, Pt)] + count_in_hand<Pt>(BLACK);
#endif
  return pieceCount[make_piece(WHITE, Pt)] + pieceCount[make_piece(BLACK, Pt)];
}

template<PieceType Pt> inline const Square* Position::squares(Color c) const {
  return pieceList[make_piece(c, Pt)];
}

template<PieceType Pt> inline Square Position::square(Color c) const {
#ifdef EXTINCTION
  if (is_extinction() && Pt == KING && pieceCount[make_piece(c, Pt)] > 1)
      return pieceList[make_piece(c, Pt)][0]; // return the first king's square
#endif
#ifdef TWOKINGS
  if (is_two_kings() && Pt == KING && pieceCount[make_piece(c, Pt)] > 1)
      return royal_king(c);
#endif
#ifdef ANTI
  // There may be zero, one, or multiple kings
  if (is_anti() && pieceCount[make_piece(c, Pt)] == 0)
      return SQ_NONE;
  assert(is_anti() ? pieceCount[make_piece(c, Pt)] >= 1 : pieceCount[make_piece(c, Pt)] == 1);
#else
  assert(pieceCount[make_piece(c, Pt)] == 1);
#endif
  return pieceList[make_piece(c, Pt)][0];
}

#ifdef THREECHECK
inline bool Position::is_three_check() const {
  return var == THREECHECK_VARIANT;
}

inline bool Position::is_three_check_win() const {
  return st->checksGiven[sideToMove] == CHECKS_3;
}

inline bool Position::is_three_check_loss() const {
  return st->checksGiven[~sideToMove] == CHECKS_3;
}

inline int Position::checks_count() const {
  return st->checksGiven[WHITE] + st->checksGiven[BLACK];
}

inline CheckCount Position::checks_given(Color c) const {
  return st->checksGiven[c];
}
#endif

#ifdef TWOKINGS
inline bool Position::is_two_kings() const {
  return var == TWOKINGS_VARIANT;
}

inline Square Position::royal_king(Color c) const {
  return royal_king(c, pieces(c, KING));
}

inline Square Position::royal_king(Color c, Bitboard kings) const {
  assert(kings);
  // Find the royal king
  for (File f = FILE_A; f <= FILE_H; ++f)
  {
      if (kings & file_bb(f))
#ifdef TWOKINGSSYMMETRIC
          return backmost_sq(is_two_kings_symmetric() ? c : WHITE, kings & file_bb(f));
#else
          return backmost_sq(WHITE, kings & file_bb(f));
#endif
  }
  assert(false);
  return c == WHITE ? SQ_NONE : SQ_NONE; // silence two warnings
}
#endif

#ifdef TWOKINGSSYMMETRIC
inline bool Position::is_two_kings_symmetric() const {
  return subvar == TWOKINGSSYMMETRIC_VARIANT;
}
#endif

inline Square Position::ep_square() const {
  return st->epSquare;
}

inline int Position::can_castle(CastlingRight cr) const {
  return st->castlingRights & cr;
}

inline int Position::can_castle(Color c) const {
  return st->castlingRights & ((WHITE_OO | WHITE_OOO) << (2 * c));
}

inline bool Position::castling_impeded(CastlingRight cr) const {
  return byTypeBB[ALL_PIECES] & castlingPath[cr];
}

#if defined(ANTI) || defined(EXTINCTION) || defined(TWOKINGS)
inline Square Position::castling_king_square(CastlingRight cr) const {
  return castlingKingSquare[cr];
}
#endif

inline Square Position::castling_rook_square(CastlingRight cr) const {
  return castlingRookSquare[cr];
}

template<PieceType Pt>
inline Bitboard Position::attacks_from(Square s) const {
  assert(Pt != PAWN);
  return  Pt == BISHOP || Pt == ROOK ? attacks_bb<Pt>(s, byTypeBB[ALL_PIECES])
        : Pt == QUEEN  ? attacks_from<ROOK>(s) | attacks_from<BISHOP>(s)
        : PseudoAttacks[Pt][s];
}

template<>
inline Bitboard Position::attacks_from<PAWN>(Square s, Color c) const {
  return PawnAttacks[c][s];
}

inline Bitboard Position::attacks_from(PieceType pt, Square s) const {
  return attacks_bb(pt, s, byTypeBB[ALL_PIECES]);
}

inline Bitboard Position::attackers_to(Square s) const {
  return attackers_to(s, byTypeBB[ALL_PIECES]);
}

#ifdef ATOMIC
inline Bitboard Position::slider_attackers_to(Square s) const {
  return slider_attackers_to(s, byTypeBB[ALL_PIECES]);
}

inline bool Position::kings_adjacent() const {
  return attacks_from<KING>(square<KING>(~sideToMove)) & pieces(sideToMove, KING);
}
#endif

inline Bitboard Position::checkers() const {
  return st->checkersBB;
}

inline Bitboard Position::blockers_for_king(Color c) const {
  return st->blockersForKing[c];
}

inline Bitboard Position::check_squares(PieceType pt) const {
  return st->checkSquares[pt];
}

inline bool Position::pawn_passed(Color c, Square s) const {
#ifdef HORDE
  if (is_horde() && is_horde_color(c))
      return !(pieces(~c, PAWN) & forward_file_bb(c, s));
#endif
  return !(pieces(~c, PAWN) & passed_pawn_mask(c, s));
}

inline bool Position::advanced_pawn_push(Move m) const {
  return   type_of(moved_piece(m)) == PAWN
        && relative_rank(sideToMove, from_sq(m)) > RANK_4;
}

inline Key Position::key() const {
  return st->key;
}

inline Key Position::pawn_key() const {
  return st->pawnKey;
}

inline Key Position::material_key() const {
  return st->materialKey;
}

inline Score Position::psq_score() const {
  return psq;
}

inline Value Position::non_pawn_material(Color c) const {
  return st->nonPawnMaterial[c];
}

inline Value Position::non_pawn_material() const {
  return st->nonPawnMaterial[WHITE] + st->nonPawnMaterial[BLACK];
}

inline int Position::game_ply() const {
  return gamePly;
}

inline int Position::rule50_count() const {
  return st->rule50;
}

inline bool Position::opposite_bishops() const {
  return   pieceCount[W_BISHOP] == 1
        && pieceCount[B_BISHOP] == 1
        && opposite_colors(square<BISHOP>(WHITE), square<BISHOP>(BLACK));
}

#ifdef ATOMIC
template<Variant V>
Value Position::see(Move m) const {
  return see<V>(m, type_of(moved_piece(m)), to_sq(m));
}

inline bool Position::is_atomic() const {
  return var == ATOMIC_VARIANT;
}

// Loss if king is captured (Atomic)
inline bool Position::is_atomic_win() const {
  return count<KING>(~sideToMove) == 0;
}

// Loss if king is captured (Atomic)
inline bool Position::is_atomic_loss() const {
  return count<KING>(sideToMove) == 0;
}
#endif

#ifdef EXTINCTION
inline bool Position::is_extinction() const {
  return var == EXTINCTION_VARIANT;
}

inline bool Position::is_extinction_win() const {
  return !(   count<  KING>(~sideToMove) && count< QUEEN>(~sideToMove) && count<ROOK>(~sideToMove)
           && count<BISHOP>(~sideToMove) && count<KNIGHT>(~sideToMove) && count<PAWN>(~sideToMove));
}

inline bool Position::is_extinction_loss() const {
  return !(   count<  KING>(sideToMove) && count< QUEEN>(sideToMove) && count<ROOK>(sideToMove)
           && count<BISHOP>(sideToMove) && count<KNIGHT>(sideToMove) && count<PAWN>(sideToMove));
}
#endif

#ifdef GRID
inline bool Position::is_grid() const {
  return var == GRID_VARIANT;
}

inline GridLayout Position::grid_layout() const {
  assert(var == GRID_VARIANT);
  switch (subvar)
  {
  case GRID_VARIANT:
      return NORMAL_GRID;
#ifdef DISPLACEDGRID
  case DISPLACEDGRID_VARIANT:
      return DISPLACED_GRID;
#endif
#ifdef SLIPPEDGRID
  case SLIPPEDGRID_VARIANT:
      return SLIPPED_GRID;
#endif
  default:
      assert(false);
      return NORMAL_GRID;
  }
}

inline Bitboard Position::grid_bb(Square s) const {
  return grid_layout_bb(grid_layout(), s);
}
#endif

#ifdef DISPLACEDGRID
inline bool Position::is_displaced_grid() const {
  return subvar == DISPLACEDGRID_VARIANT;
}
#endif

#ifdef SLIPPEDGRID
inline bool Position::is_slipped_grid() const {
  return subvar == SLIPPEDGRID_VARIANT;
}
#endif

#ifdef HORDE
inline bool Position::is_horde() const {
  return var == HORDE_VARIANT;
}

inline bool Position::is_horde_color(Color c) const {
  return pieceCount[make_piece(c, KING)] == 0;
}

// Loss if horde is captured (Horde)
inline bool Position::is_horde_loss() const {
  return count<ALL_PIECES>(is_horde_color(WHITE) ? WHITE : BLACK) == 0;
}
#endif

#ifdef ANTI
inline bool Position::is_anti() const {
  return var == ANTI_VARIANT;
}

inline bool Position::is_anti_loss() const {
  return count<ALL_PIECES>(~sideToMove) == 0;
}

inline bool Position::is_anti_win() const {
  return count<ALL_PIECES>(sideToMove) == 0;
}
#endif

#if defined(ANTI) || defined(LOSERS)
inline bool Position::can_capture() const {
  Square ep = ep_square();
  assert(ep == SQ_NONE
         || (attacks_from<PAWN>(ep, ~sideToMove) & pieces(sideToMove, PAWN)));
  if (ep != SQ_NONE)
      return true;
  Bitboard target = pieces(~sideToMove);
  Bitboard b1 = pieces(sideToMove, PAWN), b2 = pieces(sideToMove) - b1;
  if ((sideToMove == WHITE ? pawn_attacks_bb<WHITE>(b1) : pawn_attacks_bb<BLACK>(b1)) & target)
      return true;
  while (b2)
  {
      Square s = pop_lsb(&b2);
      if (attacks_from(type_of(piece_on(s)), s) & target)
          return true;
  }
  return false;
}
#endif

#ifdef LOSERS
inline bool Position::is_losers() const {
  return var == LOSERS_VARIANT;
}

inline bool Position::is_losers_loss() const {
  return count<ALL_PIECES>(~sideToMove) == 1;
}

inline bool Position::is_losers_win() const {
  return count<ALL_PIECES>(sideToMove) == 1;
}

// Position::can_capture_losers tests whether we have a legal capture
// in a losers chess position.

inline bool Position::can_capture_losers() const {

  // A king may capture undefended pieces
  Square ksq = square<KING>(sideToMove);
  Bitboard attacks = attacks_from<KING>(ksq) & pieces(~sideToMove);

  // If not in check, unpinned non-king pieces and pawns may freely capture
  if (!attacks && !checkers() && !st->blockersForKing[sideToMove] && ep_square() == SQ_NONE)
      return can_capture();
  while (attacks)
      if (!(attackers_to(pop_lsb(&attacks), pieces() ^ ksq) & pieces(~sideToMove)))
          return true;

  // Any non-king capture must capture the checking piece(s)
  Bitboard target = checkers() ? checkers() : pieces(~sideToMove);
  if (more_than_one(checkers()))
      return false;

  Square ep = ep_square();
  assert(ep == SQ_NONE
         || (attacks_from<PAWN>(ep, ~sideToMove) & pieces(sideToMove, PAWN)));
  if (ep != SQ_NONE)
  {
      Bitboard b = attacks_from<PAWN>(ep, ~sideToMove) & pieces(sideToMove, PAWN);
      while (b)
      {
          // Test en passant legality by simulating the move
          Square from = pop_lsb(&b);
          Square capsq = ep - pawn_push(sideToMove);
          Bitboard occupied = (pieces() ^ from ^ capsq) | ep;

          assert(piece_on(capsq) == make_piece(~sideToMove, PAWN));
          assert(piece_on(ep) == NO_PIECE);

          if (   !(attacks_bb<  ROOK>(ksq, occupied) & pieces(~sideToMove, QUEEN, ROOK))
              && !(attacks_bb<BISHOP>(ksq, occupied) & pieces(~sideToMove, QUEEN, BISHOP)))
              return true;
      }
  }

  // Loop over our pieces to find legal captures
  Bitboard b = pieces(sideToMove) ^ ksq;
  while (b)
  {
      Square s = pop_lsb(&b);
      PieceType pt = type_of(piece_on(s));
      attacks = pt == PAWN ? attacks_from<PAWN>(s, sideToMove) : attacks_from(pt, s);

      // A pinned piece may only capture along the pin
      if (st->blockersForKing[sideToMove] & s)
          attacks &= LineBB[s][ksq];
      if (attacks & target)
          return true;
  }
  return false;
}
#endif

#ifdef SUICIDE
inline bool Position::is_suicide() const {
    return subvar == SUICIDE_VARIANT;
}
#endif

#ifdef CRAZYHOUSE
inline bool Position::is_house() const {
  return var == CRAZYHOUSE_VARIANT;
}

template<PieceType Pt> inline int Position::count_in_hand(Color c) const {
  return pieceCountInHand[c][Pt];
}

inline Value Position::material_in_hand(Color c) const {
  Value v = VALUE_ZERO;
  for (PieceType pt = PAWN; pt <= QUEEN; ++pt)
      v += pieceCountInHand[c][pt] * PieceValue[var][MG][pt];
  return v;
}

inline void Position::add_to_hand(Color c, PieceType pt) {
  pieceCountInHand[c][pt]++;
  pieceCountInHand[c][ALL_PIECES]++;
}

inline void Position::remove_from_hand(Color c, PieceType pt) {
  pieceCountInHand[c][pt]--;
  pieceCountInHand[c][ALL_PIECES]--;
}

inline bool Position::is_promoted(Square s) const {
  return promotedPieces & s;
}
#endif

#ifdef BUGHOUSE
inline bool Position::is_bughouse() const {
  return subvar == BUGHOUSE_VARIANT;
}
#endif

#ifdef LOOP
inline bool Position::is_loop() const {
  return subvar == LOOP_VARIANT;
}
#endif

#ifdef KOTH
inline bool Position::is_koth() const {
  return var == KOTH_VARIANT;
}

// Win if king is in the center (KOTH)
inline bool Position::is_koth_win() const {
  Square ksq = square<KING>(sideToMove);
  return (rank_of(ksq) == RANK_4 || rank_of(ksq) == RANK_5) &&
         (file_of(ksq) == FILE_D || file_of(ksq) == FILE_E);
}

// Loss if king is in the center (KOTH)
inline bool Position::is_koth_loss() const {
  Square ksq = square<KING>(~sideToMove);
  return (rank_of(ksq) == RANK_4 || rank_of(ksq) == RANK_5) &&
         (file_of(ksq) == FILE_D || file_of(ksq) == FILE_E);
}
#endif

#ifdef RACE
inline bool Position::is_race() const {
  return var == RACE_VARIANT;
}

// Win if king is on the eighth rank (Racing Kings)
inline bool Position::is_race_win() const {
  return rank_of(square<KING>(sideToMove)) == RANK_8
        && rank_of(square<KING>(~sideToMove)) < RANK_8;
}

// Draw if kings are on the eighth rank (Racing Kings)
inline bool Position::is_race_draw() const {
  return rank_of(square<KING>(sideToMove)) == RANK_8
        && rank_of(square<KING>(~sideToMove)) == RANK_8;
}

// Loss if king is on the eighth rank (Racing Kings)
inline bool Position::is_race_loss() const {
  if (rank_of(square<KING>(~sideToMove)) != RANK_8)
      return false;
  if (rank_of(square<KING>(sideToMove)) < (sideToMove == WHITE ? RANK_8 : RANK_7))
      return true;
  // Check whether the black king can move to the eighth rank
  Bitboard b = attacks_from<KING>(square<KING>(sideToMove)) & rank_bb(RANK_8) & ~pieces(sideToMove);
  while (b)
      if (!(attackers_to(pop_lsb(&b)) & pieces(~sideToMove)))
          return false;
  return true;
}
#endif

inline bool Position::is_chess960() const {
  return chess960;
}

inline Variant Position::variant() const {
  return var;
}

inline Variant Position::subvariant() const {
    return subvar;
}

inline bool Position::is_variant_end() const {
  switch (var)
  {
#ifdef ANTI
  case ANTI_VARIANT:
      return is_anti_win() || is_anti_loss();
#endif
#ifdef ATOMIC
  case ATOMIC_VARIANT:
      return is_atomic_win() || is_atomic_loss();
#endif
#ifdef EXTINCTION
  case EXTINCTION_VARIANT:
      return is_extinction_win() || is_extinction_loss();
#endif
#ifdef HORDE
  case HORDE_VARIANT:
      return is_horde_loss();
#endif
#ifdef KOTH
  case KOTH_VARIANT:
      return is_koth_win() || is_koth_loss();
#endif
#ifdef LOSERS
  case LOSERS_VARIANT:
      return is_losers_win() || is_losers_loss();
#endif
#ifdef RACE
  case RACE_VARIANT:
      return is_race_draw() || is_race_win() || is_race_loss();
#endif
#ifdef THREECHECK
  case THREECHECK_VARIANT:
      return is_three_check_win() || is_three_check_loss();
#endif
  default:
      return false;
  }
}

inline Value Position::variant_result(int ply, Value draw_value) const {
  switch (var)
  {
#ifdef ANTI
  case ANTI_VARIANT:
      if (is_anti_win())
          return mate_in(ply);
      if (is_anti_loss())
          return mated_in(ply);
      break;
#endif
#ifdef ATOMIC
  case ATOMIC_VARIANT:
      if (is_atomic_win())
          return mate_in(ply);
      if (is_atomic_loss())
          return mated_in(ply);
      break;
#endif
#ifdef EXTINCTION
  case EXTINCTION_VARIANT:
      if (is_extinction_win())
          return mate_in(ply);
      if (is_extinction_loss())
          return mated_in(ply);
      break;
#endif
#ifdef HORDE
  case HORDE_VARIANT:
      if (is_horde_loss())
          return mated_in(ply);
      break;
#endif
#ifdef KOTH
  case KOTH_VARIANT:
      if (is_koth_win())
          return mate_in(ply);
      if (is_koth_loss())
          return mated_in(ply);
      break;
#endif
#ifdef LOSERS
  case LOSERS_VARIANT:
      if (is_losers_win())
          return mate_in(ply);
      if (is_losers_loss())
          return mated_in(ply);
      break;
#endif
#ifdef RACE
  case RACE_VARIANT:
      if (is_race_draw())
          return draw_value;
      if (is_race_win())
          return mate_in(ply);
      if (is_race_loss())
          return mated_in(ply);
      break;
#endif
#ifdef THREECHECK
  case THREECHECK_VARIANT:
      if (is_three_check_win())
          return mate_in(ply);
      if (is_three_check_loss())
          return mated_in(ply);
      break;
#endif
  default:;
  }
  // variant_result should not be called if is_variant_end is false.
  assert(false);
  return VALUE_ZERO;
}

inline Value Position::checkmate_value(int ply) const {
#ifdef LOSERS
  if (is_losers())
      return mate_in(ply);
#endif
  return mated_in(ply);
}

inline Value Position::stalemate_value(int ply, Value drawValue) const {
#ifdef ANTI
  if (is_anti())
  {
#ifdef SUICIDE
      if (is_suicide())
      {
          int balance = pieceCount[make_piece(sideToMove, ALL_PIECES)] - pieceCount[make_piece(~sideToMove, ALL_PIECES)];
          if (balance > 0)
              return mated_in(ply);
          if (balance < 0)
              return mate_in(ply);
          return drawValue;
      }
#endif
      return mate_in(ply);
  }
#endif
#ifdef LOSERS
  if (is_losers())
      return mate_in(ply);
#endif
  return drawValue;
}

inline bool Position::capture_or_promotion(Move m) const {
  assert(is_ok(m));
#ifdef RACE
  if (is_race())
  {
    Square from = from_sq(m), to = to_sq(m);
    return (type_of(board[from]) == KING && rank_of(to) > rank_of(from)) || !empty(to);
  }
#endif
#ifdef CRAZYHOUSE
  return type_of(m) != NORMAL ? type_of(m) != DROP && type_of(m) != CASTLING : !empty(to_sq(m));
#else
  return type_of(m) != NORMAL ? type_of(m) != CASTLING : !empty(to_sq(m));
#endif
}

inline bool Position::capture(Move m) const {
  assert(is_ok(m));
  // Castling is encoded as "king captures rook"
  return (!empty(to_sq(m)) && type_of(m) != CASTLING) || type_of(m) == ENPASSANT;
}

inline Piece Position::captured_piece() const {
  return st->capturedPiece;
}

inline Thread* Position::this_thread() const {
  return thisThread;
}

inline void Position::put_piece(Piece pc, Square s) {

  board[s] = pc;
  byTypeBB[ALL_PIECES] |= s;
  byTypeBB[type_of(pc)] |= s;
  byColorBB[color_of(pc)] |= s;
  index[s] = pieceCount[pc]++;
  pieceList[pc][index[s]] = s;
  pieceCount[make_piece(color_of(pc), ALL_PIECES)]++;
  psq += PSQT::psq[pc][s];
}

inline void Position::remove_piece(Piece pc, Square s) {

  // WARNING: This is not a reversible operation. If we remove a piece in
  // do_move() and then replace it in undo_move() we will put it at the end of
  // the list and not in its original place, it means index[] and pieceList[]
  // are not invariant to a do_move() + undo_move() sequence.
  byTypeBB[ALL_PIECES] ^= s;
  byTypeBB[type_of(pc)] ^= s;
  byColorBB[color_of(pc)] ^= s;
#ifdef ATOMIC
  if (is_atomic())
      board[s] = NO_PIECE;
#endif
  /* board[s] = NO_PIECE;  Not needed, overwritten by the capturing one */
  Square lastSquare = pieceList[pc][--pieceCount[pc]];
  index[lastSquare] = index[s];
  pieceList[pc][index[lastSquare]] = lastSquare;
  pieceList[pc][pieceCount[pc]] = SQ_NONE;
  pieceCount[make_piece(color_of(pc), ALL_PIECES)]--;
  psq -= PSQT::psq[pc][s];
}

inline void Position::move_piece(Piece pc, Square from, Square to) {

  // index[from] is not updated and becomes stale. This works as long as index[]
  // is accessed just by known occupied squares.
  Bitboard fromTo = SquareBB[from] ^ SquareBB[to];
  byTypeBB[ALL_PIECES] ^= fromTo;
  byTypeBB[type_of(pc)] ^= fromTo;
  byColorBB[color_of(pc)] ^= fromTo;
  board[from] = NO_PIECE;
  board[to] = pc;
  index[to] = index[from];
  pieceList[pc][index[to]] = to;
  psq += PSQT::psq[pc][to] - PSQT::psq[pc][from];
}

#ifdef CRAZYHOUSE
inline void Position::drop_piece(Piece pc, Square s) {
  assert(pieceCountInHand[color_of(pc)][type_of(pc)]);
  put_piece(pc, s);
  remove_from_hand(color_of(pc), type_of(pc));
}

inline void Position::undrop_piece(Piece pc, Square s) {
  remove_piece(pc, s);
  board[s] = NO_PIECE;
  add_to_hand(color_of(pc), type_of(pc));
  assert(pieceCountInHand[color_of(pc)][type_of(pc)]);
}
#endif

inline void Position::do_move(Move m, StateInfo& newSt) {
  do_move(m, newSt, gives_check(m));
}

#endif // #ifndef POSITION_H_INCLUDED<|MERGE_RESOLUTION|>--- conflicted
+++ resolved
@@ -42,13 +42,9 @@
   int    castlingRights;
   int    rule50;
   int    pliesFromNull;
-<<<<<<< HEAD
 #ifdef THREECHECK
   CheckCount checksGiven[COLOR_NB];
 #endif
-  Score  psq;
-=======
->>>>>>> a7815351
   Square epSquare;
 
   // Not copied when making a move (will be recomputed anyhow)
@@ -327,7 +323,11 @@
 };
 
 namespace PSQT {
-  extern Score psq[PIECE_NB][SQUARE_NB];
+#ifdef CRAZYHOUSE
+  extern Score psq[VARIANT_NB][PIECE_NB][SQUARE_NB+1];
+#else
+  extern Score psq[VARIANT_NB][PIECE_NB][SQUARE_NB];
+#endif
 }
 
 extern std::ostream& operator<<(std::ostream& os, const Position& pos);
@@ -819,11 +819,13 @@
 inline void Position::add_to_hand(Color c, PieceType pt) {
   pieceCountInHand[c][pt]++;
   pieceCountInHand[c][ALL_PIECES]++;
+  psq += PSQT::psq[var][make_piece(c, pt)][SQ_NONE];
 }
 
 inline void Position::remove_from_hand(Color c, PieceType pt) {
   pieceCountInHand[c][pt]--;
   pieceCountInHand[c][ALL_PIECES]--;
+  psq -= PSQT::psq[var][make_piece(c, pt)][SQ_NONE];
 }
 
 inline bool Position::is_promoted(Square s) const {
@@ -1093,7 +1095,7 @@
   index[s] = pieceCount[pc]++;
   pieceList[pc][index[s]] = s;
   pieceCount[make_piece(color_of(pc), ALL_PIECES)]++;
-  psq += PSQT::psq[pc][s];
+  psq += PSQT::psq[var][pc][s];
 }
 
 inline void Position::remove_piece(Piece pc, Square s) {
@@ -1115,7 +1117,7 @@
   pieceList[pc][index[lastSquare]] = lastSquare;
   pieceList[pc][pieceCount[pc]] = SQ_NONE;
   pieceCount[make_piece(color_of(pc), ALL_PIECES)]--;
-  psq -= PSQT::psq[pc][s];
+  psq -= PSQT::psq[var][pc][s];
 }
 
 inline void Position::move_piece(Piece pc, Square from, Square to) {
@@ -1130,7 +1132,7 @@
   board[to] = pc;
   index[to] = index[from];
   pieceList[pc][index[to]] = to;
-  psq += PSQT::psq[pc][to] - PSQT::psq[pc][from];
+  psq += PSQT::psq[var][pc][to] - PSQT::psq[var][pc][from];
 }
 
 #ifdef CRAZYHOUSE
