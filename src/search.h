/*
  Stockfish, a UCI chess playing engine derived from Glaurung 2.1
  Copyright (C) 2004-2008 Tord Romstad (Glaurung author)
  Copyright (C) 2008-2015 Marco Costalba, Joona Kiiski, Tord Romstad

  Stockfish is free software: you can redistribute it and/or modify
  it under the terms of the GNU General Public License as published by
  the Free Software Foundation, either version 3 of the License, or
  (at your option) any later version.

  Stockfish is distributed in the hope that it will be useful,
  but WITHOUT ANY WARRANTY; without even the implied warranty of
  MERCHANTABILITY or FITNESS FOR A PARTICULAR PURPOSE.  See the
  GNU General Public License for more details.

  You should have received a copy of the GNU General Public License
  along with this program.  If not, see <http://www.gnu.org/licenses/>.
*/

#ifndef SEARCH_H_INCLUDED
#define SEARCH_H_INCLUDED

#include <memory>  // For std::auto_ptr
#include <stack>
#include <vector>

#include "misc.h"
#include "position.h"
#include "types.h"

struct SplitPoint;

namespace Search {

/// Stack struct keeps track of the information we need to remember from nodes
/// shallower and deeper in the tree during the search. Each search thread has
/// its own array of Stack objects, indexed by the current ply.

struct Stack {
  SplitPoint* splitPoint;
  Move* pv;
  int ply;
  Move currentMove;
  Move ttMove;
  Move excludedMove;
  Move killers[2];
  Depth reduction;
  Value staticEval;
  bool skipEarlyPruning;
};

/// RootMove struct is used for moves at the root of the tree. For each root move
/// we store a score and a PV (really a refutation in the case of moves which
/// fail low). Score is normally set at -VALUE_INFINITE for all non-pv moves.

struct RootMove {

  explicit RootMove(Move m) : pv(1, m) {}

  bool operator<(const RootMove& m) const { return score > m.score; } // Ascending sort
  bool operator==(const Move& m) const { return pv[0] == m; }
  void insert_pv_in_tt(Position& pos);
  bool extract_ponder_from_tt(Position& pos);

  Value score = -VALUE_INFINITE;
  Value previousScore = -VALUE_INFINITE;
  std::vector<Move> pv;
};

typedef std::vector<RootMove> RootMoveVector;

/// LimitsType struct stores information sent by GUI about available time to
/// search the current move, maximum depth/time, if we are in analysis mode or
/// if we have to ponder while it's our opponent's turn to move.

struct LimitsType {

  LimitsType() { // Init explicitly due to broken value-initialization of non POD in MSVC
    nodes = time[WHITE] = time[BLACK] = inc[WHITE] = inc[BLACK] = movestogo =
    depth = movetime = mate = infinite = ponder = 0;
  }

  bool use_time_management() const {
    return !(mate | movetime | depth | nodes | infinite);
  }

  std::vector<Move> searchmoves;
  int time[COLOR_NB], inc[COLOR_NB], movestogo, depth, movetime, mate, infinite, ponder;
  int64_t nodes;
};

/// The SignalsType struct stores volatile flags updated during the search
/// typically in an async fashion e.g. to stop the search by the GUI.

struct SignalsType {
  bool stop, stopOnPonderhit, firstRootMove, failedLowAtRoot;
};

typedef std::unique_ptr<std::stack<StateInfo>> StateStackPtr;

extern volatile SignalsType Signals;
extern LimitsType Limits;
extern RootMoveVector RootMoves;
extern Position RootPos;
<<<<<<< HEAD
extern int RootPly;
extern Time::point SearchTime;
=======
extern TimePoint SearchTime;
>>>>>>> 3a675332
extern StateStackPtr SetupStates;

void init();
void think();
template<bool Root> uint64_t perft(Position& pos, Depth depth);

} // namespace Search

#endif // #ifndef SEARCH_H_INCLUDED<|MERGE_RESOLUTION|>--- conflicted
+++ resolved
@@ -102,12 +102,8 @@
 extern LimitsType Limits;
 extern RootMoveVector RootMoves;
 extern Position RootPos;
-<<<<<<< HEAD
 extern int RootPly;
-extern Time::point SearchTime;
-=======
 extern TimePoint SearchTime;
->>>>>>> 3a675332
 extern StateStackPtr SetupStates;
 
 void init();
