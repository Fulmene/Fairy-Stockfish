/*
  Stockfish, a UCI chess playing engine derived from Glaurung 2.1
  Copyright (C) 2004-2008 Tord Romstad (Glaurung author)
  Copyright (C) 2008-2015 Marco Costalba, Joona Kiiski, Tord Romstad
  Copyright (C) 2015-2016 Marco Costalba, Joona Kiiski, Gary Linscott, Tord Romstad

  Stockfish is free software: you can redistribute it and/or modify
  it under the terms of the GNU General Public License as published by
  the Free Software Foundation, either version 3 of the License, or
  (at your option) any later version.

  Stockfish is distributed in the hope that it will be useful,
  but WITHOUT ANY WARRANTY; without even the implied warranty of
  MERCHANTABILITY or FITNESS FOR A PARTICULAR PURPOSE.  See the
  GNU General Public License for more details.

  You should have received a copy of the GNU General Public License
  along with this program.  If not, see <http://www.gnu.org/licenses/>.
*/

#include <algorithm>

#include "types.h"

Value PieceValue[PHASE_NB][PIECE_NB] = {
<<<<<<< HEAD
{ VALUE_ZERO, PawnValueMg, KnightValueMg, BishopValueMg, RookValueMg, QueenValueMg },
{ VALUE_ZERO, PawnValueEg, KnightValueEg, BishopValueEg, RookValueEg, QueenValueEg } };
#ifdef ANTI
Value PieceValueAnti[PHASE_NB][PIECE_NB] = {
{ VALUE_ZERO, PawnValueMgAnti, KnightValueMgAnti, BishopValueMgAnti, RookValueMgAnti, QueenValueMgAnti, KingValueMgAnti },
{ VALUE_ZERO, PawnValueEgAnti, KnightValueEgAnti, BishopValueEgAnti, RookValueEgAnti, QueenValueEgAnti, KingValueEgAnti } };
#endif
=======
  { VALUE_ZERO, PawnValueMg, KnightValueMg, BishopValueMg, RookValueMg, QueenValueMg },
  { VALUE_ZERO, PawnValueEg, KnightValueEg, BishopValueEg, RookValueEg, QueenValueEg }
};
>>>>>>> 7ae3c057

namespace PSQT {

#define S(mg, eg) make_score(mg, eg)

// Bonus[PieceType][Square / 2] contains Piece-Square scores. For each piece
// type on a given square a (middlegame, endgame) score pair is assigned. Table
// is defined for files A..D and white side: it is symmetric for black side and
// second half of the files.
const Score Bonus[][RANK_NB][int(FILE_NB) / 2] = {
  { },
  { // Pawn
   { S(  0, 0), S(  0, 0), S(  0, 0), S( 0, 0) },
   { S(-16, 7), S(  1,-4), S(  7, 8), S( 3,-2) },
   { S(-23,-4), S( -7,-5), S( 19, 5), S(24, 4) },
   { S(-22, 3), S(-14, 3), S( 20,-8), S(35,-3) },
   { S(-11, 8), S(  0, 9), S(  3, 7), S(21,-6) },
   { S(-11, 8), S(-13,-5), S( -6, 2), S(-2, 4) },
   { S( -9, 3), S( 15,-9), S( -8, 1), S(-4,18) }
  },
  { // Knight
   { S(-143, -97), S(-96,-82), S(-80,-46), S(-73,-14) },
   { S( -83, -69), S(-43,-55), S(-21,-17), S(-10,  9) },
   { S( -71, -50), S(-22,-39), S(  0, -8), S(  9, 28) },
   { S( -25, -41), S( 18,-25), S( 43,  7), S( 47, 38) },
   { S( -26, -46), S( 16,-25), S( 38,  2), S( 50, 41) },
   { S( -11, -55), S( 37,-38), S( 56, -8), S( 71, 27) },
   { S( -62, -64), S(-17,-50), S(  5,-24), S( 14, 13) },
   { S(-195,-110), S(-66,-90), S(-42,-50), S(-29,-13) }
  },
  { // Bishop
   { S(-54,-68), S(-23,-40), S(-35,-46), S(-44,-28) },
   { S(-30,-43), S( 10,-17), S(  2,-23), S( -9, -5) },
   { S(-19,-32), S( 17, -9), S( 11,-13), S(  1,  8) },
   { S(-21,-36), S( 18,-13), S( 11,-15), S(  0,  7) },
   { S(-21,-36), S( 14,-14), S(  6,-17), S( -1,  3) },
   { S(-27,-35), S(  6,-13), S(  2,-10), S( -8,  1) },
   { S(-33,-44), S(  7,-21), S( -4,-22), S(-12, -4) },
   { S(-45,-65), S(-21,-42), S(-29,-46), S(-39,-27) }
  },
  { // Rook
   { S(-25, 0), S(-16, 0), S(-16, 0), S(-9, 0) },
   { S(-21, 0), S( -8, 0), S( -3, 0), S( 0, 0) },
   { S(-21, 0), S( -9, 0), S( -4, 0), S( 2, 0) },
   { S(-22, 0), S( -6, 0), S( -1, 0), S( 2, 0) },
   { S(-22, 0), S( -7, 0), S(  0, 0), S( 1, 0) },
   { S(-21, 0), S( -7, 0), S(  0, 0), S( 2, 0) },
   { S(-12, 0), S(  4, 0), S(  8, 0), S(12, 0) },
   { S(-23, 0), S(-15, 0), S(-11, 0), S(-5, 0) }
  },
  { // Queen
   { S( 0,-70), S(-3,-57), S(-4,-41), S(-1,-29) },
   { S(-4,-58), S( 6,-30), S( 9,-21), S( 8, -4) },
   { S(-2,-39), S( 6,-17), S( 9, -7), S( 9,  5) },
   { S(-1,-29), S( 8, -5), S(10,  9), S( 7, 17) },
   { S(-3,-27), S( 9, -5), S( 8, 10), S( 7, 23) },
   { S(-2,-40), S( 6,-16), S( 8,-11), S(10,  3) },
   { S(-2,-54), S( 7,-30), S( 7,-21), S( 6, -7) },
   { S(-1,-75), S(-4,-54), S(-1,-44), S( 0,-30) }
  },
  { // King
   { S(291, 28), S(344, 76), S(294,103), S(219,112) },
   { S(289, 70), S(329,119), S(263,170), S(205,159) },
   { S(226,109), S(271,164), S(202,195), S(136,191) },
   { S(204,131), S(212,194), S(175,194), S(137,204) },
   { S(177,132), S(205,187), S(143,224), S( 94,227) },
   { S(147,118), S(188,178), S(113,199), S( 70,197) },
   { S(116, 72), S(158,121), S( 93,142), S( 48,161) },
   { S( 94, 30), S(120, 76), S( 78,101), S( 31,111) }
  }
};

#undef S

Score psq[PIECE_NB][SQUARE_NB];
#ifdef ANTI
Score psqAnti[PIECE_NB][SQUARE_NB];
#endif

// init() initializes piece-square tables: the white halves of the tables are
// copied from Bonus[] adding the piece value, then the black halves of the
// tables are initialized by flipping and changing the sign of the white scores.
void init() {

  for (Piece pc = W_PAWN; pc <= W_KING; ++pc)
  {
      PieceValue[MG][~pc] = PieceValue[MG][pc];
      PieceValue[EG][~pc] = PieceValue[EG][pc];

      Score v = make_score(PieceValue[MG][pc], PieceValue[EG][pc]);
#ifdef ANTI
      Score vAnti = make_score(PieceValueAnti[MG][pc], PieceValueAnti[EG][pc]);
#endif

      for (Square s = SQ_A1; s <= SQ_H8; ++s)
      {
          File f = std::min(file_of(s), FILE_H - file_of(s));
          psq[ pc][ s] = v + Bonus[pc][rank_of(s)][f];
          psq[~pc][~s] = -psq[pc][s];
#ifdef ANTI
          psqAnti[ pc][ s] = vAnti + Bonus[pc][rank_of(s)][f];
          psqAnti[~pc][~s] = -psqAnti[pc][s];
#endif
      }
  }
}

} // namespace PSQT<|MERGE_RESOLUTION|>--- conflicted
+++ resolved
@@ -23,19 +23,15 @@
 #include "types.h"
 
 Value PieceValue[PHASE_NB][PIECE_NB] = {
-<<<<<<< HEAD
-{ VALUE_ZERO, PawnValueMg, KnightValueMg, BishopValueMg, RookValueMg, QueenValueMg },
-{ VALUE_ZERO, PawnValueEg, KnightValueEg, BishopValueEg, RookValueEg, QueenValueEg } };
-#ifdef ANTI
-Value PieceValueAnti[PHASE_NB][PIECE_NB] = {
-{ VALUE_ZERO, PawnValueMgAnti, KnightValueMgAnti, BishopValueMgAnti, RookValueMgAnti, QueenValueMgAnti, KingValueMgAnti },
-{ VALUE_ZERO, PawnValueEgAnti, KnightValueEgAnti, BishopValueEgAnti, RookValueEgAnti, QueenValueEgAnti, KingValueEgAnti } };
-#endif
-=======
   { VALUE_ZERO, PawnValueMg, KnightValueMg, BishopValueMg, RookValueMg, QueenValueMg },
   { VALUE_ZERO, PawnValueEg, KnightValueEg, BishopValueEg, RookValueEg, QueenValueEg }
 };
->>>>>>> 7ae3c057
+#ifdef ANTI
+Value PieceValueAnti[PHASE_NB][PIECE_NB] = {
+  { VALUE_ZERO, PawnValueMgAnti, KnightValueMgAnti, BishopValueMgAnti, RookValueMgAnti, QueenValueMgAnti, KingValueMgAnti },
+  { VALUE_ZERO, PawnValueEgAnti, KnightValueEgAnti, BishopValueEgAnti, RookValueEgAnti, QueenValueEgAnti, KingValueEgAnti }
+};
+#endif
 
 namespace PSQT {
 
