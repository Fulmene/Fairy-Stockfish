/*
  Stockfish, a UCI chess playing engine derived from Glaurung 2.1
  Copyright (C) 2004-2008 Tord Romstad (Glaurung author)
  Copyright (C) 2008-2015 Marco Costalba, Joona Kiiski, Tord Romstad
  Copyright (C) 2015-2016 Marco Costalba, Joona Kiiski, Gary Linscott, Tord Romstad

  Stockfish is free software: you can redistribute it and/or modify
  it under the terms of the GNU General Public License as published by
  the Free Software Foundation, either version 3 of the License, or
  (at your option) any later version.

  Stockfish is distributed in the hope that it will be useful,
  but WITHOUT ANY WARRANTY; without even the implied warranty of
  MERCHANTABILITY or FITNESS FOR A PARTICULAR PURPOSE.  See the
  GNU General Public License for more details.

  You should have received a copy of the GNU General Public License
  along with this program.  If not, see <http://www.gnu.org/licenses/>.
*/

#include <algorithm>
#include <cassert>
#include <cstring>   // For std::memset
#include <iomanip>
#include <sstream>

#include "bitboard.h"
#include "evaluate.h"
#include "material.h"
#include "pawns.h"

namespace {

  namespace Trace {

    enum Term { // The first 8 entries are for PieceType
      MATERIAL = 8, IMBALANCE, MOBILITY, THREAT, PASSED, SPACE, TOTAL, TERM_NB
    };

    double scores[TERM_NB][COLOR_NB][PHASE_NB];

    double to_cp(Value v) { return double(v) / PawnValueEg; }

    void add(int idx, Color c, Score s) {
      scores[idx][c][MG] = to_cp(mg_value(s));
      scores[idx][c][EG] = to_cp(eg_value(s));
    }

    void add(int idx, Score w, Score b = SCORE_ZERO) {
      add(idx, WHITE, w); add(idx, BLACK, b);
    }

    std::ostream& operator<<(std::ostream& os, Term t) {

      if (t == MATERIAL || t == IMBALANCE || t == Term(PAWN) || t == TOTAL)
          os << "  ---   --- |   ---   --- | ";
      else
          os << std::setw(5) << scores[t][WHITE][MG] << " "
             << std::setw(5) << scores[t][WHITE][EG] << " | "
             << std::setw(5) << scores[t][BLACK][MG] << " "
             << std::setw(5) << scores[t][BLACK][EG] << " | ";

      os << std::setw(5) << scores[t][WHITE][MG] - scores[t][BLACK][MG] << " "
         << std::setw(5) << scores[t][WHITE][EG] - scores[t][BLACK][EG] << " \n";

      return os;
    }
  }

  using namespace Trace;

  // Struct EvalInfo contains various information computed and collected
  // by the evaluation functions.
  struct EvalInfo {

    // attackedBy[color][piece type] is a bitboard representing all squares
    // attacked by a given color and piece type (can be also ALL_PIECES).
    Bitboard attackedBy[COLOR_NB][PIECE_TYPE_NB];

    // kingRing[color] is the zone around the king which is considered
    // by the king safety evaluation. This consists of the squares directly
    // adjacent to the king, and the three (or two, for a king on an edge file)
    // squares two ranks in front of the king. For instance, if black's king
    // is on g8, kingRing[BLACK] is a bitboard containing the squares f8, h8,
    // f7, g7, h7, f6, g6 and h6.
    Bitboard kingRing[COLOR_NB];

    // kingAttackersCount[color] is the number of pieces of the given color
    // which attack a square in the kingRing of the enemy king.
    int kingAttackersCount[COLOR_NB];

    // kingAttackersWeight[color] is the sum of the "weights" of the pieces of the
    // given color which attack a square in the kingRing of the enemy king. The
    // weights of the individual piece types are given by the elements in the
    // KingAttackWeights array.
    int kingAttackersWeight[COLOR_NB];

    // kingAdjacentZoneAttacksCount[color] is the number of attacks by the given
    // color to squares directly adjacent to the enemy king. Pieces which attack
    // more than one square are counted multiple times. For instance, if there is
    // a white knight on g5 and black's king is on g8, this white knight adds 2
    // to kingAdjacentZoneAttacksCount[WHITE].
    int kingAdjacentZoneAttacksCount[COLOR_NB];

    Bitboard pinnedPieces[COLOR_NB];
    Material::Entry* me;
    Pawns::Entry* pi;
  };

  #define V(v) Value(v)
  #define S(mg, eg) make_score(mg, eg)

  // MobilityBonus[PieceType][attacked] contains bonuses for middle and end
  // game, indexed by piece type and number of attacked squares in the MobilityArea.
  const Score MobilityBonus[][32] = {
    {}, {},
    { S(-75,-76), S(-56,-54), S(- 9,-26), S( -2,-10), S(  6,  5), S( 15, 11), // Knights
      S( 22, 26), S( 30, 28), S( 36, 29) },
    { S(-48,-58), S(-21,-19), S( 16, -2), S( 26, 12), S( 37, 22), S( 51, 42), // Bishops
      S( 54, 54), S( 63, 58), S( 65, 63), S( 71, 70), S( 79, 74), S( 81, 86),
      S( 92, 90), S( 97, 94) },
    { S(-56,-78), S(-25,-18), S(-11, 26), S( -5, 55), S( -4, 70), S( -1, 81), // Rooks
      S(  8,109), S( 14,120), S( 21,128), S( 23,143), S( 31,154), S( 32,160),
      S( 43,165), S( 49,168), S( 59,169) },
    { S(-40,-35), S(-25,-12), S(  2,  7), S(  4, 19), S( 14, 37), S( 24, 55), // Queens
      S( 25, 62), S( 40, 76), S( 43, 79), S( 47, 87), S( 54, 94), S( 56,102),
      S( 60,111), S( 70,116), S( 72,118), S( 73,122), S( 75,128), S( 77,130),
      S( 85,133), S( 94,136), S( 99,140), S(108,157), S(112,158), S(113,161),
      S(118,174), S(119,177), S(123,191), S(128,199) }
  };

  // Outpost[knight/bishop][supported by pawn] contains bonuses for knights and
  // bishops outposts, bigger if outpost piece is supported by a pawn.
  const Score Outpost[][2] = {
    { S(43,11), S(65,20) }, // Knights
    { S(20, 3), S(29, 8) }  // Bishops
  };

  // ReachableOutpost[knight/bishop][supported by pawn] contains bonuses for
  // knights and bishops which can reach an outpost square in one move, bigger
  // if outpost square is supported by a pawn.
  const Score ReachableOutpost[][2] = {
    { S(21, 5), S(35, 8) }, // Knights
    { S( 8, 0), S(14, 4) }  // Bishops
  };

  // RookOnFile[semiopen/open] contains bonuses for each rook when there is no
  // friendly pawn on the rook file.
  const Score RookOnFile[2] = { S(20, 7), S(45, 20) };

  // ThreatBySafePawn[PieceType] contains bonuses according to which piece
  // type is attacked by a pawn which is protected or is not attacked.
  const Score ThreatBySafePawn[PIECE_TYPE_NB] = {
    S(0, 0), S(0, 0), S(176, 139), S(131, 127), S(217, 218), S(203, 215) };

  // Threat[by minor/by rook][attacked PieceType] contains
  // bonuses according to which piece type attacks which one.
  // Attacks on lesser pieces which are pawn-defended are not considered.
  const Score Threat[][PIECE_TYPE_NB] = {
    { S(0, 0), S(0, 33), S(45, 43), S(46, 47), S(72,107), S(48,118) }, // by Minor
    { S(0, 0), S(0, 25), S(40, 62), S(40, 59), S( 0, 34), S(35, 48) }  // by Rook
  };

  // ThreatByKing[on one/on many] contains bonuses for King attacks on
  // pawns or pieces which are not pawn-defended.
  const Score ThreatByKing[2] = { S(3, 62), S(9, 138) };

  // Passed[mg/eg][Rank] contains midgame and endgame bonuses for passed pawns.
  // We don't use a Score because we process the two components independently.
  const Value Passed[][RANK_NB] = {
    { V(5), V( 5), V(31), V(73), V(166), V(252) },
    { V(7), V(14), V(38), V(73), V(166), V(252) }
  };

#ifdef THREECHECK
  const Score ChecksGivenBonus[CHECKS_NB] = {
      S(0, 0),
      S(2 * PawnValueMg, 2 * PawnValueEg),
      S(5 * PawnValueMg, 4 * PawnValueEg),
      S(9 * PawnValueMg, 9 * PawnValueEg)
  };
#endif

  // PassedFile[File] contains a bonus according to the file of a passed pawn
  const Score PassedFile[FILE_NB] = {
    S(  9, 10), S( 2, 10), S( 1, -8), S(-20,-12),
    S(-20,-12), S( 1, -8), S( 2, 10), S( 9, 10)
  };

  // Assorted bonuses and penalties used by evaluation
  const Score MinorBehindPawn     = S(16,  0);
  const Score BishopPawns         = S( 8, 12);
  const Score RookOnPawn          = S( 8, 24);
  const Score TrappedRook         = S(92,  0);
  const Score Checked             = S(20, 20);
  const Score ThreatByHangingPawn = S(71, 61);
  const Score LooseEnemies        = S( 0, 25);
  const Score Hanging             = S(48, 27);
  const Score ThreatByPawnPush    = S(38, 22);
  const Score Unstoppable         = S( 0, 20);

  // Penalty for a bishop on a1/h1 (a8/h8 for black) which is trapped by
  // a friendly pawn on b2/g2 (b7/g7 for black). This can obviously only
  // happen in Chess960 games.
  const Score TrappedBishopA1H1 = S(50, 50);

  #undef S
  #undef V

  // King danger constants and variables. The king danger scores are looked-up
  // in KingDanger[]. Various little "meta-bonuses" measuring the strength
  // of the enemy attack are added up into an integer, which is used as an
  // index to KingDanger[].
  Score KingDanger[512];

  // KingAttackWeights[PieceType] contains king attack weights by piece type
  const int KingAttackWeights[PIECE_TYPE_NB] = { 0, 0, 7, 5, 4, 1 };

  // Penalties for enemy's safe checks
  const int QueenContactCheck = 89;
  const int QueenCheck        = 52;
  const int RookCheck         = 45;
  const int BishopCheck       = 5;
  const int KnightCheck       = 17;


  // eval_init() initializes king and attack bitboards for a given color
  // adding pawn attacks. To be done at the beginning of the evaluation.

  template<Color Us>
  void eval_init(const Position& pos, EvalInfo& ei) {

    const Color  Them = (Us == WHITE ? BLACK   : WHITE);
    const Square Down = (Us == WHITE ? DELTA_S : DELTA_N);

    ei.pinnedPieces[Us] = pos.pinned_pieces(Us);
    Bitboard b = ei.attackedBy[Them][KING] = pos.attacks_from<KING>(pos.square<KING>(Them));
    ei.attackedBy[Them][ALL_PIECES] |= b;
    ei.attackedBy[Us][ALL_PIECES] |= ei.attackedBy[Us][PAWN] = ei.pi->pawn_attacks(Us);

    // Init king safety tables only if we are going to use them
    if (pos.non_pawn_material(Us) >= QueenValueMg)
    {
        ei.kingRing[Them] = b | shift_bb<Down>(b);
        b &= ei.attackedBy[Us][PAWN];
        ei.kingAttackersCount[Us] = b ? popcount(b) : 0;
        ei.kingAdjacentZoneAttacksCount[Us] = ei.kingAttackersWeight[Us] = 0;
    }
    else
        ei.kingRing[Them] = ei.kingAttackersCount[Us] = 0;
  }


  // evaluate_pieces() assigns bonuses and penalties to the pieces of a given
  // color and type.

  template<bool DoTrace, Color Us = WHITE, PieceType Pt = KNIGHT>
  Score evaluate_pieces(const Position& pos, EvalInfo& ei, Score* mobility,
                        const Bitboard* mobilityArea) {
    Bitboard b, bb;
    Square s;
    Score score = SCORE_ZERO;

    const PieceType NextPt = (Us == WHITE ? Pt : PieceType(Pt + 1));
    const Color Them = (Us == WHITE ? BLACK : WHITE);
    const Bitboard OutpostRanks = (Us == WHITE ? Rank4BB | Rank5BB | Rank6BB
                                               : Rank5BB | Rank4BB | Rank3BB);
    const Square* pl = pos.squares<Pt>(Us);

    ei.attackedBy[Us][Pt] = 0;

    while ((s = *pl++) != SQ_NONE)
    {
        // Find attacked squares, including x-ray attacks for bishops and rooks
        b = Pt == BISHOP ? attacks_bb<BISHOP>(s, pos.pieces() ^ pos.pieces(Us, QUEEN))
          : Pt ==   ROOK ? attacks_bb<  ROOK>(s, pos.pieces() ^ pos.pieces(Us, ROOK, QUEEN))
                         : pos.attacks_from<Pt>(s);

        if (ei.pinnedPieces[Us] & s)
            b &= LineBB[pos.square<KING>(Us)][s];

        ei.attackedBy[Us][ALL_PIECES] |= ei.attackedBy[Us][Pt] |= b;

        if (b & ei.kingRing[Them])
        {
            ei.kingAttackersCount[Us]++;
            ei.kingAttackersWeight[Us] += KingAttackWeights[Pt];
            bb = b & ei.attackedBy[Them][KING];
            if (bb)
                ei.kingAdjacentZoneAttacksCount[Us] += popcount(bb);
        }

        if (Pt == QUEEN)
            b &= ~(  ei.attackedBy[Them][KNIGHT]
                   | ei.attackedBy[Them][BISHOP]
                   | ei.attackedBy[Them][ROOK]);

        int mob = popcount(b & mobilityArea[Us]);

        mobility[Us] += MobilityBonus[Pt][mob];

        if (Pt == BISHOP || Pt == KNIGHT)
        {
            // Bonus for outpost squares
            bb = OutpostRanks & ~ei.pi->pawn_attacks_span(Them);
            if (bb & s)
                score += Outpost[Pt == BISHOP][!!(ei.attackedBy[Us][PAWN] & s)];
            else
            {
                bb &= b & ~pos.pieces(Us);
                if (bb)
                   score += ReachableOutpost[Pt == BISHOP][!!(ei.attackedBy[Us][PAWN] & bb)];
            }

            // Bonus when behind a pawn
            if (    relative_rank(Us, s) < RANK_5
                && (pos.pieces(PAWN) & (s + pawn_push(Us))))
                score += MinorBehindPawn;

            // Penalty for pawns on the same color square as the bishop
            if (Pt == BISHOP)
                score -= BishopPawns * ei.pi->pawns_on_same_color_squares(Us, s);

            // An important Chess960 pattern: A cornered bishop blocked by a friendly
            // pawn diagonally in front of it is a very serious problem, especially
            // when that pawn is also blocked.
            if (   Pt == BISHOP
                && pos.is_chess960()
                && (s == relative_square(Us, SQ_A1) || s == relative_square(Us, SQ_H1)))
            {
                Square d = pawn_push(Us) + (file_of(s) == FILE_A ? DELTA_E : DELTA_W);
                if (pos.piece_on(s + d) == make_piece(Us, PAWN))
                    score -= !pos.empty(s + d + pawn_push(Us))                ? TrappedBishopA1H1 * 4
                            : pos.piece_on(s + d + d) == make_piece(Us, PAWN) ? TrappedBishopA1H1 * 2
                                                                              : TrappedBishopA1H1;
            }
        }

        if (Pt == ROOK)
        {
            // Bonus for aligning with enemy pawns on the same rank/file
            if (relative_rank(Us, s) >= RANK_5)
            {
                Bitboard alignedPawns = pos.pieces(Them, PAWN) & PseudoAttacks[ROOK][s];
                if (alignedPawns)
                    score += RookOnPawn * popcount(alignedPawns);
            }

            // Bonus when on an open or semi-open file
            if (ei.pi->semiopen_file(Us, file_of(s)))
            {
                score += RookOnFile[!!ei.pi->semiopen_file(Them, file_of(s))];
            }

            // Penalize when trapped by the king, even more if the king cannot castle
            else if (mob <= 3)
            {
                Square ksq = pos.square<KING>(Us);

                if (   ((file_of(ksq) < FILE_E) == (file_of(s) < file_of(ksq)))
                    && (rank_of(ksq) == rank_of(s) || relative_rank(Us, ksq) == RANK_1)
                    && !ei.pi->semiopen_side(Us, file_of(ksq), file_of(s) < file_of(ksq)))
                    score -= (TrappedRook - make_score(mob * 22, 0)) * (1 + !pos.can_castle(Us));
            }
        }
    }

    if (DoTrace)
        Trace::add(Pt, Us, score);

    // Recursively call evaluate_pieces() of next piece type until KING is excluded
    return score - evaluate_pieces<DoTrace, Them, NextPt>(pos, ei, mobility, mobilityArea);
  }

  template<>
  Score evaluate_pieces<false, WHITE, KING>(const Position&, EvalInfo&, Score*, const Bitboard*) { return SCORE_ZERO; }
  template<>
  Score evaluate_pieces< true, WHITE, KING>(const Position&, EvalInfo&, Score*, const Bitboard*) { return SCORE_ZERO; }


  // evaluate_king() assigns bonuses and penalties to a king of a given color

  template<Color Us, bool DoTrace>
  Score evaluate_king(const Position& pos, const EvalInfo& ei) {

    const Color Them = (Us == WHITE ? BLACK : WHITE);

    Bitboard undefended, b, b1, b2, safe;
    int attackUnits;
    const Square ksq = pos.square<KING>(Us);

    // King shelter and enemy pawns storm
    Score score = ei.pi->king_safety<Us>(pos, ksq);

    // Main king safety evaluation
    if (ei.kingAttackersCount[Them])
    {
        // Find the attacked squares which are defended only by the king...
        undefended =  ei.attackedBy[Them][ALL_PIECES]
                    & ei.attackedBy[Us][KING]
                    & ~(  ei.attackedBy[Us][PAWN]   | ei.attackedBy[Us][KNIGHT]
                        | ei.attackedBy[Us][BISHOP] | ei.attackedBy[Us][ROOK]
                        | ei.attackedBy[Us][QUEEN]);

        // ... and those which are not defended at all in the larger king ring
        b =  ei.attackedBy[Them][ALL_PIECES] & ~ei.attackedBy[Us][ALL_PIECES]
           & ei.kingRing[Us] & ~pos.pieces(Them);

        // Initialize the 'attackUnits' variable, which is used later on as an
        // index into the KingDanger[] array. The initial value is based on the
        // number and types of the enemy's attacking pieces, the number of
        // attacked and undefended squares around our king and the quality of
        // the pawn shelter (current 'score' value).
        attackUnits =  std::min(72, ei.kingAttackersCount[Them] * ei.kingAttackersWeight[Them])
                     +  9 * ei.kingAdjacentZoneAttacksCount[Them]
                     + 27 * popcount(undefended)
                     + 11 * (popcount(b) + !!ei.pinnedPieces[Us])
                     - 64 * !pos.count<QUEEN>(Them)
                     - mg_value(score) / 8;

        // Analyse the enemy's safe queen contact checks. Firstly, find the
        // undefended squares around the king reachable by the enemy queen...
        b = undefended & ei.attackedBy[Them][QUEEN] & ~pos.pieces(Them);
        if (b)
        {
            // ...and then remove squares not supported by another enemy piece
            b &=  ei.attackedBy[Them][PAWN]   | ei.attackedBy[Them][KNIGHT]
                | ei.attackedBy[Them][BISHOP] | ei.attackedBy[Them][ROOK]
                | ei.attackedBy[Them][KING];

            if (b)
                attackUnits += QueenContactCheck * popcount(b);
        }

        // Analyse the enemy's safe distance checks for sliders and knights
        safe = ~(ei.attackedBy[Us][ALL_PIECES] | pos.pieces(Them));
#ifdef THREECHECK
        if (pos.is_three_check() && pos.checks_taken())
            safe = ~pos.pieces(Them);
#endif

        b1 = pos.attacks_from<ROOK  >(ksq) & safe;
        b2 = pos.attacks_from<BISHOP>(ksq) & safe;

        // Enemy queen safe checks
        if ((b1 | b2) & ei.attackedBy[Them][QUEEN])
            attackUnits += QueenCheck, score -= Checked;

        // Enemy rooks safe checks
        if (b1 & ei.attackedBy[Them][ROOK])
            attackUnits += RookCheck, score -= Checked;

        // Enemy bishops safe checks
        if (b2 & ei.attackedBy[Them][BISHOP])
            attackUnits += BishopCheck, score -= Checked;

        // Enemy knights safe checks
        if (pos.attacks_from<KNIGHT>(ksq) & ei.attackedBy[Them][KNIGHT] & safe)
            attackUnits += KnightCheck, score -= Checked;

        // Finally, extract the king danger score from the KingDanger[]
        // array and subtract the score from the evaluation.
#ifdef THREECHECK
        if (pos.is_three_check())
        {
            switch(pos.checks_taken())
            {
            case CHECKS_NB:
            case CHECKS_3:
            case CHECKS_2:  attackUnits += RookCheck; break;
            case CHECKS_1:  attackUnits += KnightCheck + attackUnits / 2; break;
            case CHECKS_0:  attackUnits += BishopCheck + attackUnits; break;
            }
        }
#endif
        score -= KingDanger[std::max(std::min(attackUnits, 399), 0)];
    }
#ifdef RACE
    if (pos.is_race())
        score = -score;
#endif

    if (DoTrace)
        Trace::add(KING, Us, score);

    return score;
  }


  // evaluate_threats() assigns bonuses according to the types of the attacking
  // and the attacked pieces.

  template<Color Us, bool DoTrace>
  Score evaluate_threats(const Position& pos, const EvalInfo& ei) {

    const Color Them        = (Us == WHITE ? BLACK    : WHITE);
    const Square Up         = (Us == WHITE ? DELTA_N  : DELTA_S);
    const Square Left       = (Us == WHITE ? DELTA_NW : DELTA_SE);
    const Square Right      = (Us == WHITE ? DELTA_NE : DELTA_SW);
    const Bitboard TRank2BB = (Us == WHITE ? Rank2BB  : Rank7BB);
    const Bitboard TRank7BB = (Us == WHITE ? Rank7BB  : Rank2BB);

    enum { Minor, Rook };

    Bitboard b, weak, defended, safeThreats;
    Score score = SCORE_ZERO;

    // Small bonus if the opponent has loose pawns or pieces
    if (   (pos.pieces(Them) ^ pos.pieces(Them, QUEEN, KING))
        & ~(ei.attackedBy[Us][ALL_PIECES] | ei.attackedBy[Them][ALL_PIECES]))
        score += LooseEnemies;

    // Non-pawn enemies attacked by a pawn
    weak = (pos.pieces(Them) ^ pos.pieces(Them, PAWN)) & ei.attackedBy[Us][PAWN];

    if (weak)
    {
        b = pos.pieces(Us, PAWN) & ( ~ei.attackedBy[Them][ALL_PIECES]
                                    | ei.attackedBy[Us][ALL_PIECES]);

        safeThreats = (shift_bb<Right>(b) | shift_bb<Left>(b)) & weak;

        if (weak ^ safeThreats)
            score += ThreatByHangingPawn;

        while (safeThreats)
            score += ThreatBySafePawn[type_of(pos.piece_on(pop_lsb(&safeThreats)))];
    }

    // Non-pawn enemies defended by a pawn
    defended = (pos.pieces(Them) ^ pos.pieces(Them, PAWN)) & ei.attackedBy[Them][PAWN];

    // Enemies not defended by a pawn and under our attack
    weak =   pos.pieces(Them)
          & ~ei.attackedBy[Them][PAWN]
          &  ei.attackedBy[Us][ALL_PIECES];

    // Add a bonus according to the kind of attacking pieces
    if (defended | weak)
    {
        b = (defended | weak) & (ei.attackedBy[Us][KNIGHT] | ei.attackedBy[Us][BISHOP]);
        while (b)
            score += Threat[Minor][type_of(pos.piece_on(pop_lsb(&b)))];

        b = (pos.pieces(Them, QUEEN) | weak) & ei.attackedBy[Us][ROOK];
        while (b)
            score += Threat[Rook ][type_of(pos.piece_on(pop_lsb(&b)))];

        b = weak & ~ei.attackedBy[Them][ALL_PIECES];
        if (b)
            score += Hanging * popcount(b);

        b = weak & ei.attackedBy[Us][KING];
        if (b)
            score += ThreatByKing[more_than_one(b)];
    }

    // Bonus if some pawns can safely push and attack an enemy piece
    b = pos.pieces(Us, PAWN) & ~TRank7BB;
    b = shift_bb<Up>(b | (shift_bb<Up>(b & TRank2BB) & ~pos.pieces()));

    b &=  ~pos.pieces()
        & ~ei.attackedBy[Them][PAWN]
        & (ei.attackedBy[Us][ALL_PIECES] | ~ei.attackedBy[Them][ALL_PIECES]);

    b =  (shift_bb<Left>(b) | shift_bb<Right>(b))
       &  pos.pieces(Them)
       & ~ei.attackedBy[Us][PAWN];

    if (b)
        score += ThreatByPawnPush * popcount(b);

    if (DoTrace)
        Trace::add(THREAT, Us, score);

    return score;
  }


  // evaluate_passed_pawns() evaluates the passed pawns of the given color

  template<Color Us, bool DoTrace>
  Score evaluate_passed_pawns(const Position& pos, const EvalInfo& ei) {

    const Color Them = (Us == WHITE ? BLACK : WHITE);
#ifdef RACE
    const Color Up = pos.is_race() ? WHITE : Us;
#else
    const Color Up = Us;
#endif

    Bitboard b, squaresToQueen, defendedSquares, unsafeSquares;
    Score score = SCORE_ZERO;

#ifdef RACE
    if (pos.is_race())
       b = pos.square<KING>(Us);
    else
#endif
    b = ei.pi->passed_pawns(Us);

#ifdef KOTH
    if (pos.is_koth())
    {
        int r = RANK_7 - pos.koth_distance(Us);
        Value mbonus = Passed[MG][r], ebonus = Passed[EG][r];
        score += make_score(mbonus, ebonus);
    }
#endif
    while (b)
    {
        Square s = pop_lsb(&b);

        assert(pos.pawn_passed(Us, s));

        int r = relative_rank(Up, s) - RANK_2;
        int rr = r * (r - 1);

        Value mbonus = Passed[MG][r], ebonus = Passed[EG][r];

        if (rr)
        {
            Square pawnPush = pawn_push(Up);
            Square blockSq = s + pawnPush;
#ifdef RACE
            Bitboard blockSquares = pos.is_race() ?
                ei.attackedBy[Us][KING] & in_front_bb(Up, rank_of(s)) : 0;
#endif

#ifdef RACE
            if (pos.is_race())
            {
                // Adjust bonus based on the opponent's king's proximity
                ebonus += distance(pos.square<KING>(Them), blockSq) * 5 * rr;
            }
            else
#endif
#ifdef HORDE
            if (pos.is_horde())
            {
                // Assume a horde king distance of approximately 5
                if (Us == WHITE)
                    ebonus += distance(pos.square<KING>(Them), blockSq) * 5 * rr - 10 * rr;
                else
                    ebonus += 25 * rr - distance(pos.square<KING>(Us), blockSq) * 2 * rr;
            }
            else
#endif
#ifdef ATOMIC
            if (pos.is_atomic())
            {
                // Adjust bonus based on proximity to promotion
                ebonus += relative_rank(Us, s) * 5 * rr;
            }
            else
#endif
            {
            // Adjust bonus based on the king's proximity
            ebonus +=  distance(pos.square<KING>(Them), blockSq) * 5 * rr
                     - distance(pos.square<KING>(Us  ), blockSq) * 2 * rr;

            // If blockSq is not the queening square then consider also a second push
            if (relative_rank(Up, blockSq) != RANK_8)
                ebonus -= distance(pos.square<KING>(Us), blockSq + pawnPush) * rr;
            }

            // If the pawn is free to advance, then increase the bonus
#ifdef RACE
            if (pos.is_race() ? (blockSquares - ei.attackedBy[Them][ALL_PIECES]) : pos.empty(blockSq))
#else
            if (pos.empty(blockSq))
#endif
            {
                // If there is a rook or queen attacking/defending the pawn from behind,
                // consider all the squaresToQueen. Otherwise consider only the squares
                // in the pawn's path attacked or occupied by the enemy.
#ifdef RACE
                if (pos.is_race())
                    defendedSquares = unsafeSquares = squaresToQueen = forward_bb(Up, s) | blockSquares;
                else
#endif
                defendedSquares = unsafeSquares = squaresToQueen = forward_bb(Us, s);

#ifdef RACE
                Bitboard bb = pos.is_race() ? 0 : forward_bb(Them, s) & pos.pieces(ROOK, QUEEN) & pos.attacks_from<ROOK>(s);
#else
                Bitboard bb = forward_bb(Them, s) & pos.pieces(ROOK, QUEEN) & pos.attacks_from<ROOK>(s);
#endif

                if (!(pos.pieces(Us) & bb))
                    defendedSquares &= ei.attackedBy[Us][ALL_PIECES];

                if (!(pos.pieces(Them) & bb))
                {
#ifdef RACE
                    if (pos.is_race())
                        unsafeSquares &= ei.attackedBy[Them][ALL_PIECES];
                    else
#endif
                    unsafeSquares &= ei.attackedBy[Them][ALL_PIECES] | pos.pieces(Them);
                }

                // If there aren't any enemy attacks, assign a big bonus. Otherwise
                // assign a smaller bonus if the block square isn't attacked.
                int k = !unsafeSquares ? 18 : !(unsafeSquares & blockSq) ? 8 : 0;

                // If the path to the queen is fully defended, assign a big bonus.
                // Otherwise assign a smaller bonus if the block square is defended.
                if (defendedSquares == squaresToQueen)
                    k += 6;

#ifdef RACE
                else if (pos.is_race())
                    k += popcount<Max15>(defendedSquares & blockSquares) * 4;
#endif
                else if (defendedSquares & blockSq)
                    k += 4;

                mbonus += k * rr, ebonus += k * rr;
            }
#ifdef RACE
            else if (pos.is_race()) {}
#endif
            else if (pos.pieces(Us) & blockSq)
                mbonus += rr + r * 2, ebonus += rr + r * 2;
        } // rr != 0

        score += make_score(mbonus, ebonus) + PassedFile[file_of(s)];
    }

    if (DoTrace)
        Trace::add(PASSED, Us, score);

    // Add the scores to the middlegame and endgame eval
    return score;
  }


  // evaluate_space() computes the space evaluation for a given side. The
  // space evaluation is a simple bonus based on the number of safe squares
  // available for minor pieces on the central four files on ranks 2--4. Safe
  // squares one, two or three squares behind a friendly pawn are counted
  // twice. Finally, the space bonus is multiplied by a weight. The aim is to
  // improve play on game opening.
  template<Color Us>
  Score evaluate_space(const Position& pos, const EvalInfo& ei) {

    const Color Them = (Us == WHITE ? BLACK : WHITE);
    const Bitboard SpaceMask =
      Us == WHITE ? (FileCBB | FileDBB | FileEBB | FileFBB) & (Rank2BB | Rank3BB | Rank4BB)
                  : (FileCBB | FileDBB | FileEBB | FileFBB) & (Rank7BB | Rank6BB | Rank5BB);

    // Find the safe squares for our pieces inside the area defined by
    // SpaceMask. A square is unsafe if it is attacked by an enemy
    // pawn, or if it is undefended and attacked by an enemy piece.
    Bitboard safe =   SpaceMask
                   & ~pos.pieces(Us, PAWN)
                   & ~ei.attackedBy[Them][PAWN]
                   & (ei.attackedBy[Us][ALL_PIECES] | ~ei.attackedBy[Them][ALL_PIECES]);
#ifdef HORDE
    if (pos.is_horde())
        safe =   ~ei.attackedBy[Them][PAWN]
               & (ei.attackedBy[Us][ALL_PIECES] | ~ei.attackedBy[Them][ALL_PIECES]);
#endif

    // Find all squares which are at most three squares behind some friendly pawn
    Bitboard behind = pos.pieces(Us, PAWN);
    behind |= (Us == WHITE ? behind >>  8 : behind <<  8);
    behind |= (Us == WHITE ? behind >> 16 : behind << 16);
#ifdef HORDE
    if (pos.is_horde())
        behind |= (Us == WHITE ? behind >> 24 : behind << 24);
#endif

    // Since SpaceMask[Us] is fully on our half of the board...
#ifdef HORDE
    assert(pos.is_horde() || unsigned(safe >> (Us == WHITE ? 32 : 0)) == 0);
#else
    assert(unsigned(safe >> (Us == WHITE ? 32 : 0)) == 0);
#endif

    // ...count safe + (behind & safe) with a single popcount
<<<<<<< HEAD
    int bonus = popcount<Full>((Us == WHITE ? safe << 32 : safe >> 32) | (behind & safe));
#ifdef HORDE
    if (pos.is_horde())
        bonus = popcount<Full>(safe) + popcount<Full>(behind & safe);
#endif
=======
    int bonus = popcount((Us == WHITE ? safe << 32 : safe >> 32) | (behind & safe));
>>>>>>> d30994ec
    int weight =  pos.count<KNIGHT>(Us) + pos.count<BISHOP>(Us)
                + pos.count<KNIGHT>(Them) + pos.count<BISHOP>(Them);
#ifdef THREECHECK
    if (pos.is_three_check())
        weight -= pos.checks_count();
#endif
#ifdef HORDE
    if (pos.is_horde() && Us == WHITE)
    {
        weight += weight + pos.count<PAWN>(Them);
        bonus = bonus * weight * weight / 4;
        return make_score(bonus, bonus);
    }
#endif

    return make_score(bonus * weight * weight * 2 / 11, 0);
  }


  // evaluate_initiative() computes the initiative correction value for the
  // position, i.e., second order bonus/malus based on the known attacking/defending
  // status of the players.
  Score evaluate_initiative(const Position& pos, int asymmetry, Value eg) {

    int kingDistance =  distance<File>(pos.square<KING>(WHITE), pos.square<KING>(BLACK))
                      - distance<Rank>(pos.square<KING>(WHITE), pos.square<KING>(BLACK));
    int pawns = pos.count<PAWN>(WHITE) + pos.count<PAWN>(BLACK);

    // Compute the initiative bonus for the attacking side
    int initiative = 8 * (asymmetry + kingDistance - 15) + 12 * pawns;

    // Now apply the bonus: note that we find the attacking side by extracting
    // the sign of the endgame value, and that we carefully cap the bonus so
    // that the endgame score will never be divided by more than two.
    int value = ((eg > 0) - (eg < 0)) * std::max(initiative, -abs(eg / 2));

    return make_score(0, value);
  }


  // evaluate_scale_factor() computes the scale factor for the winning side
  ScaleFactor evaluate_scale_factor(const Position& pos, const EvalInfo& ei, Value eg) {

    Color strongSide = eg > VALUE_DRAW ? WHITE : BLACK;
    ScaleFactor sf = ei.me->scale_factor(pos, strongSide);

    // If we don't already have an unusual scale factor, check for certain
    // types of endgames, and use a lower scale for those.
    if (    ei.me->game_phase() < PHASE_MIDGAME
        && (sf == SCALE_FACTOR_NORMAL || sf == SCALE_FACTOR_ONEPAWN))
    {
        if (pos.opposite_bishops())
        {
            // Endgame with opposite-colored bishops and no other pieces (ignoring pawns)
            // is almost a draw, in case of KBP vs KB, it is even more a draw.
            if (   pos.non_pawn_material(WHITE) == BishopValueMg
                && pos.non_pawn_material(BLACK) == BishopValueMg)
                sf = more_than_one(pos.pieces(PAWN)) ? ScaleFactor(31) : ScaleFactor(9);

            // Endgame with opposite-colored bishops, but also other pieces. Still
            // a bit drawish, but not as drawish as with only the two bishops.
            else
                sf = ScaleFactor(46 * sf / SCALE_FACTOR_NORMAL);
        }
        // Endings where weaker side can place his king in front of the opponent's
        // pawns are drawish.
        else if (    abs(eg) <= BishopValueEg
                 &&  ei.pi->pawn_span(strongSide) <= 1
                 && !pos.pawn_passed(~strongSide, pos.square<KING>(~strongSide)))
            sf = ei.pi->pawn_span(strongSide) ? ScaleFactor(51) : ScaleFactor(37);
    }

    return sf;
  }

} // namespace

/// evaluate() is the main evaluation function. It returns a static evaluation
/// of the position from the point of view of the side to move.

template<bool DoTrace>
Value Eval::evaluate(const Position& pos) {

  assert(!pos.checkers());

  EvalInfo ei;
  Score score, mobility[COLOR_NB] = { SCORE_ZERO, SCORE_ZERO };

  // Initialize score by reading the incrementally updated scores included in
  // the position object (material + piece square tables). Score is computed
  // internally from the white point of view.
  score = pos.psq_score();

#ifdef KOTH
    // Possibly redundant static evaluator
    if (pos.is_koth())
    {
        if (pos.is_koth_win())
            return VALUE_MATE;
        if (pos.is_koth_loss())
            return -VALUE_MATE;
    }
#endif
#ifdef RACE
    // Possibly redundant static evaluator
    if (pos.is_race())
    {
        if (pos.is_race_draw())
            return VALUE_DRAW;
        if (pos.is_race_win())
            return VALUE_MATE;
        if (pos.is_race_loss())
            return -VALUE_MATE;
    }
#endif
#ifdef THREECHECK
    if (pos.is_three_check())
    {
        // Possibly redundant static evaluator
        if (pos.is_three_check_win())
            return VALUE_MATE;
        if (pos.is_three_check_loss())
            return -VALUE_MATE;

        score += ChecksGivenBonus[pos.checks_given()];
        score -= ChecksGivenBonus[pos.checks_taken()];
    }
#endif
#ifdef HORDE
    // Possibly redundant static evaluator
    if (pos.is_horde())
    {
        if (pos.is_horde_loss())
            return -VALUE_MATE;
    }
#endif
#ifdef ATOMIC
    // Possibly redundant static evaluator
    if (pos.is_atomic())
    {
        if (pos.is_atomic_win())
            return VALUE_MATE;
        if (pos.is_atomic_loss())
            return -VALUE_MATE;
    }
#endif

  // Probe the material hash table
  ei.me = Material::probe(pos);
  score += ei.me->imbalance();

  // If we have a specialized evaluation function for the current material
  // configuration, call it and return.
#ifdef KOTH
  if (pos.is_koth()) {} else
#endif
#ifdef RACE
  if (pos.is_race()) {} else
#endif
#ifdef THREECHECK
  if (pos.is_three_check()) {} else
#endif
#ifdef HORDE
  if (pos.is_horde()) {} else
#endif
#ifdef ATOMIC
  if (pos.is_atomic()) {} else
#endif
  if (ei.me->specialized_eval_exists())
      return ei.me->evaluate(pos);

  // Probe the pawn hash table
  ei.pi = Pawns::probe(pos);
  score += ei.pi->pawns_score();

  // Initialize attack and king safety bitboards
  ei.attackedBy[WHITE][ALL_PIECES] = ei.attackedBy[BLACK][ALL_PIECES] = 0;
  eval_init<WHITE>(pos, ei);
  eval_init<BLACK>(pos, ei);

  // Pawns blocked or on ranks 2 and 3 will be excluded from the mobility area
  Bitboard blockedPawns[] = {
    pos.pieces(WHITE, PAWN) & (shift_bb<DELTA_S>(pos.pieces()) | Rank2BB | Rank3BB),
    pos.pieces(BLACK, PAWN) & (shift_bb<DELTA_N>(pos.pieces()) | Rank7BB | Rank6BB)
  };

  // Do not include in mobility area squares protected by enemy pawns, or occupied
  // by our blocked pawns or king.
  Bitboard mobilityArea[] = {
    ~(ei.attackedBy[BLACK][PAWN] | blockedPawns[WHITE] | pos.square<KING>(WHITE)),
    ~(ei.attackedBy[WHITE][PAWN] | blockedPawns[BLACK] | pos.square<KING>(BLACK))
  };

  // Evaluate all pieces but king and pawns
  score += evaluate_pieces<DoTrace>(pos, ei, mobility, mobilityArea);
  score += mobility[WHITE] - mobility[BLACK];

  // Evaluate kings after all other pieces because we need full attack
  // information when computing the king safety evaluation.
  score +=  evaluate_king<WHITE, DoTrace>(pos, ei)
          - evaluate_king<BLACK, DoTrace>(pos, ei);

  // Evaluate tactical threats, we need full attack information including king
  score +=  evaluate_threats<WHITE, DoTrace>(pos, ei)
          - evaluate_threats<BLACK, DoTrace>(pos, ei);

  // Evaluate passed pawns, we need full attack information including king
  score +=  evaluate_passed_pawns<WHITE, DoTrace>(pos, ei)
          - evaluate_passed_pawns<BLACK, DoTrace>(pos, ei);

  // If both sides have only pawns, score for potential unstoppable pawns
  if (!pos.non_pawn_material(WHITE) && !pos.non_pawn_material(BLACK))
  {
      Bitboard b;
      if ((b = ei.pi->passed_pawns(WHITE)) != 0)
          score += Unstoppable * int(relative_rank(WHITE, frontmost_sq(WHITE, b)));

      if ((b = ei.pi->passed_pawns(BLACK)) != 0)
          score -= Unstoppable * int(relative_rank(BLACK, frontmost_sq(BLACK, b)));
  }

  // Evaluate space for both sides, only during opening
#ifdef HORDE
  if (pos.is_horde())
  {
      score +=  evaluate_space<WHITE>(pos, ei)
              - evaluate_space<BLACK>(pos, ei);
  }
  else
  {
#endif
  if (pos.non_pawn_material(WHITE) + pos.non_pawn_material(BLACK) >= 12222)
      score +=  evaluate_space<WHITE>(pos, ei)
              - evaluate_space<BLACK>(pos, ei);

  // Evaluate position potential for the winning side
  score += evaluate_initiative(pos, ei.pi->pawn_asymmetry(), eg_value(score));
#ifdef HORDE
  }
#endif

  // Evaluate scale factor for the winning side
  ScaleFactor sf = evaluate_scale_factor(pos, ei, eg_value(score));

  // Interpolate between a middlegame and a (scaled by 'sf') endgame score
  Value v =  mg_value(score) * int(ei.me->game_phase())
           + eg_value(score) * int(PHASE_MIDGAME - ei.me->game_phase()) * sf / SCALE_FACTOR_NORMAL;

  v /= int(PHASE_MIDGAME);

  // In case of tracing add all remaining individual evaluation terms
  if (DoTrace)
  {
      Trace::add(MATERIAL, pos.psq_score());
      Trace::add(IMBALANCE, ei.me->imbalance());
      Trace::add(PAWN, ei.pi->pawns_score());
      Trace::add(MOBILITY, mobility[WHITE], mobility[BLACK]);
      Trace::add(SPACE, evaluate_space<WHITE>(pos, ei)
                      , evaluate_space<BLACK>(pos, ei));
      Trace::add(TOTAL, score);
  }

  return (pos.side_to_move() == WHITE ? v : -v) + Eval::Tempo; // Side to move point of view
}

// Explicit template instantiations
template Value Eval::evaluate<true >(const Position&);
template Value Eval::evaluate<false>(const Position&);


/// trace() is like evaluate(), but instead of returning a value, it returns
/// a string (suitable for outputting to stdout) that contains the detailed
/// descriptions and values of each evaluation term. Useful for debugging.

std::string Eval::trace(const Position& pos) {

  std::memset(scores, 0, sizeof(scores));

  Value v = evaluate<true>(pos);
  v = pos.side_to_move() == WHITE ? v : -v; // White's point of view

  std::stringstream ss;
  ss << std::showpoint << std::noshowpos << std::fixed << std::setprecision(2)
     << "      Eval term |    White    |    Black    |    Total    \n"
     << "                |   MG    EG  |   MG    EG  |   MG    EG  \n"
     << "----------------+-------------+-------------+-------------\n"
     << "       Material | " << Term(MATERIAL)
     << "      Imbalance | " << Term(IMBALANCE)
     << "          Pawns | " << Term(PAWN)
     << "        Knights | " << Term(KNIGHT)
     << "         Bishop | " << Term(BISHOP)
     << "          Rooks | " << Term(ROOK)
     << "         Queens | " << Term(QUEEN)
     << "       Mobility | " << Term(MOBILITY)
     << "    King safety | " << Term(KING)
     << "        Threats | " << Term(THREAT)
     << "   Passed pawns | " << Term(PASSED)
     << "          Space | " << Term(SPACE)
     << "----------------+-------------+-------------+-------------\n"
     << "          Total | " << Term(TOTAL);

  ss << "\nTotal Evaluation: " << to_cp(v) << " (white side)\n";

  return ss.str();
}


/// init() computes evaluation weights, usually at startup

void Eval::init() {

  const int MaxSlope = 322;
  const int Peak = 47410;
  int t = 0;

  for (int i = 0; i < 400; ++i)
  {
      t = std::min(Peak, std::min(i * i - 16, t + MaxSlope));
      KingDanger[i] = make_score(t * 268 / 7700, 0);
  }
}<|MERGE_RESOLUTION|>--- conflicted
+++ resolved
@@ -780,15 +780,11 @@
 #endif
 
     // ...count safe + (behind & safe) with a single popcount
-<<<<<<< HEAD
-    int bonus = popcount<Full>((Us == WHITE ? safe << 32 : safe >> 32) | (behind & safe));
+    int bonus = popcount((Us == WHITE ? safe << 32 : safe >> 32) | (behind & safe));
 #ifdef HORDE
     if (pos.is_horde())
-        bonus = popcount<Full>(safe) + popcount<Full>(behind & safe);
-#endif
-=======
-    int bonus = popcount((Us == WHITE ? safe << 32 : safe >> 32) | (behind & safe));
->>>>>>> d30994ec
+        bonus = popcount(safe) + popcount<Full>(behind & safe);
+#endif
     int weight =  pos.count<KNIGHT>(Us) + pos.count<BISHOP>(Us)
                 + pos.count<KNIGHT>(Them) + pos.count<BISHOP>(Them);
 #ifdef THREECHECK
