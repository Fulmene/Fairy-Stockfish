--- conflicted
+++ resolved
@@ -1684,13 +1684,9 @@
 
     // Early exit if score is high
     Value v = (mg_value(score) + eg_value(score)) / 2;
-<<<<<<< HEAD
     if (pos.variant() == CHESS_VARIANT)
     {
-    if (abs(v) > (LazyThreshold + pos.non_pawn_material() / 64))
-=======
     if (abs(v) > LazyThreshold + pos.non_pawn_material() / 64)
->>>>>>> d39bc2ef
        return pos.side_to_move() == WHITE ? v : -v;
     }
 
