/*
  Stockfish, a UCI chess playing engine derived from Glaurung 2.1
  Copyright (C) 2004-2008 Tord Romstad (Glaurung author)
  Copyright (C) 2008-2015 Marco Costalba, Joona Kiiski, Tord Romstad
  Copyright (C) 2015-2018 Marco Costalba, Joona Kiiski, Gary Linscott, Tord Romstad

  Stockfish is free software: you can redistribute it and/or modify
  it under the terms of the GNU General Public License as published by
  the Free Software Foundation, either version 3 of the License, or
  (at your option) any later version.

  Stockfish is distributed in the hope that it will be useful,
  but WITHOUT ANY WARRANTY; without even the implied warranty of
  MERCHANTABILITY or FITNESS FOR A PARTICULAR PURPOSE.  See the
  GNU General Public License for more details.

  You should have received a copy of the GNU General Public License
  along with this program.  If not, see <http://www.gnu.org/licenses/>.
*/

#include <algorithm>
#include <cassert>
#include <cstring>   // For std::memset
#include <iomanip>
#include <sstream>

#include "bitboard.h"
#include "evaluate.h"
#include "material.h"
#include "pawns.h"
#include "thread.h"

namespace Trace {

  enum Tracing { NO_TRACE, TRACE };

  enum Term { // The first 8 entries are reserved for PieceType
    MATERIAL = 8, IMBALANCE, MOBILITY, THREAT, PASSED, SPACE, INITIATIVE, VARIANT, TOTAL, TERM_NB
  };

  Score scores[TERM_NB][COLOR_NB];

  double to_cp(Value v) { return double(v) / PawnValueEg; }

  void add(int idx, Color c, Score s) {
    scores[idx][c] = s;
  }

  void add(int idx, Score w, Score b = SCORE_ZERO) {
    scores[idx][WHITE] = w;
    scores[idx][BLACK] = b;
  }

  std::ostream& operator<<(std::ostream& os, Score s) {
    os << std::setw(5) << to_cp(mg_value(s)) << " "
       << std::setw(5) << to_cp(eg_value(s));
    return os;
  }

  std::ostream& operator<<(std::ostream& os, Term t) {

    if (t == MATERIAL || t == IMBALANCE || t == INITIATIVE || t == TOTAL)
        os << " ----  ----"    << " | " << " ----  ----";
    else
        os << scores[t][WHITE] << " | " << scores[t][BLACK];

    os << " | " << scores[t][WHITE] - scores[t][BLACK] << "\n";
    return os;
  }
}

using namespace Trace;

namespace {

  constexpr Bitboard QueenSide   = FileABB | FileBBB | FileCBB | FileDBB;
  constexpr Bitboard CenterFiles = FileCBB | FileDBB | FileEBB | FileFBB;
  constexpr Bitboard KingSide    = FileEBB | FileFBB | FileGBB | FileHBB;
  constexpr Bitboard Center      = (FileDBB | FileEBB) & (Rank4BB | Rank5BB);

  constexpr Bitboard KingFlank[FILE_NB] = {
    QueenSide ^ FileDBB, QueenSide, QueenSide,
    CenterFiles, CenterFiles,
    KingSide, KingSide, KingSide ^ FileEBB
  };

  // Threshold for lazy and space evaluation
  constexpr Value LazyThreshold  = Value(1500);
  constexpr Value SpaceThreshold[VARIANT_NB] = {
    Value(12222),
#ifdef ANTI
    Value(12222),
#endif
#ifdef ATOMIC
    Value(12222),
#endif
#ifdef CRAZYHOUSE
    Value(12222),
#endif
#ifdef EXTINCTION
    Value(12222),
#endif
#ifdef GRID
    2 * MidgameLimit,
#endif
#ifdef HORDE
    Value(12222),
#endif
#ifdef KOTH
    VALUE_ZERO,
#endif
#ifdef LOSERS
    Value(12222),
#endif
#ifdef RACE
    Value(12222),
#endif
#ifdef THREECHECK
    Value(12222),
#endif
#ifdef TWOKINGS
    Value(12222),
#endif
  };

  // KingAttackWeights[PieceType] contains king attack weights by piece type
  constexpr int KingAttackWeights[VARIANT_NB][PIECE_TYPE_NB] = {
    { 0, 0, 77, 55, 44, 10 },
#ifdef ANTI
    {},
#endif
#ifdef ATOMIC
    { 0, 0, 76, 64, 46, 11 },
#endif
#ifdef CRAZYHOUSE
    { 0, 0, 112, 87, 63, 2 },
#endif
#ifdef EXTINCTION
    {},
#endif
#ifdef GRID
    { 0, 0, 89, 62, 47, 11 },
#endif
#ifdef HORDE
    { 0, 0, 77, 55, 44, 10 },
#endif
#ifdef KOTH
    { 0, 0, 76, 48, 44, 10 },
#endif
#ifdef LOSERS
    { 0, 0, 77, 55, 44, 10 },
#endif
#ifdef RACE
    {},
#endif
#ifdef THREECHECK
    { 0, 0, 115, 64, 62, 35 },
#endif
#ifdef TWOKINGS
    { 0, 0, 77, 55, 44, 10 },
#endif
  };

  // Per-variant king danger malus factors
  constexpr int KingDangerParams[VARIANT_NB][8] = {
    {    69,  185,  150,    4, -873,   -6,  -30,    0 },
#ifdef ANTI
    {},
#endif
#ifdef ATOMIC
    {   274,  166,  146,    4, -654,  -12,   -7,   29 },
#endif
#ifdef CRAZYHOUSE
    {   119,  439,  130,    4, -613,   -6,   -1,  320 },
#endif
#ifdef EXTINCTION
    {},
#endif
#ifdef GRID
    {   119,  211,  158,    4, -722,   -9,   41,    0 },
#endif
#ifdef HORDE
    {   101,  235,  134,    4, -717,  -11,   -5,    0 },
#endif
#ifdef KOTH
    {    85,  229,  131,    4, -658,   -9,   -5,    0 },
#endif
#ifdef LOSERS
    {   101,  235,  134,    4, -717, -357,   -5,    0 },
#endif
#ifdef RACE
    {},
#endif
#ifdef THREECHECK
    {    85,  136,  106,    4, -613,   -7,  -73,  181 },
#endif
#ifdef TWOKINGS
    {    92,  155,  136,    4, -967,   -8,   38,    0 },
#endif
  };

  // Penalties for enemy's safe checks
  constexpr int QueenSafeCheck  = 780;
  constexpr int RookSafeCheck   = 880;
  constexpr int BishopSafeCheck = 435;
  constexpr int KnightSafeCheck = 790;
#ifdef CRAZYHOUSE
  constexpr int PawnSafeCheck   = 435;
#endif
#ifdef ATOMIC
  constexpr int IndirectKingAttack = 883;
#endif
#ifdef THREECHECK
  // In Q8 fixed point
  constexpr int ThreeCheckKSFactors[CHECKS_NB] = { 571, 619, 858, 0 };
#endif

#define S(mg, eg) make_score(mg, eg)

  // MobilityBonus[PieceType-2][attacked] contains bonuses for middle and end game,
  // indexed by piece type and number of attacked squares in the mobility area.
  constexpr Score MobilityBonus[VARIANT_NB][4][32] = {
    {
    { S(-62,-81), S(-53,-56), S(-12,-30), S( -4,-14), S(  3,  8), S( 13, 15), // Knights
      S( 22, 23), S( 28, 27), S( 33, 33) },
    { S(-48,-59), S(-20,-23), S( 16, -3), S( 26, 13), S( 38, 24), S( 51, 42), // Bishops
      S( 55, 54), S( 63, 57), S( 63, 65), S( 68, 73), S( 81, 78), S( 81, 86),
      S( 91, 88), S( 98, 97) },
    { S(-58,-76), S(-27,-18), S(-15, 28), S(-10, 55), S( -5, 69), S( -2, 82), // Rooks
      S(  9,112), S( 16,118), S( 30,132), S( 29,142), S( 32,155), S( 38,165),
      S( 46,166), S( 48,169), S( 58,171) },
    { S(-39,-36), S(-21,-15), S(  3,  8), S(  3, 18), S( 14, 34), S( 22, 54), // Queens
      S( 28, 61), S( 41, 73), S( 43, 79), S( 48, 92), S( 56, 94), S( 60,104),
      S( 60,113), S( 66,120), S( 67,123), S( 70,126), S( 71,133), S( 73,136),
      S( 79,140), S( 88,143), S( 88,148), S( 99,166), S(102,170), S(102,175),
      S(106,184), S(109,191), S(113,206), S(116,212) }
    },
#ifdef ANTI
    {
      { S(-150,-152), S(-112,-108), S(-18,-52), S( -4,-20), S( 12, 10), S( 30, 22), // Knights
        S(  44,  52), S(  60,  56), S( 72, 58) },
      { S(-96,-116), S(-42,-38), S( 32, -4), S( 52, 24), S( 74, 44), S(102, 84), // Bishops
        S(108, 108), S(126,116), S(130,126), S(142,140), S(158,148), S(162,172),
        S(184, 180), S(194,188) },
      { S(-112,-156), S(-50,-36), S(-22, 52), S(-10,110), S( -8,140), S( -2,162), // Rooks
        S(  16, 218), S( 28,240), S( 42,256), S( 46,286), S( 62,308), S( 64,320),
        S(  86, 330), S( 98,336), S(118,338) },
      { S(-80,-70), S(-50,-24), S(  4, 14), S(  8, 38), S( 28, 74), S( 48,110), // Queens
        S( 50,124), S( 80,152), S( 86,158), S( 94,174), S(108,188), S(112,204),
        S(120,222), S(140,232), S(144,236), S(146,244), S(150,256), S(154,260),
        S(170,266), S(188,272), S(198,280), S(216,314), S(224,316), S(226,322),
        S(236,348), S(238,354), S(246,382), S(256,398) }
    },
#endif
#ifdef ATOMIC
    {
      { S(-86,-77), S(-79,-64), S(-36,-40), S( -2,-24), S( 14,  8), S( 23, 25), // Knights
        S( 40, 26), S( 30, 23), S( 37, 29) },
      { S(-55,-65), S(-17,-34), S( 13, -9), S( 24, 20), S( 22, 25), S( 57, 39), // Bishops
        S( 32, 52), S( 66, 66), S( 51, 52), S( 56, 74), S( 73, 76), S( 85, 81),
        S( 93, 90), S(108, 87) },
      { S(-61,-73), S(-32,-28), S(-18,  9), S(-19, 30), S(-19, 57), S( 20, 78), // Rooks
        S( 12,104), S( 11,134), S( 21,133), S( 33,166), S( 35,168), S( 38,185),
        S( 25,172), S( 60,182), S( 58,155) },
      { S(-43,-43), S(-14,-16), S( -5,  1), S(  0, 23), S(  6, 24), S( 23, 59), // Queens
        S( 20, 55), S( 32, 66), S( 47, 89), S( 29, 77), S( 47, 89), S( 69,103),
        S( 63,110), S( 76,131), S( 73,115), S( 48,132), S( 58,131), S( 75,135),
        S( 82,122), S(111,130), S(114,144), S(101,139), S(106,146), S(107,167),
        S(115,157), S(129,175), S(132,176), S(130,210) }
    },
#endif
#ifdef CRAZYHOUSE
    {
      { S(-126, -96), S(-103,-31), S(-90,-27), S(-40,  3), S(  0,  3), S(  4,  0), // Knights
        S(  20,  12), S(  15, 33), S( 50, 46) },
      { S(-156, -79), S(-115,-43), S( 42,-14), S( 35, 26), S( 64, 26), S( 74, 38), // Bishops
        S(  70,  46), S(  83, 71), S( 70, 68), S( 66, 80), S( 64, 68), S( 70, 77),
        S(  97,  92), S(  89, 98) },
      { S( -53, -53), S( -22, -8), S(-48, 30), S(-14, 57), S( -4, 77), S( 11, 87), // Rooks
        S(   7, 115), S(  12,123), S( 27,120), S(  6,140), S( 55,156), S( 18,161),
        S(  51, 161), S(  54,171), S( 52,166) },
      { S( -26, -56), S( -24,-14), S(  7, 14), S(  8, 15), S( 18, 34), S( 14, 41), // Queens
        S(  28,  58), S(  33, 66), S( 40, 70), S( 47, 74), S( 50,100), S( 52,106),
        S(  59, 111), S(  50, 95), S( 60,115), S( 61,126), S( 75,144), S( 82,119),
        S(  95, 137), S( 102,138), S(100,142), S(119,154), S(129,156), S(107,156),
        S( 111, 177), S( 115,181), S(124,197), S(124,199) }
    },
#endif
#ifdef EXTINCTION
    {
      { S(-123, -90), S( -91,-32), S(-61,-29), S(-38,  3), S(  0,  3), S(  4,  0), // Knights
        S(  19,  12), S(  15, 33), S( 52, 45) },
      { S(-153, -80), S(-112,-41), S( 41,-14), S( 35, 24), S( 62, 26), S( 75, 41), // Bishops
        S(  72,  48), S(  85, 74), S( 74, 65), S( 66, 79), S( 64, 69), S( 73, 80),
        S( 107,  92), S(  96,101) },
      { S( -59, -51), S( -20, -8), S(-54, 32), S(-15, 54), S( -4, 70), S( 11, 84), // Rooks
        S(   6, 113), S(  13,123), S( 27,114), S(  6,144), S( 60,162), S( 19,162),
        S(  48, 170), S(  57,170), S( 52,177) },
      { S( -27, -56), S( -24,-14), S(  7, 13), S(  9, 16), S( 18, 37), S( 14, 40), // Queens
        S(  29,  56), S(  34, 64), S( 39, 73), S( 49, 65), S( 50, 98), S( 50,106),
        S(  60, 107), S(  53, 92), S( 62,119), S( 69,130), S( 77,145), S( 84,120),
        S(  90, 153), S(  98,131), S(106,139), S(116,147), S(127,157), S(112,154),
        S( 121, 174), S( 124,167), S(126,194), S(130,190) }
    },
#endif
#ifdef GRID
    {
      { S(-75,-76), S(-57,-54), S( -9,-28), S( -2,-10), S(  6,  5), S( 14, 12), // Knights
        S( 22, 26), S( 29, 29), S( 36, 29) },
      { S(-48,-59), S(-20,-23), S( 16, -3), S( 26, 13), S( 38, 24), S( 51, 42), // Bishops
        S( 55, 54), S( 63, 57), S( 63, 65), S( 68, 73), S( 81, 78), S( 81, 86),
        S( 91, 88), S( 98, 97) },
      { S(-58,-76), S(-27,-18), S(-15, 28), S(-10, 55), S( -5, 69), S( -2, 82), // Rooks
        S(  9,112), S( 16,118), S( 30,132), S( 29,142), S( 32,155), S( 38,165),
        S( 46,166), S( 48,169), S( 58,171) },
      { S(-39,-36), S(-21,-15), S(  3,  8), S(  3, 18), S( 14, 34), S( 22, 54), // Queens
        S( 28, 61), S( 41, 73), S( 43, 79), S( 48, 92), S( 56, 94), S( 60,104),
        S( 60,113), S( 66,120), S( 67,123), S( 70,126), S( 71,133), S( 73,136),
        S( 79,140), S( 88,143), S( 88,148), S( 99,166), S(102,170), S(102,175),
        S(106,184), S(109,191), S(113,206), S(116,212) }
    },
#endif
#ifdef HORDE
    {
      { S(-126,-90), S( -7,-22), S( -46,-25), S( 19,7), S( -53, 71), S( 31, -1), // Knights
        S(  -6, 51), S(-12, 47), S( -9, -56) },
      { S( -46,-2), S(30,66), S( 18, -27), S( 86, 21), S( 65, 11), S(147, 45), // Bishops
        S(  98, 38), S( 95, 52), S(122, 45), S( 95, 33), S( 89,103), S( 85, -9),
        S( 105, 70), S(131, 82) },
      { S( -56,-78), S(-25,-18), S(-11, 26), S( -5, 55), S( -4, 70), S( -1, 81), // Rooks
        S(   8,109), S( 14,120), S( 21,128), S( 23,143), S( 31,154), S( 32,160),
        S(  43,165), S( 49,168), S( 59,169) },
      { S( -40,-35), S(-25,-12), S(  2,  7), S(  4, 19), S( 14, 37), S( 24, 55), // Queens
        S(  25, 62), S( 40, 76), S( 43, 79), S( 47, 87), S( 54, 94), S( 56,102),
        S(  60,111), S( 70,116), S( 72,118), S( 73,122), S( 75,128), S( 77,130),
        S(  85,133), S( 94,136), S( 99,140), S(108,157), S(112,158), S(113,161),
        S( 118,174), S(119,177), S(123,191), S(128,199) }
    },
#endif
#ifdef KOTH
    {
      { S(-75,-76), S(-56,-54), S( -9,-26), S( -2,-10), S(  6,  5), S( 15, 11), // Knights
        S( 22, 26), S( 30, 28), S( 36, 29) },
      { S(-48,-58), S(-21,-19), S( 16, -2), S( 26, 12), S( 37, 22), S( 51, 42), // Bishops
        S( 54, 54), S( 63, 58), S( 65, 63), S( 71, 70), S( 79, 74), S( 81, 86),
        S( 92, 90), S( 97, 94) },
      { S(-56,-78), S(-25,-18), S(-11, 26), S( -5, 55), S( -4, 70), S( -1, 81), // Rooks
        S(  8,109), S( 14,120), S( 21,128), S( 23,143), S( 31,154), S( 32,160),
        S( 43,165), S( 49,168), S( 59,169) },
      { S(-40,-35), S(-25,-12), S(  2,  7), S(  4, 19), S( 14, 37), S( 24, 55), // Queens
        S( 25, 62), S( 40, 76), S( 43, 79), S( 47, 87), S( 54, 94), S( 56,102),
        S( 60,111), S( 70,116), S( 72,118), S( 73,122), S( 75,128), S( 77,130),
        S( 85,133), S( 94,136), S( 99,140), S(108,157), S(112,158), S(113,161),
        S(118,174), S(119,177), S(123,191), S(128,199) }
    },
#endif
#ifdef LOSERS
    {
      { S(-150,-152), S(-112,-108), S(-18,-52), S( -4,-20), S( 12, 10), S( 30, 22), // Knights
        S(  44,  52), S(  60,  56), S( 72, 58) },
      { S(-96,-116), S(-42,-38), S( 32, -4), S( 52, 24), S( 74, 44), S(102, 84), // Bishops
        S(108, 108), S(126,116), S(130,126), S(142,140), S(158,148), S(162,172),
        S(184, 180), S(194,188) },
      { S(-112,-156), S(-50,-36), S(-22, 52), S(-10,110), S( -8,140), S( -2,162), // Rooks
        S(  16, 218), S( 28,240), S( 42,256), S( 46,286), S( 62,308), S( 64,320),
        S(  86, 330), S( 98,336), S(118,338) },
      { S(-80,-70), S(-50,-24), S(  4, 14), S(  8, 38), S( 28, 74), S( 48,110), // Queens
        S( 50,124), S( 80,152), S( 86,158), S( 94,174), S(108,188), S(112,204),
        S(120,222), S(140,232), S(144,236), S(146,244), S(150,256), S(154,260),
        S(170,266), S(188,272), S(198,280), S(216,314), S(224,316), S(226,322),
        S(236,348), S(238,354), S(246,382), S(256,398) }
    },
#endif
#ifdef RACE
    {
      { S(-132,-117), S( -89,-110), S(-13,-49), S(-11,-15), S(-10,-30), S( 29, 17), // Knights
        S(  13,  32), S(  79,  69), S(109, 79) },
      { S(-101,-119), S( -19, -27), S( 27, -9), S( 35, 30), S( 62, 31), S(115, 72), // Bishops
        S(  91,  99), S( 138, 122), S(129,119), S(158,156), S(153,162), S(143,189),
        S( 172, 181), S( 196, 204) },
      { S(-131,-162), S( -57, -37), S( -8, 47), S( 12, 93), S(  3,127), S( 10,139), // Rooks
        S(   3, 240), S(  18, 236), S( 44,251), S( 44,291), S( 49,301), S( 67,316),
        S( 100, 324), S(  97, 340), S(110,324) },
      { S( -87, -68), S( -73,  -2), S( -7,  9), S( -5, 16), S( 39, 76), S( 39,118), // Queens
        S(  64, 131), S(  86, 169), S( 86,175), S( 78,166), S( 97,195), S(123,216),
        S( 137, 200), S( 155, 247), S(159,260), S(136,252), S(156,279), S(160,251),
        S( 165, 251), S( 194, 267), S(204,271), S(216,331), S(226,304), S(223,295),
        S( 239, 316), S( 228, 365), S(240,385), S(249,377) }
    },
#endif
#ifdef THREECHECK
    {
      { S(-74,-76), S(-55,-54), S( -9,-26), S( -2,-10), S(  6,  5), S( 15, 11), // Knights
        S( 22, 26), S( 31, 27), S( 37, 29) },
      { S(-49,-56), S(-23,-18), S( 15, -2), S( 25, 12), S( 36, 22), S( 50, 42), // Bishops
        S( 53, 54), S( 64, 57), S( 67, 63), S( 71, 68), S( 84, 76), S( 79, 87),
        S( 95, 91), S( 98, 93) },
      { S(-57,-76), S(-25,-18), S(-11, 25), S( -5, 53), S( -4, 70), S( -1, 78), // Rooks
        S(  8,111), S( 14,116), S( 22,125), S( 24,148), S( 31,159), S( 31,173),
        S( 44,163), S( 50,162), S( 56,168) },
      { S(-42,-35), S(-25,-12), S(  2,  7), S(  4, 19), S( 14, 37), S( 24, 53), // Queens
        S( 26, 63), S( 39, 80), S( 42, 77), S( 48, 88), S( 53, 96), S( 57, 96),
        S( 61,108), S( 71,116), S( 70,116), S( 74,125), S( 75,133), S( 78,133),
        S( 85,137), S( 97,135), S(103,141), S(107,165), S(109,153), S(115,162),
        S(119,164), S(121,184), S(121,192), S(131,203) }
    },
#endif
#ifdef TWOKINGS
    {
      { S(-75,-76), S(-57,-54), S( -9,-28), S( -2,-10), S(  6,  5), S( 14, 12), // Knights
        S( 22, 26), S( 29, 29), S( 36, 29) },
      { S(-48,-59), S(-20,-23), S( 16, -3), S( 26, 13), S( 38, 24), S( 51, 42), // Bishops
        S( 55, 54), S( 63, 57), S( 63, 65), S( 68, 73), S( 81, 78), S( 81, 86),
        S( 91, 88), S( 98, 97) },
      { S(-58,-76), S(-27,-18), S(-15, 28), S(-10, 55), S( -5, 69), S( -2, 82), // Rooks
        S(  9,112), S( 16,118), S( 30,132), S( 29,142), S( 32,155), S( 38,165),
        S( 46,166), S( 48,169), S( 58,171) },
      { S(-39,-36), S(-21,-15), S(  3,  8), S(  3, 18), S( 14, 34), S( 22, 54), // Queens
        S( 28, 61), S( 41, 73), S( 43, 79), S( 48, 92), S( 56, 94), S( 60,104),
        S( 60,113), S( 66,120), S( 67,123), S( 70,126), S( 71,133), S( 73,136),
        S( 79,140), S( 88,143), S( 88,148), S( 99,166), S(102,170), S(102,175),
        S(106,184), S(109,191), S(113,206), S(116,212) }
    },
#endif
  };

  // Outpost[knight/bishop][supported by pawn] contains bonuses for minor
  // pieces if they occupy or can reach an outpost square, bigger if that
  // square is supported by a pawn.
  constexpr Score Outpost[][2] = {
    { S(22, 6), S(36,12) }, // Knight
    { S( 9, 2), S(15, 5) }  // Bishop
  };

  // RookOnFile[semiopen/open] contains bonuses for each rook when there is
  // no (friendly) pawn on the rook file.
  constexpr Score RookOnFile[] = { S(18, 7), S(44, 20) };

  // ThreatByMinor/ByRook[attacked PieceType] contains bonuses according to
  // which piece type attacks which one. Attacks on lesser pieces which are
  // pawn-defended are not considered.
  constexpr Score ThreatByMinor[PIECE_TYPE_NB] = {
    S(0, 0), S(0, 31), S(39, 42), S(57, 44), S(68, 112), S(62, 120)
  };

  constexpr Score ThreatByRook[PIECE_TYPE_NB] = {
    S(0, 0), S(0, 24), S(38, 71), S(38, 61), S(0, 38), S(51, 38)
  };

#ifdef ATOMIC
  constexpr Score ThreatByBlast = S(80, 80);
#endif

#ifdef THREECHECK
  constexpr Score ChecksGivenBonus[CHECKS_NB] = {
      S(0, 0),
      S(444, 181),
      S(2425, 603),
      S(0, 0)
  };
#endif

#ifdef KOTH
  constexpr Score KothDistanceBonus[6] = {
    S(1949, 1934), S(454, 364), S(151, 158), S(75, 85), S(42, 49), S(0, 0)
  };
  constexpr Score KothSafeCenter = S(163, 207);
#endif

#ifdef ANTI
  constexpr Score PieceCountAnti    = S(119, 123);
  constexpr Score ThreatsAnti[]     = { S(192, 203), S(411, 322) };
  constexpr Score AttacksAnti[2][2][PIECE_TYPE_NB] = {
    {
      { S( 30, 141), S( 26,  94), S(161, 105), S( 70, 123), S( 61,  72), S( 78, 12), S(139, 115) },
      { S( 56,  89), S( 82, 107), S(114,  93), S(110, 115), S(188, 112), S( 73, 59), S(122,  59) }
    },
    {
      { S(119, 142), S( 99, 105), S(123, 193), S(142,  37), S(118,  96), S( 50, 12), S( 91,  85) },
      { S( 58,  81), S( 66, 110), S(105, 153), S(100, 143), S(140, 113), S(145, 73), S(153, 154) }
    }
  };
#endif

#ifdef LOSERS
  constexpr Score ThreatsLosers[]     = { S(216, 279), S(441, 341) };
  constexpr Score AttacksLosers[2][2][PIECE_TYPE_NB] = {
    {
      { S( 27, 140), S( 23,  95), S(160, 112), S( 78, 129), S( 65,  75), S( 70, 13), S(146, 123) },
      { S( 58,  82), S( 80, 112), S(124,  87), S(103, 110), S(185, 107), S( 72, 60), S(126,  62) }
    },
    {
      { S(111, 127), S(102,  95), S(121, 183), S(140,  37), S(120,  99), S( 55, 11), S( 88,  93) },
      { S( 56,  69), S( 72, 124), S(109, 154), S( 98, 149), S(129, 113), S(147, 72), S(157, 152) }
    }
  };
#endif

#ifdef CRAZYHOUSE
  constexpr int KingDangerInHand[PIECE_TYPE_NB] = {
    79, 16, 200, 61, 138, 152
  };
  constexpr Score DropMobilityBonus = S(30, 30);
#endif

#ifdef RACE
  // Bonus for distance of king from 8th rank
  constexpr Score KingRaceBonus[RANK_NB] = {
    S(14282, 14493), S(6369, 5378), S(4224, 3557), S(2633, 2219),
    S( 1614,  1456), S( 975,  885), S( 528,  502), S(   0,    0)
  };
#endif

  // PassedRank[Rank] contains a bonus according to the rank of a passed pawn
  constexpr Score PassedRank[VARIANT_NB][RANK_NB] = {
    {
    S(0, 0), S(5, 18), S(12, 23), S(10, 31), S(57, 62), S(163, 167), S(271, 250)
    },
#ifdef ANTI
    { S(0, 0), S(5, 7), S(5, 14), S(31, 38), S(73, 73), S(166, 166), S(252, 252) },
#endif
#ifdef ATOMIC
    { S(0, 0), S(95, 86), S(118, 43), S(94, 61), S(142, 62), S(196, 150), S(204, 256) },
#endif
#ifdef CRAZYHOUSE
    { S(0, 0), S(15, 27), S(23, 13), S(13, 19), S(88, 111), S(177, 140), S(229, 293) },
#endif
#ifdef EXTINCTION
    { S(0, 0), S(5, 7), S(5, 14), S(31, 38), S(73, 73), S(166, 166), S(252, 252) },
#endif
#ifdef GRID
    { S(0, 0), S(11, 2), S(4, 0), S(27, 34), S(58, 17), S(168, 165), S(251, 253) },
#endif
#ifdef HORDE
    { S(0, 0), S(-66, 10), S(-25, 7), S(66, -12), S(68, 81), S(72, 210), S(250, 258) },
#endif
#ifdef KOTH
    { S(0, 0), S(5, 7), S(5, 14), S(31, 38), S(73, 73), S(166, 166), S(252, 252) },
#endif
#ifdef LOSERS
    { S(0, 0), S(5, 8), S(5, 13), S(31, 36), S(72, 72), S(170, 159), S(276, 251) },
#endif
#ifdef RACE
    {},
#endif
#ifdef THREECHECK
    { S(0, 0), S(5, 7), S(5, 14), S(31, 38), S(73, 73), S(166, 166), S(252, 252) },
#endif
#ifdef TWOKINGS
    { S(0, 0), S(5, 7), S(5, 14), S(31, 38), S(73, 73), S(166, 166), S(252, 252) },
#endif
  };

  // PassedFile[File] contains a bonus according to the file of a passed pawn
  constexpr Score PassedFile[FILE_NB] = {
    S( -1,  7), S( 0,  9), S(-9, -8), S(-30,-14),
    S(-30,-14), S(-9, -8), S( 0,  9), S( -1,  7)
  };

  // Assorted bonuses and penalties
  constexpr Score BishopPawns        = S(  3,  7);
  constexpr Score CloseEnemies[VARIANT_NB] = {
    S(  6,  0),
#ifdef ANTI
    S( 0,  0),
#endif
#ifdef ATOMIC
    S(17,  0),
#endif
#ifdef CRAZYHOUSE
    S(14, 20),
#endif
#ifdef EXTINCTION
    S( 0,  0),
#endif
#ifdef GRID
    S( 7,  0),
#endif
#ifdef HORDE
    S( 7,  0),
#endif
#ifdef KOTH
    S( 7,  0),
#endif
#ifdef LOSERS
    S( 7,  0),
#endif
#ifdef RACE
    S( 0,  0),
#endif
#ifdef THREECHECK
    S(16,  9),
#endif
#ifdef TWOKINGS
    S( 7,  0),
#endif
  };
  constexpr Score CorneredBishop     = S( 50, 50);
  constexpr Score Hanging            = S( 57, 32);
  constexpr Score KingProtector      = S(  6,  6);
  constexpr Score KnightOnQueen      = S( 21, 11);
  constexpr Score LongDiagonalBishop = S( 46,  0);
  constexpr Score MinorBehindPawn    = S( 16,  0);
  constexpr Score Overload           = S( 13,  6);
  constexpr Score PawnlessFlank      = S( 19, 84);
  constexpr Score RookOnPawn         = S( 10, 29);
  constexpr Score SliderOnQueen      = S( 42, 21);
  constexpr Score ThreatByKing       = S( 22, 78);
  constexpr Score ThreatByPawnPush   = S( 45, 40);
  constexpr Score ThreatByRank       = S( 16,  3);
  constexpr Score ThreatBySafePawn   = S(173,102);
  constexpr Score TrappedRook        = S( 96,  5);
  constexpr Score WeakQueen          = S( 50, 10);
  constexpr Score WeakUnopposedPawn  = S( 15, 19);

#undef S

  // Evaluation class computes and stores attacks tables and other working data
  template<Tracing T>
  class Evaluation {

  public:
    Evaluation() = delete;
    explicit Evaluation(const Position& p) : pos(p) {}
    Evaluation& operator=(const Evaluation&) = delete;
    Value value();

  private:
    template<Color Us> void initialize();
    template<Color Us, PieceType Pt> Score pieces();
    template<Color Us> Score king() const;
    template<Color Us> Score threats() const;
    template<Color Us> Score passed() const;
    template<Color Us> Score space() const;
    template<Color Us> Score variant() const;
    ScaleFactor scale_factor(Value eg) const;
    Score initiative(Value eg) const;

    const Position& pos;
    Material::Entry* me;
    Pawns::Entry* pe;
    Bitboard mobilityArea[COLOR_NB];
    Score mobility[COLOR_NB] = { SCORE_ZERO, SCORE_ZERO };

    // attackedBy[color][piece type] is a bitboard representing all squares
    // attacked by a given color and piece type. Special "piece types" which
    // is also calculated is ALL_PIECES.
    Bitboard attackedBy[COLOR_NB][PIECE_TYPE_NB];

    // attackedBy2[color] are the squares attacked by 2 pieces of a given color,
    // possibly via x-ray or by one pawn and one piece. Diagonal x-ray through
    // pawn or squares attacked by 2 pawns are not explicitly added.
    Bitboard attackedBy2[COLOR_NB];

    // kingRing[color] are the squares adjacent to the king, plus (only for a
    // king on its first rank) the squares two ranks in front. For instance,
    // if black's king is on g8, kingRing[BLACK] is f8, h8, f7, g7, h7, f6, g6
    // and h6. It is set to 0 when king safety evaluation is skipped.
    Bitboard kingRing[COLOR_NB];

    // kingAttackersCount[color] is the number of pieces of the given color
    // which attack a square in the kingRing of the enemy king.
    int kingAttackersCount[COLOR_NB];

    // kingAttackersWeight[color] is the sum of the "weights" of the pieces of
    // the given color which attack a square in the kingRing of the enemy king.
    // The weights of the individual piece types are given by the elements in
    // the KingAttackWeights array.
    int kingAttackersWeight[COLOR_NB];

    // kingAttacksCount[color] is the number of attacks by the given color to
    // squares directly adjacent to the enemy king. Pieces which attack more
    // than one square are counted multiple times. For instance, if there is
    // a white knight on g5 and black's king is on g8, this white knight adds 2
    // to kingAttacksCount[WHITE].
    int kingAttacksCount[COLOR_NB];
  };


  // Evaluation::initialize() computes king and pawn attacks, and the king ring
  // bitboard for a given color. This is done at the beginning of the evaluation.
  template<Tracing T> template<Color Us>
  void Evaluation<T>::initialize() {

    constexpr Color     Them = (Us == WHITE ? BLACK : WHITE);
    constexpr Direction Up   = (Us == WHITE ? NORTH : SOUTH);
    constexpr Direction Down = (Us == WHITE ? SOUTH : NORTH);
    constexpr Bitboard LowRanks = (Us == WHITE ? Rank2BB | Rank3BB: Rank7BB | Rank6BB);

    // Find our pawns that are blocked or on the first two ranks
    Bitboard b = pos.pieces(Us, PAWN) & (shift<Down>(pos.pieces()) | LowRanks);

    // Squares occupied by those pawns, by our king or queen, or controlled by enemy pawns
    // are excluded from the mobility area.
#ifdef ANTI
    if (pos.is_anti())
        mobilityArea[Us] = ~0;
    else
#endif
#ifdef HORDE
    if (pos.is_horde() && pos.is_horde_color(Us))
        mobilityArea[Us] = ~(b | pe->pawn_attacks(Them));
    else
#endif
    mobilityArea[Us] = ~(b | pos.pieces(Us, KING, QUEEN) | pe->pawn_attacks(Them));

    // Initialise attackedBy bitboards for kings and pawns
#ifdef ANTI
    if (pos.is_anti())
    {
        attackedBy[Us][KING] = 0;
        Bitboard kings = pos.pieces(Us, KING);
        while (kings)
            attackedBy[Us][KING] |= pos.attacks_from<KING>(pop_lsb(&kings));
    }
    else
#endif
#ifdef EXTINCTION
    if (pos.is_extinction())
    {
        attackedBy[Us][KING] = 0;
        Bitboard kings = pos.pieces(Us, KING);
        while (kings)
            attackedBy[Us][KING] |= pos.attacks_from<KING>(pop_lsb(&kings));
    }
    else
#endif
#ifdef HORDE
    if (pos.is_horde() && pos.is_horde_color(Us))
        attackedBy[Us][KING] = 0;
    else
#endif
#ifdef PLACEMENT
    if (pos.is_placement() && pos.count_in_hand<KING>(Us))
        attackedBy[Us][KING] = 0;
    else
#endif
    attackedBy[Us][KING] = pos.attacks_from<KING>(pos.square<KING>(Us));
    attackedBy[Us][PAWN] = pe->pawn_attacks(Us);
    attackedBy[Us][ALL_PIECES] = attackedBy[Us][KING] | attackedBy[Us][PAWN];
    attackedBy2[Us]            = attackedBy[Us][KING] & attackedBy[Us][PAWN];

    // Init our king safety tables only if we are going to use them
    if ((
#ifdef ANTI
        !pos.is_anti() &&
#endif
#ifdef EXTINCTION
        !pos.is_extinction() &&
#endif
#ifdef HORDE
        !(pos.is_horde() && pos.is_horde_color(Us)) &&
#endif
        (pos.non_pawn_material(Them) >= RookValueMg + KnightValueMg))
#ifdef CRAZYHOUSE
        || pos.is_house()
#endif
    )
    {
        kingRing[Us] = attackedBy[Us][KING];
        if (relative_rank(Us, pos.square<KING>(Us)) == RANK_1)
            kingRing[Us] |= shift<Up>(kingRing[Us]);

        if (file_of(pos.square<KING>(Us)) == FILE_H)
            kingRing[Us] |= shift<WEST>(kingRing[Us]);

        else if (file_of(pos.square<KING>(Us)) == FILE_A)
            kingRing[Us] |= shift<EAST>(kingRing[Us]);

        kingAttackersCount[Them] = popcount(kingRing[Us] & pe->pawn_attacks(Them));
        kingAttacksCount[Them] = kingAttackersWeight[Them] = 0;
    }
    else
        kingRing[Us] = kingAttackersCount[Them] = 0;
  }


  // Evaluation::pieces() scores pieces of a given color and type
  template<Tracing T> template<Color Us, PieceType Pt>
  Score Evaluation<T>::pieces() {

    constexpr Color     Them = (Us == WHITE ? BLACK : WHITE);
    constexpr Direction Down = (Us == WHITE ? SOUTH : NORTH);
    constexpr Bitboard OutpostRanks = (Us == WHITE ? Rank4BB | Rank5BB | Rank6BB
                                                   : Rank5BB | Rank4BB | Rank3BB);
    const Square* pl = pos.squares<Pt>(Us);

    Bitboard b, bb;
    Square s;
    Score score = SCORE_ZERO;

    attackedBy[Us][Pt] = 0;

    while ((s = *pl++) != SQ_NONE)
    {
        // Find attacked squares, including x-ray attacks for bishops and rooks
        b = Pt == BISHOP ? attacks_bb<BISHOP>(s, pos.pieces() ^ pos.pieces(QUEEN))
          : Pt ==   ROOK ? attacks_bb<  ROOK>(s, pos.pieces() ^ pos.pieces(QUEEN) ^ pos.pieces(Us, ROOK))
                         : pos.attacks_from<Pt>(s);

#ifdef GRID
        if (pos.is_grid())
            b &= ~pos.grid_bb(s);
#endif
        if (pos.blockers_for_king(Us) & s)
            b &= LineBB[pos.square<KING>(Us)][s];

        attackedBy2[Us] |= attackedBy[Us][ALL_PIECES] & b;
        attackedBy[Us][Pt] |= b;
        attackedBy[Us][ALL_PIECES] |= b;

        if (b & kingRing[Them])
        {
            kingAttackersCount[Us]++;
            kingAttackersWeight[Us] += KingAttackWeights[pos.variant()][Pt];
            kingAttacksCount[Us] += popcount(b & attackedBy[Them][KING]);
        }

        int mob = popcount(b & mobilityArea[Us]);

        mobility[Us] += MobilityBonus[pos.variant()][Pt - 2][mob];
#ifdef ANTI
        if (pos.is_anti())
            continue;
#endif
#ifdef HORDE
        if (pos.is_horde() && pos.is_horde_color(Us))
            continue;
#endif
#ifdef PLACEMENT
        if (pos.is_placement() && pos.count_in_hand<KING>(Us))
            continue;
#endif

        if (Pt == BISHOP || Pt == KNIGHT)
        {
            // Bonus if piece is on an outpost square or can reach one
            bb = OutpostRanks & ~pe->pawn_attacks_span(Them);
            if (bb & s)
                score += Outpost[Pt == BISHOP][bool(attackedBy[Us][PAWN] & s)] * 2;

            else if (bb &= b & ~pos.pieces(Us))
                score += Outpost[Pt == BISHOP][bool(attackedBy[Us][PAWN] & bb)];

            // Knight and Bishop bonus for being right behind a pawn
            if (shift<Down>(pos.pieces(PAWN)) & s)
                score += MinorBehindPawn;

            // Penalty if the piece is far from the king
            score -= KingProtector * distance(s, pos.square<KING>(Us));

            if (Pt == BISHOP)
            {
                // Penalty according to number of pawns on the same color square as the
                // bishop, bigger when the center files are blocked with pawns.
                Bitboard blocked = pos.pieces(Us, PAWN) & shift<Down>(pos.pieces());

                score -= BishopPawns * pe->pawns_on_same_color_squares(Us, s)
                                     * (1 + popcount(blocked & CenterFiles));

                // Bonus for bishop on a long diagonal which can "see" both center squares
                if (more_than_one(attacks_bb<BISHOP>(s, pos.pieces(PAWN)) & Center))
                    score += LongDiagonalBishop;
            }

            // An important Chess960 pattern: A cornered bishop blocked by a friendly
            // pawn diagonally in front of it is a very serious problem, especially
            // when that pawn is also blocked.
            if (   Pt == BISHOP
                && pos.is_chess960()
                && (s == relative_square(Us, SQ_A1) || s == relative_square(Us, SQ_H1)))
            {
                Direction d = pawn_push(Us) + (file_of(s) == FILE_A ? EAST : WEST);
                if (pos.piece_on(s + d) == make_piece(Us, PAWN))
                    score -= !pos.empty(s + d + pawn_push(Us))                ? CorneredBishop * 4
                            : pos.piece_on(s + d + d) == make_piece(Us, PAWN) ? CorneredBishop * 2
                                                                              : CorneredBishop;
            }
        }

        if (Pt == ROOK)
        {
            // Bonus for aligning rook with enemy pawns on the same rank/file
            if (relative_rank(Us, s) >= RANK_5)
                score += RookOnPawn * popcount(pos.pieces(Them, PAWN) & PseudoAttacks[ROOK][s]);

            // Bonus for rook on an open or semi-open file
            if (pe->semiopen_file(Us, file_of(s)))
                score += RookOnFile[bool(pe->semiopen_file(Them, file_of(s)))];

            // Penalty when trapped by the king, even more if the king cannot castle
            else if (mob <= 3)
            {
                File kf = file_of(pos.square<KING>(Us));
                if ((kf < FILE_E) == (file_of(s) < kf))
                    score -= (TrappedRook - make_score(mob * 22, 0)) * (1 + !pos.can_castle(Us));
            }
        }

        if (Pt == QUEEN)
        {
            // Penalty if any relative pin or discovered attack against the queen
            Bitboard queenPinners;
            if (pos.slider_blockers(pos.pieces(Them, ROOK, BISHOP), s, queenPinners))
                score -= WeakQueen;
        }
    }
    if (T)
        Trace::add(Pt, Us, score);

    return score;
  }


  // Evaluation::king() assigns bonuses and penalties to a king of a given color
  template<Tracing T> template<Color Us>
  Score Evaluation<T>::king() const {

#ifdef ANTI
    if (pos.is_anti())
        return SCORE_ZERO;
#endif
#ifdef EXTINCTION
    if (pos.is_extinction())
        return SCORE_ZERO;
#endif
#ifdef HORDE
    if (pos.is_horde() && pos.is_horde_color(Us))
        return SCORE_ZERO;
#endif
#ifdef PLACEMENT
    if (pos.is_placement() && pos.count_in_hand<KING>(Us))
        return SCORE_ZERO;
#endif
#ifdef RACE
    if (pos.is_race())
        return SCORE_ZERO;
#endif

    constexpr Color    Them = (Us == WHITE ? BLACK : WHITE);
    constexpr Bitboard Camp = (Us == WHITE ? AllSquares ^ Rank6BB ^ Rank7BB ^ Rank8BB
                                           : AllSquares ^ Rank1BB ^ Rank2BB ^ Rank3BB);

    const Square ksq = pos.square<KING>(Us);
    Bitboard kingFlank, weak, b, b1, b2, safe, unsafeChecks;

    // King shelter and enemy pawns storm
    Score score = pe->king_safety<Us>(pos);

    // Find the squares that opponent attacks in our king flank, and the squares
    // which are attacked twice in that flank but not defended by our pawns.
    kingFlank = KingFlank[file_of(ksq)];
    b1 = attackedBy[Them][ALL_PIECES] & kingFlank & Camp;
    b2 = b1 & attackedBy2[Them];

    int tropism = popcount(b1) + popcount(b2);

    // Main king safety evaluation
    if (kingAttackersCount[Them] > 1 - pos.count<QUEEN>(Them))
    {
        int kingDanger = 0;
        unsafeChecks = 0;

        // Attacked squares defended at most once by our queen or king
#ifdef ATOMIC
        if (pos.is_atomic())
            weak =  (attackedBy[Them][ALL_PIECES] | (pos.pieces(Them) ^ pos.pieces(Them, KING)))
                  & (~attackedBy[Us][ALL_PIECES] | attackedBy[Us][KING] | (attackedBy[Us][QUEEN] & ~attackedBy2[Us]));
        else
#endif
        weak =  attackedBy[Them][ALL_PIECES]
              & ~attackedBy2[Us]
              & (~attackedBy[Us][ALL_PIECES] | attackedBy[Us][KING] | attackedBy[Us][QUEEN]);

        Bitboard h = 0;
#ifdef CRAZYHOUSE
        if (pos.is_house())
            h = pos.count_in_hand<QUEEN>(Them) ? weak & ~pos.pieces() : 0;
#endif

        // Analyse the safe enemy's checks which are possible on next move
        safe  = ~pos.pieces(Them);
        safe &= ~attackedBy[Us][ALL_PIECES] | (weak & attackedBy2[Them]);
#ifdef ATOMIC
        if (pos.is_atomic())
            safe |= attackedBy[Us][KING];
#endif

        // Defended by our queen or king only
        Bitboard dqko = ~attackedBy2[Us] & (attackedBy[Us][QUEEN] | attackedBy[Us][KING]);
        Bitboard dropSafe = (safe | (attackedBy[Them][ALL_PIECES] & dqko)) & ~pos.pieces(Us);

        b1 = attacks_bb<ROOK  >(ksq, pos.pieces() ^ pos.pieces(Us, QUEEN));
        b2 = attacks_bb<BISHOP>(ksq, pos.pieces() ^ pos.pieces(Us, QUEEN));

        // Enemy queen safe checks
        if ((b1 | b2) & (h | attackedBy[Them][QUEEN]) & safe & ~attackedBy[Us][QUEEN])
            kingDanger += QueenSafeCheck;

#ifdef THREECHECK
        if (pos.is_three_check() && pos.checks_given(Them))
            safe = ~pos.pieces(Them);
#endif

        // Enemy rooks checks
#ifdef CRAZYHOUSE
        h = pos.is_house() && pos.count_in_hand<ROOK>(Them) ? ~pos.pieces() : 0;
#endif
        if (b1 & ((attackedBy[Them][ROOK] & safe) | (h & dropSafe)))
            kingDanger += RookSafeCheck;
        else
            unsafeChecks |= b1 & (attackedBy[Them][ROOK] | h);

        // Enemy bishops checks
#ifdef CRAZYHOUSE
        h = pos.is_house() && pos.count_in_hand<BISHOP>(Them) ? ~pos.pieces() : 0;
#endif
        if (b2 & ((attackedBy[Them][BISHOP] & safe) | (h & dropSafe)))
            kingDanger += BishopSafeCheck;
        else
            unsafeChecks |= b2 & (attackedBy[Them][BISHOP] | h);

        // Enemy knights checks
        b = pos.attacks_from<KNIGHT>(ksq);
#ifdef CRAZYHOUSE
        h = pos.is_house() && pos.count_in_hand<KNIGHT>(Them) ? ~pos.pieces() : 0;
#endif
        if (b & ((attackedBy[Them][KNIGHT] & safe) | (h & dropSafe)))
            kingDanger += KnightSafeCheck;
        else
            unsafeChecks |= b & (attackedBy[Them][KNIGHT] | h);

#ifdef CRAZYHOUSE
        // Enemy pawn checks
        if (pos.is_house())
        {
            constexpr Direction Down = (Us == WHITE ? SOUTH : NORTH);
            b = pos.attacks_from<PAWN>(ksq, Us);
            h = pos.count_in_hand<PAWN>(Them) ? ~pos.pieces() : 0;
            Bitboard pawn_moves = (attackedBy[Them][PAWN] & pos.pieces(Us)) | (shift<Down>(pos.pieces(Them, PAWN)) & ~pos.pieces());
            if (b & ((pawn_moves & safe) | (h & dropSafe)))
                kingDanger += PawnSafeCheck;
            else
                unsafeChecks |=  b & (pawn_moves | h);
        }
#endif

        // Unsafe or occupied checking squares will also be considered, as long as
        // the square is in the attacker's mobility area.
        unsafeChecks &= mobilityArea[Them];

        const auto KDP = KingDangerParams[pos.variant()];
        kingDanger +=        kingAttackersCount[Them] * kingAttackersWeight[Them]
                     + KDP[0] * kingAttacksCount[Them]
                     + KDP[1] * popcount(kingRing[Us] & weak)
                     + KDP[2] * popcount(pos.blockers_for_king(Us) | unsafeChecks)
                     + KDP[3] * tropism
                     + KDP[4] * !pos.count<QUEEN>(Them)
                     + KDP[5] * mg_value(score) / 8
                     +          mg_value(mobility[Them] - mobility[Us])
                     + KDP[6];
#ifdef CRAZYHOUSE
        if (pos.is_house())
        {
            kingDanger += KingDangerInHand[ALL_PIECES] * pos.count_in_hand<ALL_PIECES>(Them);
            kingDanger += KingDangerInHand[PAWN] * pos.count_in_hand<PAWN>(Them);
            kingDanger += KingDangerInHand[KNIGHT] * pos.count_in_hand<KNIGHT>(Them);
            kingDanger += KingDangerInHand[BISHOP] * pos.count_in_hand<BISHOP>(Them);
            kingDanger += KingDangerInHand[ROOK] * pos.count_in_hand<ROOK>(Them);
            kingDanger += KingDangerInHand[QUEEN] * pos.count_in_hand<QUEEN>(Them);
            h = pos.count_in_hand<QUEEN>(Them) ? weak & ~pos.pieces() : 0;
        }
#endif

#ifdef ATOMIC
        if (pos.is_atomic())
        {
            kingDanger += IndirectKingAttack * popcount(pos.attacks_from<KING>(pos.square<KING>(Us)) & pos.pieces(Us) & attackedBy[Them][ALL_PIECES]);
            score -= make_score(100, 100) * popcount(attackedBy[Us][KING] & pos.pieces());
        }
#endif
        // Transform the kingDanger units into a Score, and subtract it from the evaluation
        if (kingDanger > 0)
        {
#ifdef THREECHECK
            if (pos.is_three_check())
                kingDanger = ThreeCheckKSFactors[pos.checks_given(Them)] * kingDanger / 256;
#endif
            int v = kingDanger * kingDanger / 4096;
#ifdef ATOMIC
            if (pos.is_atomic() && v > QueenValueMg)
                v = QueenValueMg;
#endif
#ifdef CRAZYHOUSE
            if (pos.is_house() && Us == pos.side_to_move())
                v -= v / 10;
            if (pos.is_house() && v > QueenValueMg)
                v = QueenValueMg;
#endif
#ifdef THREECHECK
            if (pos.is_three_check() && v > QueenValueMg)
                v = QueenValueMg;
#endif
            score -= make_score(v, kingDanger / 16 + KDP[7] * v / 256);
        }
    }

    // Penalty when our king is on a pawnless flank
    if (!(pos.pieces(PAWN) & kingFlank))
        score -= PawnlessFlank;

    // King tropism bonus, to anticipate slow motion attacks on our king
    score -= CloseEnemies[pos.variant()] * tropism;

    if (T)
        Trace::add(KING, Us, score);

    return score;
  }


  // Evaluation::threats() assigns bonuses according to the types of the
  // attacking and the attacked pieces.
  template<Tracing T> template<Color Us>
  Score Evaluation<T>::threats() const {

    constexpr Color     Them     = (Us == WHITE ? BLACK   : WHITE);
    constexpr Direction Up       = (Us == WHITE ? NORTH   : SOUTH);
    constexpr Bitboard  TRank3BB = (Us == WHITE ? Rank3BB : Rank6BB);

    Bitboard b, weak, defended, nonPawnEnemies, stronglyProtected, safe;
    Score score = SCORE_ZERO;
#ifdef ANTI
    if (pos.is_anti())
    {
        constexpr Bitboard TRank2BB = (Us == WHITE ? Rank2BB : Rank7BB);
        bool weCapture = attackedBy[Us][ALL_PIECES] & pos.pieces(Them);
        bool theyCapture = attackedBy[Them][ALL_PIECES] & pos.pieces(Us);

        // Penalties for possible captures
        if (weCapture)
        {
            // Penalty if we only attack unprotected pieces
            bool theyDefended = attackedBy[Us][ALL_PIECES] & pos.pieces(Them) & attackedBy[Them][ALL_PIECES];
            for (PieceType pt = PAWN; pt <= KING; ++pt)
            {
                if (attackedBy[Us][pt] & pos.pieces(Them) & ~attackedBy2[Us])
                    score -= AttacksAnti[theyCapture][theyDefended][pt];
                else if (attackedBy[Us][pt] & pos.pieces(Them))
                    score -= AttacksAnti[theyCapture][theyDefended][NO_PIECE_TYPE];
            }
            // If both colors attack pieces, increase penalty with piece count
            if (theyCapture)
                score -= PieceCountAnti * pos.count<ALL_PIECES>(Us);
        }
        // Bonus if we threaten to force captures (ignoring possible discoveries)
        if (!weCapture || theyCapture)
        {
            b = pos.pieces(Us, PAWN);
            Bitboard pawnPushes = shift<Up>(b | (shift<Up>(b & TRank2BB) & ~pos.pieces())) & ~pos.pieces();
            Bitboard pieceMoves = (attackedBy[Us][KNIGHT] | attackedBy[Us][BISHOP] | attackedBy[Us][ROOK]
                                 | attackedBy[Us][QUEEN] | attackedBy[Us][KING]) & ~pos.pieces();
            Bitboard unprotectedPawnPushes = pawnPushes & ~attackedBy[Us][ALL_PIECES];
            Bitboard unprotectedPieceMoves = pieceMoves & ~attackedBy2[Us];

            score += ThreatsAnti[0] * popcount(attackedBy[Them][ALL_PIECES] & (pawnPushes | pieceMoves));
            score += ThreatsAnti[1] * popcount(attackedBy[Them][ALL_PIECES] & (unprotectedPawnPushes | unprotectedPieceMoves));
        }
        nonPawnEnemies = 0;
        stronglyProtected = 0;
    }
    else
#endif
#ifdef ATOMIC
    if (pos.is_atomic())
    {
        Bitboard attacks = pos.pieces(Them) & attackedBy[Us][ALL_PIECES] & ~attackedBy[Us][KING];
        while (attacks)
        {
            Square s = pop_lsb(&attacks);
            Bitboard blast = (pos.attacks_from<KING>(s) & (pos.pieces() ^ pos.pieces(PAWN))) | s;
            int count = popcount(blast & pos.pieces(Them)) - popcount(blast & pos.pieces(Us)) - 1;
            if (blast & pos.pieces(Them, QUEEN))
                count++;
            if ((blast & pos.pieces(Us, QUEEN)) || ((attackedBy[Us][QUEEN] & s) & ~attackedBy2[Us]))
                count--;
            score += std::max(SCORE_ZERO, ThreatByBlast * count);
        }
        nonPawnEnemies = 0;
        stronglyProtected = 0;
    }
    else
#endif
#ifdef GRID
    if (pos.is_grid()) {} else
#endif
#ifdef LOSERS
    if (pos.is_losers())
    {
        constexpr Bitboard TRank2BB = (Us == WHITE ? Rank2BB : Rank7BB);
        bool weCapture = attackedBy[Us][ALL_PIECES] & pos.pieces(Them);
        bool theyCapture = attackedBy[Them][ALL_PIECES] & pos.pieces(Us);

        // Penalties for possible captures
        if (weCapture)
        {
            // Penalty if we only attack unprotected pieces
            bool theyDefended = attackedBy[Us][ALL_PIECES] & pos.pieces(Them) & attackedBy[Them][ALL_PIECES];
            for (PieceType pt = PAWN; pt <= KING; ++pt)
            {
                if (attackedBy[Us][pt] & pos.pieces(Them) & ~attackedBy2[Us])
                    score -= AttacksLosers[theyCapture][theyDefended][pt];
                else if (attackedBy[Us][pt] & pos.pieces(Them))
                    score -= AttacksLosers[theyCapture][theyDefended][NO_PIECE_TYPE];
            }
        }
        // Bonus if we threaten to force captures (ignoring possible discoveries)
        if (!weCapture || theyCapture)
        {
            b = pos.pieces(Us, PAWN);
            Bitboard pawnPushes = shift<Up>(b | (shift<Up>(b & TRank2BB) & ~pos.pieces())) & ~pos.pieces();
            Bitboard pieceMoves = (attackedBy[Us][KNIGHT] | attackedBy[Us][BISHOP] | attackedBy[Us][ROOK]
                                 | attackedBy[Us][QUEEN] | attackedBy[Us][KING]) & ~pos.pieces();
            Bitboard unprotectedPawnPushes = pawnPushes & ~attackedBy[Us][ALL_PIECES];
            Bitboard unprotectedPieceMoves = pieceMoves & ~attackedBy2[Us];

            score += ThreatsLosers[0] * popcount(attackedBy[Them][ALL_PIECES] & (pawnPushes | pieceMoves));
            score += ThreatsLosers[1] * popcount(attackedBy[Them][ALL_PIECES] & (unprotectedPawnPushes | unprotectedPieceMoves));
        }
        nonPawnEnemies = 0;
        stronglyProtected = 0;
    }
    else
#endif
    {

    // Non-pawn enemies
    nonPawnEnemies = pos.pieces(Them) ^ pos.pieces(Them, PAWN);

    // Squares strongly protected by the enemy, either because they defend the
    // square with a pawn, or because they defend the square twice and we don't.
    stronglyProtected =  attackedBy[Them][PAWN]
                       | (attackedBy2[Them] & ~attackedBy2[Us]);

    // Non-pawn enemies, strongly protected
    defended = nonPawnEnemies & stronglyProtected;

    // Enemies not strongly protected and under our attack
    weak = pos.pieces(Them) & ~stronglyProtected & attackedBy[Us][ALL_PIECES];

    // Safe or protected squares
    safe = ~attackedBy[Them][ALL_PIECES] | attackedBy[Us][ALL_PIECES];

    // Bonus according to the kind of attacking pieces
    if (defended | weak)
    {
        b = (defended | weak) & (attackedBy[Us][KNIGHT] | attackedBy[Us][BISHOP]);
        while (b)
        {
            Square s = pop_lsb(&b);
            score += ThreatByMinor[type_of(pos.piece_on(s))];
            if (type_of(pos.piece_on(s)) != PAWN)
                score += ThreatByRank * (int)relative_rank(Them, s);
        }

        b = weak & attackedBy[Us][ROOK];
        while (b)
        {
            Square s = pop_lsb(&b);
            score += ThreatByRook[type_of(pos.piece_on(s))];
            if (type_of(pos.piece_on(s)) != PAWN)
                score += ThreatByRank * (int)relative_rank(Them, s);
        }

        if (weak & attackedBy[Us][KING])
            score += ThreatByKing;

        score += Hanging * popcount(weak & ~attackedBy[Them][ALL_PIECES]);

        b = weak & nonPawnEnemies & attackedBy[Them][ALL_PIECES];
        score += Overload * popcount(b);
    }

    // Bonus for enemy unopposed weak pawns
    if (pos.pieces(Us, ROOK, QUEEN))
        score += WeakUnopposedPawn * pe->weak_unopposed(Them);

    // Find squares where our pawns can push on the next move
    b  = shift<Up>(pos.pieces(Us, PAWN)) & ~pos.pieces();
    b |= shift<Up>(b & TRank3BB) & ~pos.pieces();

    // Keep only the squares which are relatively safe
    b &= ~attackedBy[Them][PAWN] & safe;

    // Bonus for safe pawn threats on the next move
    b = pawn_attacks_bb<Us>(b) & pos.pieces(Them);
    score += ThreatByPawnPush * popcount(b);

    // Our safe or protected pawns
    b = pos.pieces(Us, PAWN) & safe;

    b = pawn_attacks_bb<Us>(b) & nonPawnEnemies;
    score += ThreatBySafePawn * popcount(b);

    // Bonus for threats on the next moves against enemy queen
#ifdef CRAZYHOUSE
    if ((pos.is_house() ? pos.count<QUEEN>(Them) - pos.count_in_hand<QUEEN>(Them) : pos.count<QUEEN>(Them)) == 1)
#else
    if (pos.count<QUEEN>(Them) == 1)
#endif
    {
        Square s = pos.square<QUEEN>(Them);
        safe = mobilityArea[Us] & ~stronglyProtected;

        b = attackedBy[Us][KNIGHT] & pos.attacks_from<KNIGHT>(s);

        score += KnightOnQueen * popcount(b & safe);

        b =  (attackedBy[Us][BISHOP] & pos.attacks_from<BISHOP>(s))
           | (attackedBy[Us][ROOK  ] & pos.attacks_from<ROOK  >(s));

        score += SliderOnQueen * popcount(b & safe & attackedBy2[Us]);
    }
    }

    if (T)
        Trace::add(THREAT, Us, score);

    return score;
  }

  // Evaluation::passed() evaluates the passed pawns and candidate passed
  // pawns of the given color.

  template<Tracing T> template<Color Us>
  Score Evaluation<T>::passed() const {

    constexpr Color     Them = (Us == WHITE ? BLACK : WHITE);
    constexpr Direction Up   = (Us == WHITE ? NORTH : SOUTH);

    auto king_proximity = [&](Color c, Square s) {
      return std::min(distance(pos.square<KING>(c), s), 5);
    };

    Bitboard b, bb, squaresToQueen, defendedSquares, unsafeSquares;
    Score score = SCORE_ZERO;

    b = pe->passed_pawns(Us);

    while (b)
    {
        Square s = pop_lsb(&b);

        assert(!(pos.pieces(Them, PAWN) & forward_file_bb(Us, s + Up)));

        int r = relative_rank(Us, s);

        Score bonus = PassedRank[pos.variant()][r];

<<<<<<< HEAD
#ifdef GRID
        if (pos.is_grid()) {} else
#endif
        if (w)
=======
        if (r > RANK_3)
>>>>>>> 3cbb05b1
        {
            int w = (r-2) * (r-2) + 2;
            Square blockSq = s + Up;
#ifdef HORDE
            if (pos.is_horde())
            {
                // Assume a horde king distance of approximately 5
                if (pos.is_horde_color(Us))
                    bonus += make_score(0, king_proximity(Them, blockSq) * 5 * w);
                else
                    bonus += make_score(0, 15 * w);
            }
            else
#endif
#ifdef PLACEMENT
            if (pos.is_placement() && pos.count_in_hand<KING>(Us))
                bonus += make_score(0, 15 * w);
            else
#endif
#ifdef ANTI
            if (pos.is_anti()) {} else
#endif
#ifdef ATOMIC
            if (pos.is_atomic())
                bonus += make_score(0, king_proximity(Them, blockSq) * 5 * w);
            else
#endif
            {
            // Adjust bonus based on the king's proximity
            bonus += make_score(0, (  king_proximity(Them, blockSq) * 5
                                    - king_proximity(Us,   blockSq) * 2) * w);

            // If blockSq is not the queening square then consider also a second push
            if (r != RANK_7)
                bonus -= make_score(0, king_proximity(Us, blockSq + Up) * w);
            }

            // If the pawn is free to advance, then increase the bonus
            if (pos.empty(blockSq))
            {
                // If there is a rook or queen attacking/defending the pawn from behind,
                // consider all the squaresToQueen. Otherwise consider only the squares
                // in the pawn's path attacked or occupied by the enemy.
                defendedSquares = unsafeSquares = squaresToQueen = forward_file_bb(Us, s);

                bb = forward_file_bb(Them, s) & pos.pieces(ROOK, QUEEN) & pos.attacks_from<ROOK>(s);

                if (!(pos.pieces(Us) & bb))
                    defendedSquares &= attackedBy[Us][ALL_PIECES];

                if (!(pos.pieces(Them) & bb))
                    unsafeSquares &= attackedBy[Them][ALL_PIECES] | pos.pieces(Them);

                // If there aren't any enemy attacks, assign a big bonus. Otherwise
                // assign a smaller bonus if the block square isn't attacked.
                int k = !unsafeSquares ? 20 : !(unsafeSquares & blockSq) ? 9 : 0;

                // If the path to the queen is fully defended, assign a big bonus.
                // Otherwise assign a smaller bonus if the block square is defended.
                if (defendedSquares == squaresToQueen)
                    k += 6;
                else if (defendedSquares & blockSq)
                    k += 4;

                bonus += make_score(k * w, k * w);
            }
        } // rank > RANK_3

        // Scale down bonus for candidate passers which need more than one
        // pawn push to become passed, or have a pawn in front of them.
        if (   !pos.pawn_passed(Us, s + Up)
            || (pos.pieces(PAWN) & forward_file_bb(Us, s)))
            bonus = bonus / 2;

        score += bonus + PassedFile[file_of(s)];
    }

    if (T)
        Trace::add(PASSED, Us, score);

    return score;
  }


  // Evaluation::space() computes the space evaluation for a given side. The
  // space evaluation is a simple bonus based on the number of safe squares
  // available for minor pieces on the central four files on ranks 2--4. Safe
  // squares one, two or three squares behind a friendly pawn are counted
  // twice. Finally, the space bonus is multiplied by a weight. The aim is to
  // improve play on game opening.

  template<Tracing T> template<Color Us>
  Score Evaluation<T>::space() const {

    if (pos.non_pawn_material() < SpaceThreshold[pos.variant()])
        return SCORE_ZERO;

    constexpr Color Them = (Us == WHITE ? BLACK : WHITE);
    constexpr Bitboard SpaceMask =
      Us == WHITE ? CenterFiles & (Rank2BB | Rank3BB | Rank4BB)
                  : CenterFiles & (Rank7BB | Rank6BB | Rank5BB);

    // Find the available squares for our pieces inside the area defined by SpaceMask
    Bitboard safe =   SpaceMask
                   & ~pos.pieces(Us, PAWN)
                   & ~attackedBy[Them][PAWN];

    // Find all squares which are at most three squares behind some friendly pawn
    Bitboard behind = pos.pieces(Us, PAWN);
    behind |= (Us == WHITE ? behind >>  8 : behind <<  8);
    behind |= (Us == WHITE ? behind >> 16 : behind << 16);

    int bonus = popcount(safe) + popcount(behind & safe);
    int weight = pos.count<ALL_PIECES>(Us) - 2 * pe->open_files();

    Score score = make_score(bonus * weight * weight / 16, 0);
#ifdef KOTH
    if (pos.is_koth())
        score += KothSafeCenter * popcount(behind & safe & Center);
#endif

    if (T)
        Trace::add(SPACE, Us, score);

    return score;
  }

  // Evaluation::variant() computes variant-specific evaluation terms.

  template<Tracing T> template<Color Us>
  Score Evaluation<T>::variant() const {

    constexpr Color Them = (Us == WHITE ? BLACK : WHITE);

    Score score = SCORE_ZERO;

#ifdef HORDE
    if (pos.is_horde() && pos.is_horde_color(Them))
    {
        // Add a bonus according to how close we are to breaking through the pawn wall
        if (pos.pieces(Us, ROOK) | pos.pieces(Us, QUEEN))
        {
            int dist = 8;
            if ((attackedBy[Us][QUEEN] | attackedBy[Us][ROOK]) & rank_bb(relative_rank(Us, RANK_8)))
                dist = 0;
            else
            {
                for (File f = FILE_A; f <= FILE_H; ++f)
                {
                    int pawns = popcount(pos.pieces(Them, PAWN) & file_bb(f));
                    int pawnsl = f > FILE_A ? std::min(popcount(pos.pieces(Them, PAWN) & FileBB[f - 1]), pawns) : 0;
                    int pawnsr = f < FILE_H ? std::min(popcount(pos.pieces(Them, PAWN) & FileBB[f + 1]), pawns) : 0;
                    dist = std::min(dist, pawnsl + pawnsr);
                }
            }
            score += make_score(71, 61) * pos.count<PAWN>(Them) / (1 + dist) / (pos.pieces(Us, QUEEN) ? 2 : 4);
        }
    }
#endif
#ifdef KOTH
    if (pos.is_koth())
    {
        constexpr Direction Up = (Us == WHITE ? NORTH : SOUTH);
        Bitboard pinned = pos.blockers_for_king(Them) & pos.pieces(Them);
        Bitboard center = Center;
        while (center)
        {
            Square s = pop_lsb(&center);
            int dist = distance(pos.square<KING>(Us), s)
                      + ((pinned || (attackedBy[Them][ALL_PIECES] & s)) ? popcount(pos.attackers_to(s) & pos.pieces(Them)) : 0)
                      + !!(pos.pieces(Us) & s)
                      + !!(shift<Up>(pos.pieces(Us, PAWN) & s) & pos.pieces(Them, PAWN));
            assert(dist > 0);
            score += KothDistanceBonus[std::min(dist - 1, 5)];
        }
    }
#endif
#ifdef RACE
    if (pos.is_race())
    {
        Square ksq = pos.square<KING>(Us);
        int s = relative_rank(BLACK, ksq);
        for (Rank kr = rank_of(ksq), r = Rank(kr + 1); r <= RANK_8; ++r)
            if (!(rank_bb(r) & DistanceRingBB[ksq][r - kr] & ~attackedBy[Them][ALL_PIECES]))
                s++;
        score += KingRaceBonus[std::min(s, 7)];
    }
#endif
#ifdef THREECHECK
    if (pos.is_three_check())
        score += ChecksGivenBonus[pos.checks_given(Us)];
#endif

    if (T)
        Trace::add(VARIANT, Us, score);

    return score;
  }


  // Evaluation::initiative() computes the initiative correction value
  // for the position. It is a second order bonus/malus based on the
  // known attacking/defending status of the players.

  template<Tracing T>
  Score Evaluation<T>::initiative(Value eg) const {

#ifdef ANTI
    if (pos.is_anti())
        return SCORE_ZERO;
#endif
#ifdef HORDE
    if (pos.is_horde())
        return SCORE_ZERO;
#endif
#ifdef PLACEMENT
    if (pos.is_placement() && (pos.count_in_hand<KING>(WHITE) || pos.count_in_hand<KING>(BLACK)))
        return SCORE_ZERO;
#endif

    int outflanking =  distance<File>(pos.square<KING>(WHITE), pos.square<KING>(BLACK))
                     - distance<Rank>(pos.square<KING>(WHITE), pos.square<KING>(BLACK));

    bool pawnsOnBothFlanks =   (pos.pieces(PAWN) & QueenSide)
                            && (pos.pieces(PAWN) & KingSide);

    // Compute the initiative bonus for the attacking side
    int complexity =   8 * pe->pawn_asymmetry()
                    + 12 * pos.count<PAWN>()
                    + 12 * outflanking
                    + 16 * pawnsOnBothFlanks
                    + 48 * !pos.non_pawn_material()
                    -118 ;

    // Now apply the bonus: note that we find the attacking side by extracting
    // the sign of the endgame value, and that we carefully cap the bonus so
    // that the endgame score will never change sign after the bonus.
    int v = ((eg > 0) - (eg < 0)) * std::max(complexity, -abs(eg));

    if (T)
        Trace::add(INITIATIVE, make_score(0, v));

    return make_score(0, v);
  }


  // Evaluation::scale_factor() computes the scale factor for the winning side

  template<Tracing T>
  ScaleFactor Evaluation<T>::scale_factor(Value eg) const {

    Color strongSide = eg > VALUE_DRAW ? WHITE : BLACK;
    int sf = me->scale_factor(pos, strongSide);

#ifdef ATOMIC
    if (pos.is_atomic()) {} else
#endif
#ifdef HORDE
    if (pos.is_horde() && pos.is_horde_color(~strongSide))
    {
        if (pos.non_pawn_material(~strongSide) >= QueenValueMg)
            sf = ScaleFactor(10);
    }
    else
#endif
#ifdef GRID
    if (pos.is_grid() && pos.non_pawn_material(strongSide) <= RookValueMg)
        sf = 10;
    else
#endif
    // If scale is not already specific, scale down the endgame via general heuristics
    if (sf == SCALE_FACTOR_NORMAL)
    {
        if (   pos.opposite_bishops()
            && pos.non_pawn_material(WHITE) == BishopValueMg
            && pos.non_pawn_material(BLACK) == BishopValueMg)
            sf = 8 + 4 * pe->pawn_asymmetry();
        else
            sf = std::min(40 + (pos.opposite_bishops() ? 2 : 7) * pos.count<PAWN>(strongSide), sf);

    }

    return ScaleFactor(sf);
  }


  // Evaluation::value() is the main function of the class. It computes the various
  // parts of the evaluation and returns the value of the position from the point
  // of view of the side to move.

  template<Tracing T>
  Value Evaluation<T>::value() {

    assert(!pos.checkers());

    if (pos.is_variant_end())
        return pos.variant_result();

    // Probe the material hash table
    me = Material::probe(pos);

    // If we have a specialized evaluation function for the current material
    // configuration, call it and return.
    if (me->specialized_eval_exists())
        return me->evaluate(pos);

    // Initialize score by reading the incrementally updated scores included in
    // the position object (material + piece square tables) and the material
    // imbalance. Score is computed internally from the white point of view.
    Score score = pos.psq_score() + me->imbalance() + pos.this_thread()->contempt;

    // Probe the pawn hash table
    pe = Pawns::probe(pos);
    score += pe->pawn_score(WHITE) - pe->pawn_score(BLACK);

    // Early exit if score is high
    Value v = (mg_value(score) + eg_value(score)) / 2;
    if (pos.variant() == CHESS_VARIANT)
    {
    if (abs(v) > LazyThreshold)
       return pos.side_to_move() == WHITE ? v : -v;
    }

    // Main evaluation begins here

    initialize<WHITE>();
    initialize<BLACK>();

    // Pieces should be evaluated first (populate attack tables)
    score +=  pieces<WHITE, KNIGHT>() - pieces<BLACK, KNIGHT>()
            + pieces<WHITE, BISHOP>() - pieces<BLACK, BISHOP>()
            + pieces<WHITE, ROOK  >() - pieces<BLACK, ROOK  >()
            + pieces<WHITE, QUEEN >() - pieces<BLACK, QUEEN >();

#ifdef CRAZYHOUSE
    if (pos.is_house()) {
        // Positional bonus for potential drop points - unoccupied squares in enemy territory that are not attacked by enemy non-KQ pieces
        mobility[WHITE] += DropMobilityBonus * popcount(~(attackedBy[BLACK][PAWN] | attackedBy[BLACK][KNIGHT] | attackedBy[BLACK][BISHOP] | attackedBy[BLACK][ROOK] | pos.pieces() | Rank1234BB));
        mobility[BLACK] += DropMobilityBonus * popcount(~(attackedBy[WHITE][PAWN] | attackedBy[WHITE][KNIGHT] | attackedBy[WHITE][BISHOP] | attackedBy[WHITE][ROOK] | pos.pieces() | Rank5678BB));
    }
#endif

    score += mobility[WHITE] - mobility[BLACK];

    score +=  king<   WHITE>() - king<   BLACK>()
            + threats<WHITE>() - threats<BLACK>()
            + passed< WHITE>() - passed< BLACK>()
            + space<  WHITE>() - space<  BLACK>();

    if (pos.variant() != CHESS_VARIANT)
        score += variant<WHITE>() - variant<BLACK>();

    score += initiative(eg_value(score));

    // Interpolate between a middlegame and a (scaled by 'sf') endgame score
    ScaleFactor sf = scale_factor(eg_value(score));
    v =  mg_value(score) * int(me->game_phase())
       + eg_value(score) * int(PHASE_MIDGAME - me->game_phase()) * sf / SCALE_FACTOR_NORMAL;

    v /= int(PHASE_MIDGAME);

    // In case of tracing add all remaining individual evaluation terms
    if (T)
    {
        Trace::add(MATERIAL, pos.psq_score());
        Trace::add(IMBALANCE, me->imbalance());
        Trace::add(PAWN, pe->pawn_score(WHITE), pe->pawn_score(BLACK));
        Trace::add(MOBILITY, mobility[WHITE], mobility[BLACK]);
        Trace::add(TOTAL, score);
    }

    return  (pos.side_to_move() == WHITE ? v : -v) // Side to move point of view
           + Eval::Tempo[pos.variant()];
  }

} // namespace


/// evaluate() is the evaluator for the outer world. It returns a static
/// evaluation of the position from the point of view of the side to move.

Value Eval::evaluate(const Position& pos) {
  return Evaluation<NO_TRACE>(pos).value();
}


/// trace() is like evaluate(), but instead of returning a value, it returns
/// a string (suitable for outputting to stdout) that contains the detailed
/// descriptions and values of each evaluation term. Useful for debugging.

std::string Eval::trace(const Position& pos) {

  std::memset(scores, 0, sizeof(scores));

  pos.this_thread()->contempt = SCORE_ZERO; // Reset any dynamic contempt

  Value v = Evaluation<TRACE>(pos).value();

  v = pos.side_to_move() == WHITE ? v : -v; // Trace scores are from white's point of view

  std::stringstream ss;
  ss << std::showpoint << std::noshowpos << std::fixed << std::setprecision(2)
     << "     Term    |    White    |    Black    |    Total   \n"
     << "             |   MG    EG  |   MG    EG  |   MG    EG \n"
     << " ------------+-------------+-------------+------------\n"
     << "    Material | " << Term(MATERIAL)
     << "   Imbalance | " << Term(IMBALANCE)
     << "  Initiative | " << Term(INITIATIVE)
     << "       Pawns | " << Term(PAWN)
     << "     Knights | " << Term(KNIGHT)
     << "     Bishops | " << Term(BISHOP)
     << "       Rooks | " << Term(ROOK)
     << "      Queens | " << Term(QUEEN)
     << "    Mobility | " << Term(MOBILITY)
     << " King safety | " << Term(KING)
     << "     Threats | " << Term(THREAT)
     << "      Passed | " << Term(PASSED)
     << "       Space | " << Term(SPACE)
     << "     Variant | " << Term(VARIANT)
     << " ------------+-------------+-------------+------------\n"
     << "       Total | " << Term(TOTAL);

  ss << "\nTotal evaluation: " << to_cp(v) << " (white side)\n";

  return ss.str();
}<|MERGE_RESOLUTION|>--- conflicted
+++ resolved
@@ -1357,14 +1357,10 @@
 
         Score bonus = PassedRank[pos.variant()][r];
 
-<<<<<<< HEAD
 #ifdef GRID
         if (pos.is_grid()) {} else
 #endif
-        if (w)
-=======
         if (r > RANK_3)
->>>>>>> 3cbb05b1
         {
             int w = (r-2) * (r-2) + 2;
             Square blockSq = s + Up;
