--- conflicted
+++ resolved
@@ -229,11 +229,7 @@
     constexpr Color     Them = (Us == WHITE ? BLACK : WHITE);
     constexpr Direction Up   = (Us == WHITE ? NORTH : SOUTH);
     constexpr Direction Down = (Us == WHITE ? SOUTH : NORTH);
-<<<<<<< HEAD
     Bitboard LowRanks = rank_bb(relative_rank(Us, RANK_2, pos.max_rank())) | rank_bb(relative_rank(Us, RANK_3, pos.max_rank()));
-=======
-    constexpr Bitboard LowRanks = (Us == WHITE ? Rank2BB | Rank3BB : Rank7BB | Rank6BB);
->>>>>>> 9d3a2eca
 
     const Square ksq = pos.count<KING>(Us) ? pos.square<KING>(Us) : SQ_NONE;
 
@@ -672,11 +668,7 @@
     b &= ~attackedBy[Them][PAWN] & safe;
 
     // Bonus for safe pawn threats on the next move
-<<<<<<< HEAD
-    b = (pawn_attacks_bb<Us>(b) | shift<Up>(shift<Up>(pos.pieces(Us, SHOGI_PAWN)))) & pos.pieces(Them);
-=======
-    b = pawn_attacks_bb<Us>(b) & nonPawnEnemies;
->>>>>>> 9d3a2eca
+    b = (pawn_attacks_bb<Us>(b) | shift<Up>(shift<Up>(pos.pieces(Us, SHOGI_PAWN)))) & nonPawnEnemies;
     score += ThreatByPawnPush * popcount(b);
 
     // Our safe or protected pawns
@@ -731,12 +723,8 @@
 
         assert(!(pos.pieces(Them, PAWN) & forward_file_bb(Us, s + Up)));
 
-<<<<<<< HEAD
         int r = std::max(RANK_8 - std::max(pos.promotion_rank() - relative_rank(Us, s, pos.max_rank()), 0), 0);
-=======
-        int r = relative_rank(Us, s);
         File f = file_of(s);
->>>>>>> 9d3a2eca
 
         Score bonus = PassedRank[r];
 
@@ -790,7 +778,7 @@
             || (pos.pieces(PAWN) & (s + Up)))
             bonus = bonus / 2;
 
-        score += bonus - PassedFile * std::min(f, ~f);
+        score += bonus - PassedFile * std::min(f, File(pos.max_file() - f));
     }
 
     // Scale by maximum promotion piece value
@@ -861,17 +849,12 @@
     behind |= shift<Down>(behind);
     behind |= shift<Down+Down>(behind);
 
-<<<<<<< HEAD
     if (pawnsOnly)
     {
         safe = behind & ~attackedBy[Them][ALL_PIECES];
         behind = 0;
     }
-
-    int bonus = popcount(safe) + popcount(behind & safe);
-=======
     int bonus = popcount(safe) + popcount(behind & safe & ~attackedBy[Them][ALL_PIECES]);
->>>>>>> 9d3a2eca
     int weight = pos.count<ALL_PIECES>(Us) - 1;
     Score score = make_score(bonus * weight * weight / 16, 0);
 
