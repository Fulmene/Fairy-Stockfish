--- conflicted
+++ resolved
@@ -1611,9 +1611,6 @@
     Color strongSide = eg > VALUE_DRAW ? WHITE : BLACK;
     int sf = me->scale_factor(pos, strongSide);
 
-<<<<<<< HEAD
-    // If we don't already have an unusual scale factor, check for certain
-    // types of endgames, and use a lower scale for those.
 #ifdef ATOMIC
     if (pos.is_atomic()) {} else
 #endif
@@ -1625,17 +1622,14 @@
     }
     else
 #endif
-    if (sf == SCALE_FACTOR_NORMAL || sf == SCALE_FACTOR_ONEPAWN)
-=======
+#ifdef GRID
+    if (pos.is_grid() && pos.non_pawn_material(strongSide) <= RookValueMg)
+        sf = 10;
+    else
+#endif
     // If scale is not already specific, scale down the endgame via general heuristics
     if (sf == SCALE_FACTOR_NORMAL)
->>>>>>> 213166ba
-    {
-#ifdef GRID
-        if (pos.is_grid() && pos.non_pawn_material(strongSide) <= RookValueMg)
-            sf = 10;
-        else
-#endif
+    {
         if (pos.opposite_bishops())
         {
             // Endgame with opposite-colored bishops and no other pieces is almost a draw
