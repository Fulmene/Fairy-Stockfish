/*
  Stockfish, a UCI chess playing engine derived from Glaurung 2.1
  Copyright (C) 2004-2008 Tord Romstad (Glaurung author)
  Copyright (C) 2008-2015 Marco Costalba, Joona Kiiski, Tord Romstad
  Copyright (C) 2015-2019 Marco Costalba, Joona Kiiski, Gary Linscott, Tord Romstad

  Stockfish is free software: you can redistribute it and/or modify
  it under the terms of the GNU General Public License as published by
  the Free Software Foundation, either version 3 of the License, or
  (at your option) any later version.

  Stockfish is distributed in the hope that it will be useful,
  but WITHOUT ANY WARRANTY; without even the implied warranty of
  MERCHANTABILITY or FITNESS FOR A PARTICULAR PURPOSE.  See the
  GNU General Public License for more details.

  You should have received a copy of the GNU General Public License
  along with this program.  If not, see <http://www.gnu.org/licenses/>.
*/

#include <algorithm>
#include <cassert>
#include <cstring>   // For std::memset
#include <iomanip>
#include <sstream>

#include "bitboard.h"
#include "evaluate.h"
#include "material.h"
#include "pawns.h"
#include "thread.h"

namespace Trace {

  enum Tracing { NO_TRACE, TRACE };

  enum Term { // The first 8 entries are reserved for PieceType
    MATERIAL = 8, IMBALANCE, MOBILITY, THREAT, PASSED, SPACE, INITIATIVE, VARIANT, TOTAL, TERM_NB
  };

  Score scores[TERM_NB][COLOR_NB];

  double to_cp(Value v) { return double(v) / PawnValueEg; }

  void add(int idx, Color c, Score s) {
    scores[idx][c] = s;
  }

  void add(int idx, Score w, Score b = SCORE_ZERO) {
    scores[idx][WHITE] = w;
    scores[idx][BLACK] = b;
  }

  std::ostream& operator<<(std::ostream& os, Score s) {
    os << std::setw(5) << to_cp(mg_value(s)) << " "
       << std::setw(5) << to_cp(eg_value(s));
    return os;
  }

  std::ostream& operator<<(std::ostream& os, Term t) {

    if (t == MATERIAL || t == IMBALANCE || t == INITIATIVE || t == TOTAL)
        os << " ----  ----"    << " | " << " ----  ----";
    else
        os << scores[t][WHITE] << " | " << scores[t][BLACK];

    os << " | " << scores[t][WHITE] - scores[t][BLACK] << "\n";
    return os;
  }
}

using namespace Trace;

namespace {

  // Threshold for lazy and space evaluation
  constexpr Value LazyThreshold  = Value(1400);
  constexpr Value SpaceThreshold[VARIANT_NB] = {
    Value(12222),
#ifdef ANTI
    Value(12222),
#endif
#ifdef ATOMIC
    Value(12222),
#endif
#ifdef CRAZYHOUSE
    Value(12222),
#endif
#ifdef EXTINCTION
    Value(12222),
#endif
#ifdef GRID
    2 * MidgameLimit,
#endif
#ifdef HORDE
    Value(12222),
#endif
#ifdef KOTH
    VALUE_ZERO,
#endif
#ifdef LOSERS
    Value(12222),
#endif
#ifdef RACE
    Value(12222),
#endif
#ifdef THREECHECK
    Value(12222),
#endif
#ifdef TWOKINGS
    Value(12222),
#endif
  };

  // KingAttackWeights[PieceType] contains king attack weights by piece type
  constexpr int KingAttackWeights[VARIANT_NB][PIECE_TYPE_NB] = {
    { 0, 0, 77, 55, 44, 10 },
#ifdef ANTI
    {},
#endif
#ifdef ATOMIC
    { 0, 0, 76, 64, 46, 11 },
#endif
#ifdef CRAZYHOUSE
    { 0, 0, 112, 87, 63, 2 },
#endif
#ifdef EXTINCTION
    {},
#endif
#ifdef GRID
    { 0, 0, 89, 62, 47, 11 },
#endif
#ifdef HORDE
    { 0, 0, 77, 55, 44, 10 },
#endif
#ifdef KOTH
    { 0, 0, 76, 48, 44, 10 },
#endif
#ifdef LOSERS
    { 0, 0, 77, 55, 44, 10 },
#endif
#ifdef RACE
    {},
#endif
#ifdef THREECHECK
    { 0, 0, 115, 64, 62, 35 },
#endif
#ifdef TWOKINGS
    { 0, 0, 77, 55, 44, 10 },
#endif
  };

  // Per-variant king danger malus factors
  constexpr int KingDangerParams[VARIANT_NB][11] = {
    {    69,  185, -100,  -35,  148,   98, -873,   -6,    5,   -7,    0 },
#ifdef ANTI
    {},
#endif
#ifdef ATOMIC
    {   274,  166, -100,  -35,  146,   98, -654,  -12,    5,   -7,   29 },
#endif
#ifdef CRAZYHOUSE
    {   119,  439, -100,  -35,  130,   98, -613,   -6,    5,   -1,  320 },
#endif
#ifdef EXTINCTION
    {},
#endif
#ifdef GRID
    {   119,  211, -100,  -35,  158,   98, -722,   -9,    5,   41,    0 },
#endif
#ifdef HORDE
    {   101,  235, -100,  -35,  134,   98, -717,  -11,    5,   -5,    0 },
#endif
#ifdef KOTH
    {    85,  229, -100,  -35,  131,   98, -658,   -9,    5,   -5,    0 },
#endif
#ifdef LOSERS
    {   101,  235, -100,  -35,  134,   98, -717, -357,    5,   -5,    0 },
#endif
#ifdef RACE
    {},
#endif
#ifdef THREECHECK
    {    85,  136, -100,  -35,  106,   98, -613,   -7,    5,  -73,  181 },
#endif
#ifdef TWOKINGS
    {    92,  155, -100,  -35,  136,   98, -967,   -8,    5,   38,    0 },
#endif
  };

  // Penalties for enemy's safe checks
  constexpr int QueenSafeCheck  = 780;
  constexpr int RookSafeCheck   = 1080;
  constexpr int BishopSafeCheck = 635;
  constexpr int KnightSafeCheck = 790;
#ifdef CRAZYHOUSE
  constexpr int PawnSafeCheck   = 435;
#endif
#ifdef THREECHECK
  // In Q8 fixed point
  constexpr int ThreeCheckKSFactors[CHECKS_NB] = { 573, 581, 856, 0 };
#endif

#define S(mg, eg) make_score(mg, eg)

  // MobilityBonus[PieceType-2][attacked] contains bonuses for middle and end game,
  // indexed by piece type and number of attacked squares in the mobility area.
  constexpr Score MobilityBonus[VARIANT_NB][4][32] = {
    {
    { S(-62,-81), S(-53,-56), S(-12,-30), S( -4,-14), S(  3,  8), S( 13, 15), // Knights
      S( 22, 23), S( 28, 27), S( 33, 33) },
    { S(-48,-59), S(-20,-23), S( 16, -3), S( 26, 13), S( 38, 24), S( 51, 42), // Bishops
      S( 55, 54), S( 63, 57), S( 63, 65), S( 68, 73), S( 81, 78), S( 81, 86),
      S( 91, 88), S( 98, 97) },
    { S(-58,-76), S(-27,-18), S(-15, 28), S(-10, 55), S( -5, 69), S( -2, 82), // Rooks
      S(  9,112), S( 16,118), S( 30,132), S( 29,142), S( 32,155), S( 38,165),
      S( 46,166), S( 48,169), S( 58,171) },
    { S(-39,-36), S(-21,-15), S(  3,  8), S(  3, 18), S( 14, 34), S( 22, 54), // Queens
      S( 28, 61), S( 41, 73), S( 43, 79), S( 48, 92), S( 56, 94), S( 60,104),
      S( 60,113), S( 66,120), S( 67,123), S( 70,126), S( 71,133), S( 73,136),
      S( 79,140), S( 88,143), S( 88,148), S( 99,166), S(102,170), S(102,175),
      S(106,184), S(109,191), S(113,206), S(116,212) }
    },
#ifdef ANTI
    {
      { S(-150,-152), S(-112,-108), S(-18,-52), S( -4,-20), S( 12, 10), S( 30, 22), // Knights
        S(  44,  52), S(  60,  56), S( 72, 58) },
      { S(-96,-116), S(-42,-38), S( 32, -4), S( 52, 24), S( 74, 44), S(102, 84), // Bishops
        S(108, 108), S(126,116), S(130,126), S(142,140), S(158,148), S(162,172),
        S(184, 180), S(194,188) },
      { S(-112,-156), S(-50,-36), S(-22, 52), S(-10,110), S( -8,140), S( -2,162), // Rooks
        S(  16, 218), S( 28,240), S( 42,256), S( 46,286), S( 62,308), S( 64,320),
        S(  86, 330), S( 98,336), S(118,338) },
      { S(-80,-70), S(-50,-24), S(  4, 14), S(  8, 38), S( 28, 74), S( 48,110), // Queens
        S( 50,124), S( 80,152), S( 86,158), S( 94,174), S(108,188), S(112,204),
        S(120,222), S(140,232), S(144,236), S(146,244), S(150,256), S(154,260),
        S(170,266), S(188,272), S(198,280), S(216,314), S(224,316), S(226,322),
        S(236,348), S(238,354), S(246,382), S(256,398) }
    },
#endif
#ifdef ATOMIC
    {
      { S(-86,-77), S(-79,-64), S(-36,-40), S( -2,-24), S( 14,  8), S( 23, 25), // Knights
        S( 40, 26), S( 30, 23), S( 37, 29) },
      { S(-55,-65), S(-17,-34), S( 13, -9), S( 24, 20), S( 22, 25), S( 57, 39), // Bishops
        S( 32, 52), S( 66, 66), S( 51, 52), S( 56, 74), S( 73, 76), S( 85, 81),
        S( 93, 90), S(108, 87) },
      { S(-61,-73), S(-32,-28), S(-18,  9), S(-19, 30), S(-19, 57), S( 20, 78), // Rooks
        S( 12,104), S( 11,134), S( 21,133), S( 33,166), S( 35,168), S( 38,185),
        S( 25,172), S( 60,182), S( 58,155) },
      { S(-43,-43), S(-14,-16), S( -5,  1), S(  0, 23), S(  6, 24), S( 23, 59), // Queens
        S( 20, 55), S( 32, 66), S( 47, 89), S( 29, 77), S( 47, 89), S( 69,103),
        S( 63,110), S( 76,131), S( 73,115), S( 48,132), S( 58,131), S( 75,135),
        S( 82,122), S(111,130), S(114,144), S(101,139), S(106,146), S(107,167),
        S(115,157), S(129,175), S(132,176), S(130,210) }
    },
#endif
#ifdef CRAZYHOUSE
    {
      { S(-126, -96), S(-103,-31), S(-90,-27), S(-40,  3), S(  0,  3), S(  4,  0), // Knights
        S(  20,  12), S(  15, 33), S( 50, 46) },
      { S(-156, -79), S(-115,-43), S( 42,-14), S( 35, 26), S( 64, 26), S( 74, 38), // Bishops
        S(  70,  46), S(  83, 71), S( 70, 68), S( 66, 80), S( 64, 68), S( 70, 77),
        S(  97,  92), S(  89, 98) },
      { S( -53, -53), S( -22, -8), S(-48, 30), S(-14, 57), S( -4, 77), S( 11, 87), // Rooks
        S(   7, 115), S(  12,123), S( 27,120), S(  6,140), S( 55,156), S( 18,161),
        S(  51, 161), S(  54,171), S( 52,166) },
      { S( -26, -56), S( -24,-14), S(  7, 14), S(  8, 15), S( 18, 34), S( 14, 41), // Queens
        S(  28,  58), S(  33, 66), S( 40, 70), S( 47, 74), S( 50,100), S( 52,106),
        S(  59, 111), S(  50, 95), S( 60,115), S( 61,126), S( 75,144), S( 82,119),
        S(  95, 137), S( 102,138), S(100,142), S(119,154), S(129,156), S(107,156),
        S( 111, 177), S( 115,181), S(124,197), S(124,199) }
    },
#endif
#ifdef EXTINCTION
    {
      { S(-123, -90), S( -91,-32), S(-61,-29), S(-38,  3), S(  0,  3), S(  4,  0), // Knights
        S(  19,  12), S(  15, 33), S( 52, 45) },
      { S(-153, -80), S(-112,-41), S( 41,-14), S( 35, 24), S( 62, 26), S( 75, 41), // Bishops
        S(  72,  48), S(  85, 74), S( 74, 65), S( 66, 79), S( 64, 69), S( 73, 80),
        S( 107,  92), S(  96,101) },
      { S( -59, -51), S( -20, -8), S(-54, 32), S(-15, 54), S( -4, 70), S( 11, 84), // Rooks
        S(   6, 113), S(  13,123), S( 27,114), S(  6,144), S( 60,162), S( 19,162),
        S(  48, 170), S(  57,170), S( 52,177) },
      { S( -27, -56), S( -24,-14), S(  7, 13), S(  9, 16), S( 18, 37), S( 14, 40), // Queens
        S(  29,  56), S(  34, 64), S( 39, 73), S( 49, 65), S( 50, 98), S( 50,106),
        S(  60, 107), S(  53, 92), S( 62,119), S( 69,130), S( 77,145), S( 84,120),
        S(  90, 153), S(  98,131), S(106,139), S(116,147), S(127,157), S(112,154),
        S( 121, 174), S( 124,167), S(126,194), S(130,190) }
    },
#endif
#ifdef GRID
    {
      { S(-75,-76), S(-57,-54), S( -9,-28), S( -2,-10), S(  6,  5), S( 14, 12), // Knights
        S( 22, 26), S( 29, 29), S( 36, 29) },
      { S(-48,-59), S(-20,-23), S( 16, -3), S( 26, 13), S( 38, 24), S( 51, 42), // Bishops
        S( 55, 54), S( 63, 57), S( 63, 65), S( 68, 73), S( 81, 78), S( 81, 86),
        S( 91, 88), S( 98, 97) },
      { S(-58,-76), S(-27,-18), S(-15, 28), S(-10, 55), S( -5, 69), S( -2, 82), // Rooks
        S(  9,112), S( 16,118), S( 30,132), S( 29,142), S( 32,155), S( 38,165),
        S( 46,166), S( 48,169), S( 58,171) },
      { S(-39,-36), S(-21,-15), S(  3,  8), S(  3, 18), S( 14, 34), S( 22, 54), // Queens
        S( 28, 61), S( 41, 73), S( 43, 79), S( 48, 92), S( 56, 94), S( 60,104),
        S( 60,113), S( 66,120), S( 67,123), S( 70,126), S( 71,133), S( 73,136),
        S( 79,140), S( 88,143), S( 88,148), S( 99,166), S(102,170), S(102,175),
        S(106,184), S(109,191), S(113,206), S(116,212) }
    },
#endif
#ifdef HORDE
    {
      { S(-126,-90), S( -7,-22), S( -46,-25), S( 19,7), S( -53, 71), S( 31, -1), // Knights
        S(  -6, 51), S(-12, 47), S( -9, -56) },
      { S( -46,-2), S(30,66), S( 18, -27), S( 86, 21), S( 65, 11), S(147, 45), // Bishops
        S(  98, 38), S( 95, 52), S(122, 45), S( 95, 33), S( 89,103), S( 85, -9),
        S( 105, 70), S(131, 82) },
      { S( -56,-78), S(-25,-18), S(-11, 26), S( -5, 55), S( -4, 70), S( -1, 81), // Rooks
        S(   8,109), S( 14,120), S( 21,128), S( 23,143), S( 31,154), S( 32,160),
        S(  43,165), S( 49,168), S( 59,169) },
      { S( -40,-35), S(-25,-12), S(  2,  7), S(  4, 19), S( 14, 37), S( 24, 55), // Queens
        S(  25, 62), S( 40, 76), S( 43, 79), S( 47, 87), S( 54, 94), S( 56,102),
        S(  60,111), S( 70,116), S( 72,118), S( 73,122), S( 75,128), S( 77,130),
        S(  85,133), S( 94,136), S( 99,140), S(108,157), S(112,158), S(113,161),
        S( 118,174), S(119,177), S(123,191), S(128,199) }
    },
#endif
#ifdef KOTH
    {
      { S(-75,-76), S(-56,-54), S( -9,-26), S( -2,-10), S(  6,  5), S( 15, 11), // Knights
        S( 22, 26), S( 30, 28), S( 36, 29) },
      { S(-48,-58), S(-21,-19), S( 16, -2), S( 26, 12), S( 37, 22), S( 51, 42), // Bishops
        S( 54, 54), S( 63, 58), S( 65, 63), S( 71, 70), S( 79, 74), S( 81, 86),
        S( 92, 90), S( 97, 94) },
      { S(-56,-78), S(-25,-18), S(-11, 26), S( -5, 55), S( -4, 70), S( -1, 81), // Rooks
        S(  8,109), S( 14,120), S( 21,128), S( 23,143), S( 31,154), S( 32,160),
        S( 43,165), S( 49,168), S( 59,169) },
      { S(-40,-35), S(-25,-12), S(  2,  7), S(  4, 19), S( 14, 37), S( 24, 55), // Queens
        S( 25, 62), S( 40, 76), S( 43, 79), S( 47, 87), S( 54, 94), S( 56,102),
        S( 60,111), S( 70,116), S( 72,118), S( 73,122), S( 75,128), S( 77,130),
        S( 85,133), S( 94,136), S( 99,140), S(108,157), S(112,158), S(113,161),
        S(118,174), S(119,177), S(123,191), S(128,199) }
    },
#endif
#ifdef LOSERS
    {
      { S(-150,-152), S(-112,-108), S(-18,-52), S( -4,-20), S( 12, 10), S( 30, 22), // Knights
        S(  44,  52), S(  60,  56), S( 72, 58) },
      { S(-96,-116), S(-42,-38), S( 32, -4), S( 52, 24), S( 74, 44), S(102, 84), // Bishops
        S(108, 108), S(126,116), S(130,126), S(142,140), S(158,148), S(162,172),
        S(184, 180), S(194,188) },
      { S(-112,-156), S(-50,-36), S(-22, 52), S(-10,110), S( -8,140), S( -2,162), // Rooks
        S(  16, 218), S( 28,240), S( 42,256), S( 46,286), S( 62,308), S( 64,320),
        S(  86, 330), S( 98,336), S(118,338) },
      { S(-80,-70), S(-50,-24), S(  4, 14), S(  8, 38), S( 28, 74), S( 48,110), // Queens
        S( 50,124), S( 80,152), S( 86,158), S( 94,174), S(108,188), S(112,204),
        S(120,222), S(140,232), S(144,236), S(146,244), S(150,256), S(154,260),
        S(170,266), S(188,272), S(198,280), S(216,314), S(224,316), S(226,322),
        S(236,348), S(238,354), S(246,382), S(256,398) }
    },
#endif
#ifdef RACE
    {
      { S(-132,-117), S( -89,-110), S(-13,-49), S(-11,-15), S(-10,-30), S( 29, 17), // Knights
        S(  13,  32), S(  79,  69), S(109, 79) },
      { S(-101,-119), S( -19, -27), S( 27, -9), S( 35, 30), S( 62, 31), S(115, 72), // Bishops
        S(  91,  99), S( 138, 122), S(129,119), S(158,156), S(153,162), S(143,189),
        S( 172, 181), S( 196, 204) },
      { S(-131,-162), S( -57, -37), S( -8, 47), S( 12, 93), S(  3,127), S( 10,139), // Rooks
        S(   3, 240), S(  18, 236), S( 44,251), S( 44,291), S( 49,301), S( 67,316),
        S( 100, 324), S(  97, 340), S(110,324) },
      { S( -87, -68), S( -73,  -2), S( -7,  9), S( -5, 16), S( 39, 76), S( 39,118), // Queens
        S(  64, 131), S(  86, 169), S( 86,175), S( 78,166), S( 97,195), S(123,216),
        S( 137, 200), S( 155, 247), S(159,260), S(136,252), S(156,279), S(160,251),
        S( 165, 251), S( 194, 267), S(204,271), S(216,331), S(226,304), S(223,295),
        S( 239, 316), S( 228, 365), S(240,385), S(249,377) }
    },
#endif
#ifdef THREECHECK
    {
      { S(-74,-76), S(-55,-54), S( -9,-26), S( -2,-10), S(  6,  5), S( 15, 11), // Knights
        S( 22, 26), S( 31, 27), S( 37, 29) },
      { S(-49,-56), S(-23,-18), S( 15, -2), S( 25, 12), S( 36, 22), S( 50, 42), // Bishops
        S( 53, 54), S( 64, 57), S( 67, 63), S( 71, 68), S( 84, 76), S( 79, 87),
        S( 95, 91), S( 98, 93) },
      { S(-57,-76), S(-25,-18), S(-11, 25), S( -5, 53), S( -4, 70), S( -1, 78), // Rooks
        S(  8,111), S( 14,116), S( 22,125), S( 24,148), S( 31,159), S( 31,173),
        S( 44,163), S( 50,162), S( 56,168) },
      { S(-42,-35), S(-25,-12), S(  2,  7), S(  4, 19), S( 14, 37), S( 24, 53), // Queens
        S( 26, 63), S( 39, 80), S( 42, 77), S( 48, 88), S( 53, 96), S( 57, 96),
        S( 61,108), S( 71,116), S( 70,116), S( 74,125), S( 75,133), S( 78,133),
        S( 85,137), S( 97,135), S(103,141), S(107,165), S(109,153), S(115,162),
        S(119,164), S(121,184), S(121,192), S(131,203) }
    },
#endif
#ifdef TWOKINGS
    {
      { S(-75,-76), S(-57,-54), S( -9,-28), S( -2,-10), S(  6,  5), S( 14, 12), // Knights
        S( 22, 26), S( 29, 29), S( 36, 29) },
      { S(-48,-59), S(-20,-23), S( 16, -3), S( 26, 13), S( 38, 24), S( 51, 42), // Bishops
        S( 55, 54), S( 63, 57), S( 63, 65), S( 68, 73), S( 81, 78), S( 81, 86),
        S( 91, 88), S( 98, 97) },
      { S(-58,-76), S(-27,-18), S(-15, 28), S(-10, 55), S( -5, 69), S( -2, 82), // Rooks
        S(  9,112), S( 16,118), S( 30,132), S( 29,142), S( 32,155), S( 38,165),
        S( 46,166), S( 48,169), S( 58,171) },
      { S(-39,-36), S(-21,-15), S(  3,  8), S(  3, 18), S( 14, 34), S( 22, 54), // Queens
        S( 28, 61), S( 41, 73), S( 43, 79), S( 48, 92), S( 56, 94), S( 60,104),
        S( 60,113), S( 66,120), S( 67,123), S( 70,126), S( 71,133), S( 73,136),
        S( 79,140), S( 88,143), S( 88,148), S( 99,166), S(102,170), S(102,175),
        S(106,184), S(109,191), S(113,206), S(116,212) }
    },
#endif
  };

  // RookOnFile[semiopen/open] contains bonuses for each rook when there is
  // no (friendly) pawn on the rook file.
  constexpr Score RookOnFile[] = { S(18, 7), S(44, 20) };

  // ThreatByMinor/ByRook[attacked PieceType] contains bonuses according to
  // which piece type attacks which one. Attacks on lesser pieces which are
  // pawn-defended are not considered.
  constexpr Score ThreatByMinor[PIECE_TYPE_NB] = {
    S(0, 0), S(0, 31), S(39, 42), S(57, 44), S(68, 112), S(62, 120)
  };

  constexpr Score ThreatByRook[PIECE_TYPE_NB] = {
    S(0, 0), S(0, 24), S(38, 71), S(38, 61), S(0, 38), S(51, 38)
  };

#ifdef ATOMIC
  constexpr Score ThreatByBlast = S(80, 80);
#endif

#ifdef THREECHECK
  constexpr Score ChecksGivenBonus[CHECKS_NB] = {
      S(0, 0),
      S(444, 181),
      S(2425, 603),
      S(0, 0)
  };
#endif

#ifdef KOTH
  constexpr Score KothDistanceBonus[6] = {
    S(1949, 1934), S(454, 364), S(151, 158), S(75, 85), S(42, 49), S(0, 0)
  };
  constexpr Score KothSafeCenter = S(163, 207);
#endif

#ifdef ANTI
  constexpr Score PieceCountAnti    = S(119, 123);
  constexpr Score ThreatsAnti[]     = { S(192, 203), S(411, 322) };
  constexpr Score AttacksAnti[2][2][PIECE_TYPE_NB] = {
    {
      { S( 30, 141), S( 26,  94), S(161, 105), S( 70, 123), S( 61,  72), S( 78, 12), S(139, 115) },
      { S( 56,  89), S( 82, 107), S(114,  93), S(110, 115), S(188, 112), S( 73, 59), S(122,  59) }
    },
    {
      { S(119, 142), S( 99, 105), S(123, 193), S(142,  37), S(118,  96), S( 50, 12), S( 91,  85) },
      { S( 58,  81), S( 66, 110), S(105, 153), S(100, 143), S(140, 113), S(145, 73), S(153, 154) }
    }
  };
#endif

#ifdef LOSERS
  constexpr Score ThreatsLosers[]     = { S(216, 279), S(441, 341) };
  constexpr Score AttacksLosers[2][2][PIECE_TYPE_NB] = {
    {
      { S( 27, 140), S( 23,  95), S(160, 112), S( 78, 129), S( 65,  75), S( 70, 13), S(146, 123) },
      { S( 58,  82), S( 80, 112), S(124,  87), S(103, 110), S(185, 107), S( 72, 60), S(126,  62) }
    },
    {
      { S(111, 127), S(102,  95), S(121, 183), S(140,  37), S(120,  99), S( 55, 11), S( 88,  93) },
      { S( 56,  69), S( 72, 124), S(109, 154), S( 98, 149), S(129, 113), S(147, 72), S(157, 152) }
    }
  };
#endif

#ifdef CRAZYHOUSE
  constexpr int KingDangerInHand[PIECE_TYPE_NB] = {
    79, 16, 200, 61, 138, 152
  };
  constexpr Score DropMobilityBonus = S(30, 30);
#endif

#ifdef RACE
  // Bonus for distance of king from 8th rank
  constexpr Score KingRaceBonus[RANK_NB] = {
    S(14282, 14493), S(6369, 5378), S(4224, 3557), S(2633, 2219),
    S( 1614,  1456), S( 975,  885), S( 528,  502), S(   0,    0)
  };
#endif

  // PassedRank[Rank] contains a bonus according to the rank of a passed pawn
  constexpr Score PassedRank[VARIANT_NB][RANK_NB] = {
    {
    S(0, 0), S(10, 28), S(17, 33), S(15, 41), S(62, 72), S(168, 177), S(276, 260)
    },
#ifdef ANTI
    { S(0, 0), S(5, 7), S(5, 14), S(31, 38), S(73, 73), S(166, 166), S(252, 252) },
#endif
#ifdef ATOMIC
    { S(0, 0), S(95, 86), S(118, 43), S(94, 61), S(142, 62), S(196, 150), S(204, 256) },
#endif
#ifdef CRAZYHOUSE
    { S(0, 0), S(15, 27), S(23, 13), S(13, 19), S(88, 111), S(177, 140), S(229, 293) },
#endif
#ifdef EXTINCTION
    { S(0, 0), S(5, 7), S(5, 14), S(31, 38), S(73, 73), S(166, 166), S(252, 252) },
#endif
#ifdef GRID
    { S(0, 0), S(11, 2), S(4, 0), S(27, 34), S(58, 17), S(168, 165), S(251, 253) },
#endif
#ifdef HORDE
    { S(0, 0), S(-66, 10), S(-25, 7), S(66, -12), S(68, 81), S(72, 210), S(250, 258) },
#endif
#ifdef KOTH
    { S(0, 0), S(5, 7), S(5, 14), S(31, 38), S(73, 73), S(166, 166), S(252, 252) },
#endif
#ifdef LOSERS
    { S(0, 0), S(5, 8), S(5, 13), S(31, 36), S(72, 72), S(170, 159), S(276, 251) },
#endif
#ifdef RACE
    {},
#endif
#ifdef THREECHECK
    { S(0, 0), S(5, 7), S(5, 14), S(31, 38), S(73, 73), S(166, 166), S(252, 252) },
#endif
#ifdef TWOKINGS
    { S(0, 0), S(5, 7), S(5, 14), S(31, 38), S(73, 73), S(166, 166), S(252, 252) },
#endif
  };

  // Assorted bonuses and penalties
  constexpr Score BishopPawns        = S(  3,  7);
  constexpr Score CorneredBishop     = S( 50, 50);
  constexpr Score FlankAttacks[VARIANT_NB] = {
    S(  8,  0),
#ifdef ANTI
    S( 0,  0),
#endif
#ifdef ATOMIC
    S(17,  0),
#endif
#ifdef CRAZYHOUSE
    S(14, 20),
#endif
#ifdef EXTINCTION
    S( 0,  0),
#endif
#ifdef GRID
    S( 7,  0),
#endif
#ifdef HORDE
    S( 7,  0),
#endif
#ifdef KOTH
    S( 7,  0),
#endif
#ifdef LOSERS
    S( 7,  0),
#endif
#ifdef RACE
    S( 0,  0),
#endif
#ifdef THREECHECK
    S(16,  9),
#endif
#ifdef TWOKINGS
    S( 7,  0),
#endif
  };
  constexpr Score Hanging            = S( 69, 36);
  constexpr Score KingProtector      = S(  7,  8);
  constexpr Score KnightOnQueen      = S( 16, 12);
  constexpr Score LongDiagonalBishop = S( 45,  0);
  constexpr Score MinorBehindPawn    = S( 18,  3);
  constexpr Score Outpost            = S( 18,  6);
  constexpr Score PassedFile         = S( 11,  8);
  constexpr Score PawnlessFlank      = S( 17, 95);
  constexpr Score RestrictedPiece    = S(  7,  7);
  constexpr Score RookOnPawn         = S( 10, 32);
  constexpr Score RookOnQueenFile    = S( 11,  4);
  constexpr Score SliderOnQueen      = S( 59, 18);
  constexpr Score ThreatByKing       = S( 24, 89);
  constexpr Score ThreatByPawnPush   = S( 48, 39);
  constexpr Score ThreatByRank       = S( 13,  0);
  constexpr Score ThreatBySafePawn   = S(173, 94);
  constexpr Score TrappedRook        = S( 47,  4);
  constexpr Score WeakQueen          = S( 49, 15);

#undef S

  // Evaluation class computes and stores attacks tables and other working data
  template<Tracing T>
  class Evaluation {

  public:
    Evaluation() = delete;
    explicit Evaluation(const Position& p) : pos(p) {}
    Evaluation& operator=(const Evaluation&) = delete;
    Value value();

  private:
    template<Color Us> void initialize();
    template<Color Us, PieceType Pt> Score pieces();
    template<Color Us> Score king() const;
    template<Color Us> Score threats() const;
    template<Color Us> Score passed() const;
    template<Color Us> Score space() const;
    template<Color Us> Score variant() const;
    ScaleFactor scale_factor(Value eg) const;
    Score initiative(Score score) const;

    const Position& pos;
    Material::Entry* me;
    Pawns::Entry* pe;
    Bitboard mobilityArea[COLOR_NB];
    Score mobility[COLOR_NB] = { SCORE_ZERO, SCORE_ZERO };

    // attackedBy[color][piece type] is a bitboard representing all squares
    // attacked by a given color and piece type. Special "piece types" which
    // is also calculated is ALL_PIECES.
    Bitboard attackedBy[COLOR_NB][PIECE_TYPE_NB];

    // attackedBy2[color] are the squares attacked by at least 2 units of a given
    // color, including x-rays. But diagonal x-rays through pawns are not computed.
    Bitboard attackedBy2[COLOR_NB];

    // kingRing[color] are the squares adjacent to the king plus some other
    // very near squares, depending on king position.
    Bitboard kingRing[COLOR_NB];

    // kingAttackersCount[color] is the number of pieces of the given color
    // which attack a square in the kingRing of the enemy king.
    int kingAttackersCount[COLOR_NB];

    // kingAttackersWeight[color] is the sum of the "weights" of the pieces of
    // the given color which attack a square in the kingRing of the enemy king.
    // The weights of the individual piece types are given by the elements in
    // the KingAttackWeights array.
    int kingAttackersWeight[COLOR_NB];

    // kingAttacksCount[color] is the number of attacks by the given color to
    // squares directly adjacent to the enemy king. Pieces which attack more
    // than one square are counted multiple times. For instance, if there is
    // a white knight on g5 and black's king is on g8, this white knight adds 2
    // to kingAttacksCount[WHITE].
    int kingAttacksCount[COLOR_NB];
  };


  // Evaluation::initialize() computes king and pawn attacks, and the king ring
  // bitboard for a given color. This is done at the beginning of the evaluation.
  template<Tracing T> template<Color Us>
  void Evaluation<T>::initialize() {

    constexpr Color     Them = (Us == WHITE ? BLACK : WHITE);
    constexpr Direction Up   = (Us == WHITE ? NORTH : SOUTH);
    constexpr Direction Down = (Us == WHITE ? SOUTH : NORTH);
    constexpr Bitboard LowRanks = (Us == WHITE ? Rank2BB | Rank3BB : Rank7BB | Rank6BB);

#ifdef HORDE
    const Square ksq = (pos.is_horde() && pos.is_horde_color(Us)) ? SQ_NONE : pos.square<KING>(Us);
#else
    const Square ksq = pos.square<KING>(Us);
#endif

    Bitboard dblAttackByPawn = pawn_double_attacks_bb<Us>(pos.pieces(Us, PAWN));

    // Find our pawns that are blocked or on the first two ranks
    Bitboard b = pos.pieces(Us, PAWN) & (shift<Down>(pos.pieces()) | LowRanks);

    // Squares occupied by those pawns, by our king or queen or controlled by
    // enemy pawns are excluded from the mobility area.
#ifdef ANTI
    if (pos.is_anti())
        mobilityArea[Us] = ~0;
    else
#endif
#ifdef HORDE
    if (pos.is_horde() && pos.is_horde_color(Us))
        mobilityArea[Us] = ~(b | pe->pawn_attacks(Them));
    else
#endif
    mobilityArea[Us] = ~(b | pos.pieces(Us, KING, QUEEN) | pe->pawn_attacks(Them));

    // Initialize attackedBy[] for king and pawns
#ifdef ANTI
    if (pos.is_anti())
    {
        attackedBy[Us][KING] = 0;
        Bitboard kings = pos.pieces(Us, KING);
        while (kings)
            attackedBy[Us][KING] |= pos.attacks_from<KING>(pop_lsb(&kings));
    }
    else
#endif
#ifdef EXTINCTION
    if (pos.is_extinction())
    {
        attackedBy[Us][KING] = 0;
        Bitboard kings = pos.pieces(Us, KING);
        while (kings)
            attackedBy[Us][KING] |= pos.attacks_from<KING>(pop_lsb(&kings));
    }
    else
#endif
#ifdef HORDE
    if (pos.is_horde() && pos.is_horde_color(Us))
        attackedBy[Us][KING] = 0;
    else
#endif
#ifdef PLACEMENT
    if (pos.is_placement() && pos.count_in_hand<KING>(Us))
        attackedBy[Us][KING] = 0;
    else
#endif
    attackedBy[Us][KING] = pos.attacks_from<KING>(ksq);
    attackedBy[Us][PAWN] = pe->pawn_attacks(Us);
    attackedBy[Us][ALL_PIECES] = attackedBy[Us][KING] | attackedBy[Us][PAWN];
    attackedBy2[Us] = dblAttackByPawn | (attackedBy[Us][KING] & attackedBy[Us][PAWN]);

    // Init our king safety tables
    kingRing[Us] = attackedBy[Us][KING];
#ifdef ANTI
    if (pos.is_anti()) {} else
#endif
#ifdef EXTINCTION
    if (pos.is_extinction()) {} else
#endif
#ifdef HORDE
    if (pos.is_horde() && pos.is_horde_color(Us)) {} else
#endif
#ifdef PLACEMENT
    if (pos.is_placement() && pos.count_in_hand<KING>(Us)) {} else
#endif
    {
    if (relative_rank(Us, ksq) == RANK_1)
        kingRing[Us] |= shift<Up>(kingRing[Us]);

    if (file_of(ksq) == FILE_H)
        kingRing[Us] |= shift<WEST>(kingRing[Us]);

    else if (file_of(ksq) == FILE_A)
        kingRing[Us] |= shift<EAST>(kingRing[Us]);
    }

    kingAttackersCount[Them] = popcount(kingRing[Us] & pe->pawn_attacks(Them));
    kingAttacksCount[Them] = kingAttackersWeight[Them] = 0;

    // Remove from kingRing[] the squares defended by two pawns
    kingRing[Us] &= ~dblAttackByPawn;
  }


  // Evaluation::pieces() scores pieces of a given color and type
  template<Tracing T> template<Color Us, PieceType Pt>
  Score Evaluation<T>::pieces() {

    constexpr Color     Them = (Us == WHITE ? BLACK : WHITE);
    constexpr Direction Down = (Us == WHITE ? SOUTH : NORTH);
    constexpr Bitboard OutpostRanks = (Us == WHITE ? Rank4BB | Rank5BB | Rank6BB
                                                   : Rank5BB | Rank4BB | Rank3BB);
    const Square* pl = pos.squares<Pt>(Us);

    Bitboard b, bb;
    Score score = SCORE_ZERO;

    attackedBy[Us][Pt] = 0;

    for (Square s = *pl; s != SQ_NONE; s = *++pl)
    {
        // Find attacked squares, including x-ray attacks for bishops and rooks
        b = Pt == BISHOP ? attacks_bb<BISHOP>(s, pos.pieces() ^ pos.pieces(QUEEN))
          : Pt ==   ROOK ? attacks_bb<  ROOK>(s, pos.pieces() ^ pos.pieces(QUEEN) ^ pos.pieces(Us, ROOK))
                         : pos.attacks_from<Pt>(s);

#ifdef GRID
        if (pos.is_grid())
            b &= ~pos.grid_bb(s);
#endif
        if (pos.blockers_for_king(Us) & s)
            b &= LineBB[pos.square<KING>(Us)][s];

        attackedBy2[Us] |= attackedBy[Us][ALL_PIECES] & b;
        attackedBy[Us][Pt] |= b;
        attackedBy[Us][ALL_PIECES] |= b;

        if (b & kingRing[Them])
        {
            kingAttackersCount[Us]++;
            kingAttackersWeight[Us] += KingAttackWeights[pos.variant()][Pt];
            kingAttacksCount[Us] += popcount(b & attackedBy[Them][KING]);
        }

        int mob = popcount(b & mobilityArea[Us]);

        mobility[Us] += MobilityBonus[pos.variant()][Pt - 2][mob];
#ifdef ANTI
        if (pos.is_anti())
            continue;
#endif
#ifdef HORDE
        if (pos.is_horde() && pos.is_horde_color(Us))
            continue;
#endif
#ifdef PLACEMENT
        if (pos.is_placement() && pos.count_in_hand<KING>(Us))
            continue;
#endif

        if (Pt == BISHOP || Pt == KNIGHT)
        {
            // Bonus if piece is on an outpost square or can reach one
            bb = OutpostRanks & attackedBy[Us][PAWN] & ~pe->pawn_attacks_span(Them);
            if (bb & s)
                score += Outpost * (Pt == KNIGHT ? 4 : 2);

            else if (bb & b & ~pos.pieces(Us))
                score += Outpost * (Pt == KNIGHT ? 2 : 1);

            // Knight and Bishop bonus for being right behind a pawn
            if (shift<Down>(pos.pieces(PAWN)) & s)
                score += MinorBehindPawn;

            // Penalty if the piece is far from the king
            score -= KingProtector * distance(s, pos.square<KING>(Us));

            if (Pt == BISHOP)
            {
                // Penalty according to number of pawns on the same color square as the
                // bishop, bigger when the center files are blocked with pawns.
                Bitboard blocked = pos.pieces(Us, PAWN) & shift<Down>(pos.pieces());

                score -= BishopPawns * pos.pawns_on_same_color_squares(Us, s)
                                     * (1 + popcount(blocked & CenterFiles));

                // Bonus for bishop on a long diagonal which can "see" both center squares
                if (more_than_one(attacks_bb<BISHOP>(s, pos.pieces(PAWN)) & Center))
                    score += LongDiagonalBishop;
            }

            // An important Chess960 pattern: A cornered bishop blocked by a friendly
            // pawn diagonally in front of it is a very serious problem, especially
            // when that pawn is also blocked.
            if (   Pt == BISHOP
                && pos.is_chess960()
                && (s == relative_square(Us, SQ_A1) || s == relative_square(Us, SQ_H1)))
            {
                Direction d = pawn_push(Us) + (file_of(s) == FILE_A ? EAST : WEST);
                if (pos.piece_on(s + d) == make_piece(Us, PAWN))
                    score -= !pos.empty(s + d + pawn_push(Us))                ? CorneredBishop * 4
                            : pos.piece_on(s + d + d) == make_piece(Us, PAWN) ? CorneredBishop * 2
                                                                              : CorneredBishop;
            }
        }

        if (Pt == ROOK)
        {
            // Bonus for aligning rook with enemy pawns on the same rank/file
            if (relative_rank(Us, s) >= RANK_5)
                score += RookOnPawn * popcount(pos.pieces(Them, PAWN) & PseudoAttacks[ROOK][s]);

            // Bonus for rook on the same file as a queen
            if (file_bb(s) & pos.pieces(QUEEN))
                score += RookOnQueenFile;

            // Bonus for rook on an open or semi-open file
            if (pos.is_on_semiopen_file(Us, s))
                score += RookOnFile[bool(pos.is_on_semiopen_file(Them, s))];

            // Penalty when trapped by the king, even more if the king cannot castle
            else if (mob <= 3)
            {
                File kf = file_of(pos.square<KING>(Us));
                if ((kf < FILE_E) == (file_of(s) < kf))
                    score -= TrappedRook * (1 + !pos.castling_rights(Us));
            }
        }

        if (Pt == QUEEN)
        {
            // Penalty if any relative pin or discovered attack against the queen
            Bitboard queenPinners;
            if (pos.slider_blockers(pos.pieces(Them, ROOK, BISHOP), s, queenPinners))
                score -= WeakQueen;
        }
    }
    if (T)
        Trace::add(Pt, Us, score);

    return score;
  }


  // Evaluation::king() assigns bonuses and penalties to a king of a given color
  template<Tracing T> template<Color Us>
  Score Evaluation<T>::king() const {

#ifdef ANTI
    if (pos.is_anti())
        return SCORE_ZERO;
#endif
#ifdef EXTINCTION
    if (pos.is_extinction())
        return SCORE_ZERO;
#endif
#ifdef HORDE
    if (pos.is_horde() && pos.is_horde_color(Us))
        return SCORE_ZERO;
#endif
#ifdef PLACEMENT
    if (pos.is_placement() && pos.count_in_hand<KING>(Us))
        return SCORE_ZERO;
#endif
#ifdef RACE
    if (pos.is_race())
        return SCORE_ZERO;
#endif

    constexpr Color    Them = (Us == WHITE ? BLACK : WHITE);
    constexpr Bitboard Camp = (Us == WHITE ? AllSquares ^ Rank6BB ^ Rank7BB ^ Rank8BB
                                           : AllSquares ^ Rank1BB ^ Rank2BB ^ Rank3BB);

    Bitboard weak, b1, b2, safe, unsafeChecks = 0;
    Bitboard rookChecks, queenChecks, bishopChecks, knightChecks;
    int kingDanger = 0;
    const Square ksq = pos.square<KING>(Us);

    // Init the score with king shelter and enemy pawns storm
    Score score = pe->king_safety<Us>(pos);

    // Attacked squares defended at most once by our queen or king
#ifdef ATOMIC
    if (pos.is_atomic())
        weak =  (attackedBy[Them][ALL_PIECES] ^ attackedBy[Them][KING])
              & ~(attackedBy[Us][ALL_PIECES] ^ attackedBy[Us][KING]);
    else
#endif
    weak =  attackedBy[Them][ALL_PIECES]
          & ~attackedBy2[Us]
          & (~attackedBy[Us][ALL_PIECES] | attackedBy[Us][KING] | attackedBy[Us][QUEEN]);

    Bitboard h = 0;
#ifdef CRAZYHOUSE
    if (pos.is_house())
        h = pos.count_in_hand<QUEEN>(Them) ? weak & ~pos.pieces() : 0;
#endif

    // Analyse the safe enemy's checks which are possible on next move
    safe  = ~pos.pieces(Them);
#ifdef ATOMIC
    if (pos.is_atomic())
        safe &= ~pos.pieces(Us) | attackedBy2[Them];
    else
#endif
    safe &= ~attackedBy[Us][ALL_PIECES] | (weak & attackedBy2[Them]);

    b1 = attacks_bb<ROOK  >(ksq, pos.pieces() ^ pos.pieces(Us, QUEEN));
    b2 = attacks_bb<BISHOP>(ksq, pos.pieces() ^ pos.pieces(Us, QUEEN));

    Bitboard dqko = ~attackedBy2[Us] & (attackedBy[Us][QUEEN] | attackedBy[Us][KING]);
    Bitboard dropSafe = (safe | (attackedBy[Them][ALL_PIECES] & dqko)) & ~pos.pieces(Us);

#ifdef THREECHECK
    if (pos.is_three_check() && pos.checks_given(Them))
        safe = ~pos.pieces(Them);
#endif

    // Enemy rooks checks
#ifdef CRAZYHOUSE
    h = pos.is_house() && pos.count_in_hand<ROOK>(Them) ? ~pos.pieces() : 0;
#endif
    rookChecks = b1 & safe & (attackedBy[Them][ROOK] | (h & dropSafe));

    if (rookChecks)
        kingDanger += RookSafeCheck;
    else
        unsafeChecks |= b1 & (attackedBy[Them][ROOK] | h);

    // Enemy queen safe checks: we count them only if they are from squares from
    // which we can't give a rook check, because rook checks are more valuable.
#ifdef CRAZYHOUSE
    h = pos.is_house() && pos.count_in_hand<QUEEN>(Them) ? ~pos.pieces() : 0;
#endif
    queenChecks =  (b1 | b2)
                 & (attackedBy[Them][QUEEN] | (h & dropSafe))
                 & safe
                 & ~attackedBy[Us][QUEEN]
                 & ~rookChecks;

    if (queenChecks)
        kingDanger += QueenSafeCheck;

    // Enemy bishops checks: we count them only if they are from squares from
    // which we can't give a queen check, because queen checks are more valuable.
#ifdef CRAZYHOUSE
    h = pos.is_house() && pos.count_in_hand<BISHOP>(Them) ? ~pos.pieces() : 0;
#endif
    bishopChecks =  b2
                  & (attackedBy[Them][BISHOP] | (h & dropSafe))
                  & safe
                  & ~queenChecks;

    if (bishopChecks)
        kingDanger += BishopSafeCheck;
    else
        unsafeChecks |= b2 & (attackedBy[Them][BISHOP] | (h & dropSafe));

    // Enemy knights checks
#ifdef CRAZYHOUSE
    h = pos.is_house() && pos.count_in_hand<KNIGHT>(Them) ? ~pos.pieces() : 0;
#endif
    knightChecks = pos.attacks_from<KNIGHT>(ksq) & (attackedBy[Them][KNIGHT] | (h & dropSafe));

    if (knightChecks & (safe | (h & dropSafe)))
        kingDanger += KnightSafeCheck;
    else
        unsafeChecks |= knightChecks & (attackedBy[Them][KNIGHT] | h);

#ifdef CRAZYHOUSE
    // Enemy pawn checks
    if (pos.is_house())
    {
        constexpr Direction Down = pawn_push(Them);
        Bitboard pawnChecks = pos.attacks_from<PAWN>(ksq, Us);
        h = pos.count_in_hand<PAWN>(Them) ? ~pos.pieces() : 0;
        Bitboard pawnMoves = (attackedBy[Them][PAWN] & pos.pieces(Us)) | (shift<Down>(pos.pieces(Them, PAWN)) & ~pos.pieces());
        if (pawnChecks & ((pawnMoves & safe) | (h & dropSafe)))
            kingDanger += PawnSafeCheck;
        else
            unsafeChecks |= pawnChecks & (pawnMoves | h);
    }
#endif

    // Find the squares that opponent attacks in our king flank, and the squares
    // which are attacked twice in that flank.
    b1 = attackedBy[Them][ALL_PIECES] & KingFlank[file_of(ksq)] & Camp;
    b2 = b1 & attackedBy2[Them];

    int kingFlankAttacks = popcount(b1) + popcount(b2);

    const auto KDP = KingDangerParams[pos.variant()];
    kingDanger +=        kingAttackersCount[Them] * kingAttackersWeight[Them]
                 + KDP[0] * kingAttacksCount[Them]
                 + KDP[1] * popcount(kingRing[Us] & weak)
                 + KDP[2] * bool(attackedBy[Us][KNIGHT] & attackedBy[Us][KING])
                 + KDP[3] * bool(attackedBy[Us][BISHOP] & attackedBy[Us][KING])
                 + KDP[4] * popcount(unsafeChecks)
                 + KDP[5] * popcount(pos.blockers_for_king(Us))
                 + KDP[6] * !pos.count<QUEEN>(Them)
                 + KDP[7] * mg_value(score) / 8
                 +          mg_value(mobility[Them] - mobility[Us])
                 + KDP[8] * kingFlankAttacks * kingFlankAttacks / 16
                 + KDP[9];
#ifdef CRAZYHOUSE
        if (pos.is_house())
        {
            kingDanger += KingDangerInHand[ALL_PIECES] * pos.count_in_hand<ALL_PIECES>(Them);
            kingDanger += KingDangerInHand[PAWN] * pos.count_in_hand<PAWN>(Them);
            kingDanger += KingDangerInHand[KNIGHT] * pos.count_in_hand<KNIGHT>(Them);
            kingDanger += KingDangerInHand[BISHOP] * pos.count_in_hand<BISHOP>(Them);
            kingDanger += KingDangerInHand[ROOK] * pos.count_in_hand<ROOK>(Them);
            kingDanger += KingDangerInHand[QUEEN] * pos.count_in_hand<QUEEN>(Them);
            h = pos.count_in_hand<QUEEN>(Them) ? weak & ~pos.pieces() : 0;
        }
#endif

#ifdef ATOMIC
    if (pos.is_atomic())
        score -= make_score(100, 100) * popcount(attackedBy[Us][KING] & pos.pieces());
#endif
    // Transform the kingDanger units into a Score, and subtract it from the evaluation
    if (kingDanger > 100)
    {
#ifdef THREECHECK
        if (pos.is_three_check())
            kingDanger = ThreeCheckKSFactors[pos.checks_given(Them)] * kingDanger / 256;
#endif
        int v = kingDanger * kingDanger / 4096;
#ifdef ATOMIC
        if (pos.is_atomic())
            v = std::min(v, (int)QueenValueMg);
#endif
#ifdef CRAZYHOUSE
        if (pos.is_house() && Us == pos.side_to_move())
            v -= v / 10;
        if (pos.is_house())
            v = std::min(v, (int)QueenValueMg);
#endif
#ifdef THREECHECK
        if (pos.is_three_check())
            v = std::min(v, (int)QueenValueMg);
#endif
        score -= make_score(v, kingDanger / 16 + KDP[10] * v / 256);
    }

    // Penalty when our king is on a pawnless flank
    if (!(pos.pieces(PAWN) & KingFlank[file_of(ksq)]))
        score -= PawnlessFlank;

    // Penalty if king flank is under attack, potentially moving toward the king
    score -= FlankAttacks[pos.variant()] * kingFlankAttacks;

    if (T)
        Trace::add(KING, Us, score);

    return score;
  }


  // Evaluation::threats() assigns bonuses according to the types of the
  // attacking and the attacked pieces.
  template<Tracing T> template<Color Us>
  Score Evaluation<T>::threats() const {

    constexpr Color     Them     = (Us == WHITE ? BLACK   : WHITE);
    constexpr Direction Up       = (Us == WHITE ? NORTH   : SOUTH);
    constexpr Bitboard  TRank3BB = (Us == WHITE ? Rank3BB : Rank6BB);

    Bitboard b, weak, defended, nonPawnEnemies, stronglyProtected, safe;
    Score score = SCORE_ZERO;
#ifdef ANTI
    if (pos.is_anti())
    {
        constexpr Bitboard TRank2BB = (Us == WHITE ? Rank2BB : Rank7BB);
        bool weCapture = attackedBy[Us][ALL_PIECES] & pos.pieces(Them);
        bool theyCapture = attackedBy[Them][ALL_PIECES] & pos.pieces(Us);

        // Penalties for possible captures
        if (weCapture)
        {
            // Penalty if we only attack unprotected pieces
            bool theyDefended = attackedBy[Us][ALL_PIECES] & pos.pieces(Them) & attackedBy[Them][ALL_PIECES];
            for (PieceType pt = PAWN; pt <= KING; ++pt)
            {
                if (attackedBy[Us][pt] & pos.pieces(Them) & ~attackedBy2[Us])
                    score -= AttacksAnti[theyCapture][theyDefended][pt];
                else if (attackedBy[Us][pt] & pos.pieces(Them))
                    score -= AttacksAnti[theyCapture][theyDefended][NO_PIECE_TYPE];
            }
            // If both colors attack pieces, increase penalty with piece count
            if (theyCapture)
                score -= PieceCountAnti * pos.count<ALL_PIECES>(Us);
        }
        // Bonus if we threaten to force captures (ignoring possible discoveries)
        if (!weCapture || theyCapture)
        {
            b = pos.pieces(Us, PAWN);
            Bitboard pawnPushes = shift<Up>(b | (shift<Up>(b & TRank2BB) & ~pos.pieces())) & ~pos.pieces();
            Bitboard pieceMoves = (attackedBy[Us][KNIGHT] | attackedBy[Us][BISHOP] | attackedBy[Us][ROOK]
                                 | attackedBy[Us][QUEEN] | attackedBy[Us][KING]) & ~pos.pieces();
            Bitboard unprotectedPawnPushes = pawnPushes & ~attackedBy[Us][ALL_PIECES];
            Bitboard unprotectedPieceMoves = pieceMoves & ~attackedBy2[Us];

            score += ThreatsAnti[0] * popcount(attackedBy[Them][ALL_PIECES] & (pawnPushes | pieceMoves));
            score += ThreatsAnti[1] * popcount(attackedBy[Them][ALL_PIECES] & (unprotectedPawnPushes | unprotectedPieceMoves));
        }
        nonPawnEnemies = 0;
        stronglyProtected = 0;
    }
    else
#endif
#ifdef ATOMIC
    if (pos.is_atomic())
    {
        Bitboard attacks = pos.pieces(Them) & attackedBy[Us][ALL_PIECES] & ~attackedBy[Us][KING];
        while (attacks)
        {
            Square s = pop_lsb(&attacks);
            Bitboard blast = (pos.attacks_from<KING>(s) & (pos.pieces() ^ pos.pieces(PAWN))) | s;
            int count = popcount(blast & pos.pieces(Them)) - popcount(blast & pos.pieces(Us)) - 1;
            if (blast & pos.pieces(Them, KING, QUEEN))
                count++;
            if ((blast & pos.pieces(Us, QUEEN)) || ((attackedBy[Us][QUEEN] & s) & ~attackedBy2[Us]))
                count--;
            score += std::max(SCORE_ZERO, ThreatByBlast * count);
        }
        nonPawnEnemies = 0;
        stronglyProtected = 0;
    }
    else
#endif
#ifdef GRID
    if (pos.is_grid()) {} else
#endif
#ifdef LOSERS
    if (pos.is_losers())
    {
        constexpr Bitboard TRank2BB = (Us == WHITE ? Rank2BB : Rank7BB);
        bool weCapture = attackedBy[Us][ALL_PIECES] & pos.pieces(Them);
        bool theyCapture = attackedBy[Them][ALL_PIECES] & pos.pieces(Us);

        // Penalties for possible captures
        if (weCapture)
        {
            // Penalty if we only attack unprotected pieces
            bool theyDefended = attackedBy[Us][ALL_PIECES] & pos.pieces(Them) & attackedBy[Them][ALL_PIECES];
            for (PieceType pt = PAWN; pt <= KING; ++pt)
            {
                if (attackedBy[Us][pt] & pos.pieces(Them) & ~attackedBy2[Us])
                    score -= AttacksLosers[theyCapture][theyDefended][pt];
                else if (attackedBy[Us][pt] & pos.pieces(Them))
                    score -= AttacksLosers[theyCapture][theyDefended][NO_PIECE_TYPE];
            }
        }
        // Bonus if we threaten to force captures (ignoring possible discoveries)
        if (!weCapture || theyCapture)
        {
            b = pos.pieces(Us, PAWN);
            Bitboard pawnPushes = shift<Up>(b | (shift<Up>(b & TRank2BB) & ~pos.pieces())) & ~pos.pieces();
            Bitboard pieceMoves = (attackedBy[Us][KNIGHT] | attackedBy[Us][BISHOP] | attackedBy[Us][ROOK]
                                 | attackedBy[Us][QUEEN] | attackedBy[Us][KING]) & ~pos.pieces();
            Bitboard unprotectedPawnPushes = pawnPushes & ~attackedBy[Us][ALL_PIECES];
            Bitboard unprotectedPieceMoves = pieceMoves & ~attackedBy2[Us];

            score += ThreatsLosers[0] * popcount(attackedBy[Them][ALL_PIECES] & (pawnPushes | pieceMoves));
            score += ThreatsLosers[1] * popcount(attackedBy[Them][ALL_PIECES] & (unprotectedPawnPushes | unprotectedPieceMoves));
        }
        nonPawnEnemies = 0;
        stronglyProtected = 0;
    }
    else
#endif
    {

    // Non-pawn enemies
    nonPawnEnemies = pos.pieces(Them) & ~pos.pieces(PAWN);

    // Squares strongly protected by the enemy, either because they defend the
    // square with a pawn, or because they defend the square twice and we don't.
    stronglyProtected =  attackedBy[Them][PAWN]
                       | (attackedBy2[Them] & ~attackedBy2[Us]);

    // Non-pawn enemies, strongly protected
    defended = nonPawnEnemies & stronglyProtected;

    // Enemies not strongly protected and under our attack
    weak = pos.pieces(Them) & ~stronglyProtected & attackedBy[Us][ALL_PIECES];

    // Bonus according to the kind of attacking pieces
    if (defended | weak)
    {
        b = (defended | weak) & (attackedBy[Us][KNIGHT] | attackedBy[Us][BISHOP]);
        while (b)
        {
            Square s = pop_lsb(&b);
            score += ThreatByMinor[type_of(pos.piece_on(s))];
            if (type_of(pos.piece_on(s)) != PAWN)
                score += ThreatByRank * (int)relative_rank(Them, s);
        }

        b = weak & attackedBy[Us][ROOK];
        while (b)
        {
            Square s = pop_lsb(&b);
            score += ThreatByRook[type_of(pos.piece_on(s))];
            if (type_of(pos.piece_on(s)) != PAWN)
                score += ThreatByRank * (int)relative_rank(Them, s);
        }

        if (weak & attackedBy[Us][KING])
            score += ThreatByKing;

        b =  ~attackedBy[Them][ALL_PIECES]
           | (nonPawnEnemies & attackedBy2[Us]);
        score += Hanging * popcount(weak & b);
    }

    // Bonus for restricting their piece moves
    b =   attackedBy[Them][ALL_PIECES]
       & ~stronglyProtected
       &  attackedBy[Us][ALL_PIECES];

    score += RestrictedPiece * popcount(b);

    // Protected or unattacked squares
    safe = ~attackedBy[Them][ALL_PIECES] | attackedBy[Us][ALL_PIECES];

    // Bonus for attacking enemy pieces with our relatively safe pawns
    b = pos.pieces(Us, PAWN) & safe;
    b = pawn_attacks_bb<Us>(b) & nonPawnEnemies;
    score += ThreatBySafePawn * popcount(b);

    // Find squares where our pawns can push on the next move
    b  = shift<Up>(pos.pieces(Us, PAWN)) & ~pos.pieces();
    b |= shift<Up>(b & TRank3BB) & ~pos.pieces();

    // Keep only the squares which are relatively safe
    b &= ~attackedBy[Them][PAWN] & safe;

    // Bonus for safe pawn threats on the next move
    b = pawn_attacks_bb<Us>(b) & nonPawnEnemies;
    score += ThreatByPawnPush * popcount(b);

    // Bonus for threats on the next moves against enemy queen
#ifdef CRAZYHOUSE
    if ((pos.is_house() ? pos.count<QUEEN>(Them) - pos.count_in_hand<QUEEN>(Them) : pos.count<QUEEN>(Them)) == 1)
#else
    if (pos.count<QUEEN>(Them) == 1)
#endif
    {
        Square s = pos.square<QUEEN>(Them);
        safe = mobilityArea[Us] & ~stronglyProtected;

        b = attackedBy[Us][KNIGHT] & pos.attacks_from<KNIGHT>(s);

        score += KnightOnQueen * popcount(b & safe);

        b =  (attackedBy[Us][BISHOP] & pos.attacks_from<BISHOP>(s))
           | (attackedBy[Us][ROOK  ] & pos.attacks_from<ROOK  >(s));

        score += SliderOnQueen * popcount(b & safe & attackedBy2[Us]);
    }
    }

    if (T)
        Trace::add(THREAT, Us, score);

    return score;
  }

  // Evaluation::passed() evaluates the passed pawns and candidate passed
  // pawns of the given color.

  template<Tracing T> template<Color Us>
  Score Evaluation<T>::passed() const {

    constexpr Color     Them = (Us == WHITE ? BLACK : WHITE);
    constexpr Direction Up   = (Us == WHITE ? NORTH : SOUTH);

    auto king_proximity = [&](Color c, Square s) {
      return std::min(distance(pos.square<KING>(c), s), 5);
    };

    Bitboard b, bb, squaresToQueen, unsafeSquares;
    Score score = SCORE_ZERO;

    b = pe->passed_pawns(Us);

    while (b)
    {
        Square s = pop_lsb(&b);

        assert(!(pos.pieces(Them, PAWN) & forward_file_bb(Us, s + Up)));

        int r = relative_rank(Us, s);
        File f = file_of(s);

        Score bonus = PassedRank[pos.variant()][r];

#ifdef GRID
        if (pos.is_grid()) {} else
#endif
        if (r > RANK_3)
        {
            int w = 5 * r - 13;
            Square blockSq = s + Up;
#ifdef HORDE
            if (pos.is_horde())
            {
                // Assume a horde king distance of approximately 5
                if (pos.is_horde_color(Us))
                    bonus += make_score(0, king_proximity(Them, blockSq) * 5 * w);
                else
                    bonus += make_score(0, 15 * w);
            }
            else
#endif
#ifdef PLACEMENT
            if (pos.is_placement() && pos.count_in_hand<KING>(Us))
                bonus += make_score(0, 15 * w);
            else
#endif
#ifdef ANTI
            if (pos.is_anti()) {} else
#endif
#ifdef ATOMIC
            if (pos.is_atomic())
                bonus += make_score(0, king_proximity(Them, blockSq) * 5 * w);
            else
#endif
            {
            // Adjust bonus based on the king's proximity
            bonus += make_score(0, (  king_proximity(Them, blockSq) * 5
                                    - king_proximity(Us,   blockSq) * 2) * w);

            // If blockSq is not the queening square then consider also a second push
            if (r != RANK_7)
                bonus -= make_score(0, king_proximity(Us, blockSq + Up) * w);
            }

            // If the pawn is free to advance, then increase the bonus
            if (pos.empty(blockSq))
            {
                squaresToQueen = forward_file_bb(Us, s);
                unsafeSquares = passed_pawn_span(Us, s);

                bb = forward_file_bb(Them, s) & pos.pieces(ROOK, QUEEN);

                if (!(pos.pieces(Them) & bb))
                    unsafeSquares &= attackedBy[Them][ALL_PIECES];

                // If there are no enemy attacks on passed pawn span, assign a big bonus.
                // Otherwise assign a smaller bonus if the path to queen is not attacked
                // and even smaller bonus if it is attacked but block square is not.
                int k = !unsafeSquares                    ? 35 :
                        !(unsafeSquares & squaresToQueen) ? 20 :
                        !(unsafeSquares & blockSq)        ?  9 :
                                                             0 ;

                // Assign a larger bonus if the block square is defended
                if ((pos.pieces(Us) & bb) || (attackedBy[Us][ALL_PIECES] & blockSq))
                    k += 5;

                bonus += make_score(k * w, k * w);
            }
        } // r > RANK_3

        // Scale down bonus for candidate passers which need more than one
        // pawn push to become passed, or have a pawn in front of them.
        if (   !pos.pawn_passed(Us, s + Up)
            || (pos.pieces(PAWN) & (s + Up)))
            bonus = bonus / 2;

        score += bonus - PassedFile * std::min(f, ~f);
    }

    if (T)
        Trace::add(PASSED, Us, score);

    return score;
  }


  // Evaluation::space() computes the space evaluation for a given side. The
  // space evaluation is a simple bonus based on the number of safe squares
  // available for minor pieces on the central four files on ranks 2--4. Safe
  // squares one, two or three squares behind a friendly pawn are counted
  // twice. Finally, the space bonus is multiplied by a weight. The aim is to
  // improve play on game opening.

  template<Tracing T> template<Color Us>
  Score Evaluation<T>::space() const {

    if (pos.non_pawn_material() < SpaceThreshold[pos.variant()])
        return SCORE_ZERO;

    constexpr Color Them     = (Us == WHITE ? BLACK : WHITE);
    constexpr Direction Down = (Us == WHITE ? SOUTH : NORTH);
    constexpr Bitboard SpaceMask =
      Us == WHITE ? CenterFiles & (Rank2BB | Rank3BB | Rank4BB)
                  : CenterFiles & (Rank7BB | Rank6BB | Rank5BB);

    // Find the available squares for our pieces inside the area defined by SpaceMask
    Bitboard safe =   SpaceMask
                   & ~pos.pieces(Us, PAWN)
                   & ~attackedBy[Them][PAWN];

    // Find all squares which are at most three squares behind some friendly pawn
    Bitboard behind = pos.pieces(Us, PAWN);
    behind |= shift<Down>(behind);
    behind |= shift<Down+Down>(behind);

    int bonus = popcount(safe) + popcount(behind & safe & ~attackedBy[Them][ALL_PIECES]);
    int weight = pos.count<ALL_PIECES>(Us) - 1;
    Score score = make_score(bonus * weight * weight / 16, 0);
#ifdef KOTH
    if (pos.is_koth())
        score += KothSafeCenter * popcount(behind & safe & Center);
#endif

    if (T)
        Trace::add(SPACE, Us, score);

    return score;
  }

  // Evaluation::variant() computes variant-specific evaluation terms.

  template<Tracing T> template<Color Us>
  Score Evaluation<T>::variant() const {

    constexpr Color Them = (Us == WHITE ? BLACK : WHITE);

    Score score = SCORE_ZERO;

#ifdef HORDE
    if (pos.is_horde() && pos.is_horde_color(Them))
    {
        // Add a bonus according to how close we are to breaking through the pawn wall
        if (pos.pieces(Us, ROOK) | pos.pieces(Us, QUEEN))
        {
            int dist = 8;
            if ((attackedBy[Us][QUEEN] | attackedBy[Us][ROOK]) & rank_bb(relative_rank(Us, RANK_8)))
                dist = 0;
            else
            {
                for (File f = FILE_A; f <= FILE_H; ++f)
                {
                    int pawns = popcount(pos.pieces(Them, PAWN) & file_bb(f));
                    int pawnsl = std::min(popcount(pos.pieces(Them, PAWN) & shift<WEST>(file_bb(f))), pawns);
                    int pawnsr = std::min(popcount(pos.pieces(Them, PAWN) & shift<EAST>(file_bb(f))), pawns);
                    dist = std::min(dist, pawnsl + pawnsr);
                }
            }
            score += make_score(71, 61) * pos.count<PAWN>(Them) / (1 + dist) / (pos.pieces(Us, QUEEN) ? 2 : 4);
        }
    }
#endif
#ifdef KOTH
    if (pos.is_koth())
    {
        constexpr Direction Up = (Us == WHITE ? NORTH : SOUTH);
        Bitboard pinned = pos.blockers_for_king(Them) & pos.pieces(Them);
        Bitboard center = Center;
        while (center)
        {
            Square s = pop_lsb(&center);
            int dist = distance(pos.square<KING>(Us), s)
                      + ((pinned || (attackedBy[Them][ALL_PIECES] & s)) ? popcount(pos.attackers_to(s) & pos.pieces(Them)) : 0)
                      + !!(pos.pieces(Us) & s)
                      + !!(shift<Up>(pos.pieces(Us, PAWN) & s) & pos.pieces(Them, PAWN));
            assert(dist > 0);
            score += KothDistanceBonus[std::min(dist - 1, 5)];
        }
    }
#endif
#ifdef RACE
    if (pos.is_race())
    {
        Square ksq = pos.square<KING>(Us);
        int s = relative_rank(BLACK, ksq);
        Bitboard b = file_bb(ksq);
        for (Rank kr = rank_of(ksq), r = Rank(kr + 1); r <= RANK_8; ++r)
        {
            b |= shift<EAST>(b) | shift<WEST>(b);
            if (!(rank_bb(r) & b & ~attackedBy[Them][ALL_PIECES]))
                s++;
        }
        score += KingRaceBonus[std::min(s, 7)];
    }
#endif
#ifdef THREECHECK
    if (pos.is_three_check())
        score += ChecksGivenBonus[pos.checks_given(Us)];
#endif

    if (T)
        Trace::add(VARIANT, Us, score);

    return score;
  }


  // Evaluation::initiative() computes the initiative correction value
  // for the position. It is a second order bonus/malus based on the
  // known attacking/defending status of the players.

  template<Tracing T>
  Score Evaluation<T>::initiative(Score score) const {

    Value mg = mg_value(score);
    Value eg = eg_value(score);

#ifdef ANTI
    if (pos.is_anti())
        return SCORE_ZERO;
#endif
#ifdef HORDE
    if (pos.is_horde())
        return SCORE_ZERO;
#endif
#ifdef PLACEMENT
    if (pos.is_placement() && (pos.count_in_hand<KING>(WHITE) || pos.count_in_hand<KING>(BLACK)))
        return SCORE_ZERO;
#endif

    int outflanking =  distance<File>(pos.square<KING>(WHITE), pos.square<KING>(BLACK))
                     - distance<Rank>(pos.square<KING>(WHITE), pos.square<KING>(BLACK));

    bool pawnsOnBothFlanks =   (pos.pieces(PAWN) & QueenSide)
                            && (pos.pieces(PAWN) & KingSide);

    bool almostUnwinnable =   !pe->passed_count()
                           &&  outflanking < 0
                           && !pawnsOnBothFlanks;

    // Compute the initiative bonus for the attacking side
    int complexity =   9 * pe->passed_count()
                    + 11 * pos.count<PAWN>()
                    +  9 * outflanking
                    + 18 * pawnsOnBothFlanks
                    + 49 * !pos.non_pawn_material()
                    - 36 * almostUnwinnable
                    -103 ;

    // Now apply the bonus: note that we find the attacking side by extracting the
    // sign of the midgame or endgame values, and that we carefully cap the bonus
    // so that the midgame and endgame scores do not change sign after the bonus.
    int u = ((mg > 0) - (mg < 0)) * std::max(std::min(complexity + 50, 0), -abs(mg));
    int v = ((eg > 0) - (eg < 0)) * std::max(complexity, -abs(eg));

    if (T)
        Trace::add(INITIATIVE, make_score(u, v));

    return make_score(u, v);
  }


  // Evaluation::scale_factor() computes the scale factor for the winning side

  template<Tracing T>
  ScaleFactor Evaluation<T>::scale_factor(Value eg) const {

    Color strongSide = eg > VALUE_DRAW ? WHITE : BLACK;
    int sf = me->scale_factor(pos, strongSide);

#ifdef ATOMIC
    if (pos.is_atomic())
    {
        if (   ! pe->passed_count()
            && pos.non_pawn_material(strongSide) <= RookValueMg
            && pos.count<ALL_PIECES>(WHITE) == pos.count<ALL_PIECES>(BLACK))
            sf = 10;
    }
    else
#endif
#ifdef CRAZYHOUSE
    if (pos.is_house())
        sf = SCALE_FACTOR_MAX;
    else
#endif
#ifdef HORDE
    if (pos.is_horde() && pos.is_horde_color(~strongSide))
    {
        if (pos.non_pawn_material(~strongSide) >= QueenValueMg)
            sf = 10;
    }
    else
#endif
#ifdef GRID
    if (pos.is_grid() && pos.non_pawn_material(strongSide) <= RookValueMg)
        sf = 10;
    else
#endif
    // If scale is not already specific, scale down the endgame via general heuristics
    if (sf == SCALE_FACTOR_NORMAL)
    {
        if (   pos.opposite_bishops()
            && pos.non_pawn_material() == 2 * BishopValueMg)
            sf = 16 + 4 * pe->passed_count();
        else
            sf = std::min(40 + (pos.opposite_bishops() ? 2 : 7) * pos.count<PAWN>(strongSide), sf);

    }

    return ScaleFactor(sf);
  }


  // Evaluation::value() is the main function of the class. It computes the various
  // parts of the evaluation and returns the value of the position from the point
  // of view of the side to move.

  template<Tracing T>
  Value Evaluation<T>::value() {

    assert(!pos.checkers());

    if (pos.is_variant_end())
        return pos.variant_result();

    // Probe the material hash table
    me = Material::probe(pos);

    // If we have a specialized evaluation function for the current material
    // configuration, call it and return.
    if (me->specialized_eval_exists())
        return me->evaluate(pos);

    // Initialize score by reading the incrementally updated scores included in
    // the position object (material + piece square tables) and the material
    // imbalance. Score is computed internally from the white point of view.
    Score score = pos.psq_score() + me->imbalance() + pos.this_thread()->contempt;

    // Probe the pawn hash table
    pe = Pawns::probe(pos);
    score += pe->pawn_score(WHITE) - pe->pawn_score(BLACK);

    // Early exit if score is high
    Value v = (mg_value(score) + eg_value(score)) / 2;
    if (pos.variant() == CHESS_VARIANT)
    {
    if (abs(v) > LazyThreshold + pos.non_pawn_material() / 64)
       return pos.side_to_move() == WHITE ? v : -v;
    }

    // Main evaluation begins here

    initialize<WHITE>();
    initialize<BLACK>();

    // Pieces should be evaluated first (populate attack tables)
    score +=  pieces<WHITE, KNIGHT>() - pieces<BLACK, KNIGHT>()
            + pieces<WHITE, BISHOP>() - pieces<BLACK, BISHOP>()
            + pieces<WHITE, ROOK  >() - pieces<BLACK, ROOK  >()
            + pieces<WHITE, QUEEN >() - pieces<BLACK, QUEEN >();

#ifdef CRAZYHOUSE
    if (pos.is_house()) {
        // Positional bonus for potential drop points - unoccupied squares in enemy territory that are not attacked by enemy non-KQ pieces
        mobility[WHITE] += DropMobilityBonus * popcount(~(attackedBy[BLACK][PAWN] | attackedBy[BLACK][KNIGHT] | attackedBy[BLACK][BISHOP] | attackedBy[BLACK][ROOK] | pos.pieces() | Rank1234BB));
        mobility[BLACK] += DropMobilityBonus * popcount(~(attackedBy[WHITE][PAWN] | attackedBy[WHITE][KNIGHT] | attackedBy[WHITE][BISHOP] | attackedBy[WHITE][ROOK] | pos.pieces() | Rank5678BB));
    }
#endif

    score += mobility[WHITE] - mobility[BLACK];

    score +=  king<   WHITE>() - king<   BLACK>()
            + threats<WHITE>() - threats<BLACK>()
            + passed< WHITE>() - passed< BLACK>()
            + space<  WHITE>() - space<  BLACK>();

<<<<<<< HEAD
    if (pos.variant() != CHESS_VARIANT)
        score += variant<WHITE>() - variant<BLACK>();

    score += initiative(eg_value(score));
=======
    score += initiative(score);
>>>>>>> 843a6c43

    // Interpolate between a middlegame and a (scaled by 'sf') endgame score
    ScaleFactor sf = scale_factor(eg_value(score));
    v =  mg_value(score) * int(me->game_phase())
       + eg_value(score) * int(PHASE_MIDGAME - me->game_phase()) * sf / SCALE_FACTOR_NORMAL;

    v /= PHASE_MIDGAME;

    // In case of tracing add all remaining individual evaluation terms
    if (T)
    {
        Trace::add(MATERIAL, pos.psq_score());
        Trace::add(IMBALANCE, me->imbalance());
        Trace::add(PAWN, pe->pawn_score(WHITE), pe->pawn_score(BLACK));
        Trace::add(MOBILITY, mobility[WHITE], mobility[BLACK]);
        Trace::add(TOTAL, score);
    }

    return  (pos.side_to_move() == WHITE ? v : -v) // Side to move point of view
           + Eval::Tempo[pos.variant()];
  }

} // namespace


/// evaluate() is the evaluator for the outer world. It returns a static
/// evaluation of the position from the point of view of the side to move.

Value Eval::evaluate(const Position& pos) {
  return Evaluation<NO_TRACE>(pos).value();
}


/// trace() is like evaluate(), but instead of returning a value, it returns
/// a string (suitable for outputting to stdout) that contains the detailed
/// descriptions and values of each evaluation term. Useful for debugging.

std::string Eval::trace(const Position& pos) {

  std::memset(scores, 0, sizeof(scores));

  pos.this_thread()->contempt = SCORE_ZERO; // Reset any dynamic contempt

  Value v = Evaluation<TRACE>(pos).value();

  v = pos.side_to_move() == WHITE ? v : -v; // Trace scores are from white's point of view

  std::stringstream ss;
  ss << std::showpoint << std::noshowpos << std::fixed << std::setprecision(2)
     << "     Term    |    White    |    Black    |    Total   \n"
     << "             |   MG    EG  |   MG    EG  |   MG    EG \n"
     << " ------------+-------------+-------------+------------\n"
     << "    Material | " << Term(MATERIAL)
     << "   Imbalance | " << Term(IMBALANCE)
     << "       Pawns | " << Term(PAWN)
     << "     Knights | " << Term(KNIGHT)
     << "     Bishops | " << Term(BISHOP)
     << "       Rooks | " << Term(ROOK)
     << "      Queens | " << Term(QUEEN)
     << "    Mobility | " << Term(MOBILITY)
     << " King safety | " << Term(KING)
     << "     Threats | " << Term(THREAT)
     << "      Passed | " << Term(PASSED)
     << "       Space | " << Term(SPACE)
     << "  Initiative | " << Term(INITIATIVE)
     << "     Variant | " << Term(VARIANT)
     << " ------------+-------------+-------------+------------\n"
     << "       Total | " << Term(TOTAL);

  ss << "\nTotal evaluation: " << to_cp(v) << " (white side)\n";

  return ss.str();
}<|MERGE_RESOLUTION|>--- conflicted
+++ resolved
@@ -1721,14 +1721,10 @@
             + passed< WHITE>() - passed< BLACK>()
             + space<  WHITE>() - space<  BLACK>();
 
-<<<<<<< HEAD
     if (pos.variant() != CHESS_VARIANT)
         score += variant<WHITE>() - variant<BLACK>();
 
-    score += initiative(eg_value(score));
-=======
     score += initiative(score);
->>>>>>> 843a6c43
 
     // Interpolate between a middlegame and a (scaled by 'sf') endgame score
     ScaleFactor sf = scale_factor(eg_value(score));
