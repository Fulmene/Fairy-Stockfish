/*
  Stockfish, a UCI chess playing engine derived from Glaurung 2.1
  Copyright (C) 2004-2008 Tord Romstad (Glaurung author)
  Copyright (C) 2008-2015 Marco Costalba, Joona Kiiski, Tord Romstad
  Copyright (C) 2015-2018 Marco Costalba, Joona Kiiski, Gary Linscott, Tord Romstad

  Stockfish is free software: you can redistribute it and/or modify
  it under the terms of the GNU General Public License as published by
  the Free Software Foundation, either version 3 of the License, or
  (at your option) any later version.

  Stockfish is distributed in the hope that it will be useful,
  but WITHOUT ANY WARRANTY; without even the implied warranty of
  MERCHANTABILITY or FITNESS FOR A PARTICULAR PURPOSE.  See the
  GNU General Public License for more details.

  You should have received a copy of the GNU General Public License
  along with this program.  If not, see <http://www.gnu.org/licenses/>.
*/

#include <algorithm>
#include <cassert>
#include <cstring>   // For std::memset
#include <iomanip>
#include <sstream>

#include "bitboard.h"
#include "evaluate.h"
#include "material.h"
#include "pawns.h"
#include "thread.h"

namespace Trace {

  enum Tracing { NO_TRACE, TRACE };

  enum Term { // The first 8 entries are reserved for PieceType
    MATERIAL = 8, IMBALANCE, MOBILITY, THREAT, PASSED, SPACE, INITIATIVE, VARIANT, TOTAL, TERM_NB
  };

  Score scores[TERM_NB][COLOR_NB];

  double to_cp(Value v) { return double(v) / PawnValueEg; }

  void add(int idx, Color c, Score s) {
    scores[idx][c] = s;
  }

  void add(int idx, Score w, Score b = SCORE_ZERO) {
    scores[idx][WHITE] = w;
    scores[idx][BLACK] = b;
  }

  std::ostream& operator<<(std::ostream& os, Score s) {
    os << std::setw(5) << to_cp(mg_value(s)) << " "
       << std::setw(5) << to_cp(eg_value(s));
    return os;
  }

  std::ostream& operator<<(std::ostream& os, Term t) {

    if (t == MATERIAL || t == IMBALANCE || t == INITIATIVE || t == TOTAL)
        os << " ----  ----"    << " | " << " ----  ----";
    else
        os << scores[t][WHITE] << " | " << scores[t][BLACK];

    os << " | " << scores[t][WHITE] - scores[t][BLACK] << "\n";
    return os;
  }
}

using namespace Trace;

namespace {

  constexpr Bitboard QueenSide   = FileABB | FileBBB | FileCBB | FileDBB;
  constexpr Bitboard CenterFiles = FileCBB | FileDBB | FileEBB | FileFBB;
  constexpr Bitboard KingSide    = FileEBB | FileFBB | FileGBB | FileHBB;
  constexpr Bitboard Center      = (FileDBB | FileEBB) & (Rank4BB | Rank5BB);

  constexpr Bitboard KingFlank[FILE_NB] = {
    QueenSide,   QueenSide, QueenSide,
    CenterFiles, CenterFiles,
    KingSide,    KingSide,  KingSide
  };

  // Threshold for lazy and space evaluation
  constexpr Value LazyThreshold  = Value(1500);
  constexpr Value SpaceThreshold[VARIANT_NB] = {
    Value(12222),
#ifdef ANTI
    Value(12222),
#endif
#ifdef ATOMIC
    Value(12222),
#endif
#ifdef CRAZYHOUSE
    Value(12222),
#endif
#ifdef EXTINCTION
    Value(12222),
#endif
#ifdef GRID
    2 * MidgameLimit,
#endif
#ifdef HORDE
    Value(12222),
#endif
#ifdef KOTH
    VALUE_ZERO,
#endif
#ifdef LOSERS
    Value(12222),
#endif
#ifdef RACE
    Value(12222),
#endif
#ifdef THREECHECK
    Value(12222),
#endif
#ifdef TWOKINGS
    Value(12222),
#endif
  };

  // KingAttackWeights[PieceType] contains king attack weights by piece type
  constexpr int KingAttackWeights[VARIANT_NB][PIECE_TYPE_NB] = {
    { 0, 0, 77, 55, 44, 10 },
#ifdef ANTI
    {},
#endif
#ifdef ATOMIC
    { 0, 0, 76, 64, 46, 11 },
#endif
#ifdef CRAZYHOUSE
    { 0, 0, 112, 87, 63, 2 },
#endif
#ifdef EXTINCTION
    {},
#endif
#ifdef GRID
    { 0, 0, 89, 62, 47, 11 },
#endif
#ifdef HORDE
    { 0, 0, 77, 55, 44, 10 },
#endif
#ifdef KOTH
    { 0, 0, 76, 48, 44, 10 },
#endif
#ifdef LOSERS
    { 0, 0, 77, 55, 44, 10 },
#endif
#ifdef RACE
    {},
#endif
#ifdef THREECHECK
    { 0, 0, 115, 64, 62, 35 },
#endif
#ifdef TWOKINGS
    { 0, 0, 77, 55, 44, 10 },
#endif
  };

  // Per-variant king danger malus factors
  constexpr int KingDangerParams[VARIANT_NB][7] = {
    {    69,  185,  129, -873,   -6,   -2,    0 },
#ifdef ANTI
    {},
#endif
#ifdef ATOMIC
    {   274,  166,  146, -654,  -12,   -7,   29 },
#endif
#ifdef CRAZYHOUSE
    {   119,  439,  130, -613,   -6,   -1,  320 },
#endif
#ifdef EXTINCTION
    {},
#endif
#ifdef GRID
    {   119,  211,  158, -722,   -9,   41,    0 },
#endif
#ifdef HORDE
    {   101,  235,  134, -717,  -11,   -5,    0 },
#endif
#ifdef KOTH
    {    85,  229,  131, -658,   -9,   -5,    0 },
#endif
#ifdef LOSERS
    {   101,  235,  134, -717, -357,   -5,    0 },
#endif
#ifdef RACE
    {},
#endif
#ifdef THREECHECK
    {    85,  136,  106, -613,   -7,  -73,  181 },
#endif
#ifdef TWOKINGS
    {    92,  155,  136, -967,   -8,   38,    0 },
#endif
  };

  // Penalties for enemy's safe checks
  constexpr int QueenSafeCheck  = 780;
  constexpr int RookSafeCheck   = 880;
  constexpr int BishopSafeCheck = 435;
  constexpr int KnightSafeCheck = 790;
#ifdef CRAZYHOUSE
  constexpr int PawnSafeCheck   = 435;
#endif
#ifdef ATOMIC
  constexpr int IndirectKingAttack = 883;
#endif
#ifdef THREECHECK
  // In Q8 fixed point
  constexpr int ThreeCheckKSFactors[CHECKS_NB] = { 571, 619, 858, 0 };
#endif

#define S(mg, eg) make_score(mg, eg)

  // MobilityBonus[PieceType-2][attacked] contains bonuses for middle and end game,
  // indexed by piece type and number of attacked squares in the mobility area.
  constexpr Score MobilityBonus[VARIANT_NB][4][32] = {
    {
    { S(-75,-76), S(-57,-54), S( -9,-28), S( -2,-10), S(  6,  5), S( 14, 12), // Knights
      S( 22, 26), S( 29, 29), S( 36, 29) },
    { S(-48,-59), S(-20,-23), S( 16, -3), S( 26, 13), S( 38, 24), S( 51, 42), // Bishops
      S( 55, 54), S( 63, 57), S( 63, 65), S( 68, 73), S( 81, 78), S( 81, 86),
      S( 91, 88), S( 98, 97) },
    { S(-58,-76), S(-27,-18), S(-15, 28), S(-10, 55), S( -5, 69), S( -2, 82), // Rooks
      S(  9,112), S( 16,118), S( 30,132), S( 29,142), S( 32,155), S( 38,165),
      S( 46,166), S( 48,169), S( 58,171) },
    { S(-39,-36), S(-21,-15), S(  3,  8), S(  3, 18), S( 14, 34), S( 22, 54), // Queens
      S( 28, 61), S( 41, 73), S( 43, 79), S( 48, 92), S( 56, 94), S( 60,104),
      S( 60,113), S( 66,120), S( 67,123), S( 70,126), S( 71,133), S( 73,136),
      S( 79,140), S( 88,143), S( 88,148), S( 99,166), S(102,170), S(102,175),
      S(106,184), S(109,191), S(113,206), S(116,212) }
    },
#ifdef ANTI
    {
      { S(-150,-152), S(-112,-108), S(-18,-52), S( -4,-20), S( 12, 10), S( 30, 22), // Knights
        S(  44,  52), S(  60,  56), S( 72, 58) },
      { S(-96,-116), S(-42,-38), S( 32, -4), S( 52, 24), S( 74, 44), S(102, 84), // Bishops
        S(108, 108), S(126,116), S(130,126), S(142,140), S(158,148), S(162,172),
        S(184, 180), S(194,188) },
      { S(-112,-156), S(-50,-36), S(-22, 52), S(-10,110), S( -8,140), S( -2,162), // Rooks
        S(  16, 218), S( 28,240), S( 42,256), S( 46,286), S( 62,308), S( 64,320),
        S(  86, 330), S( 98,336), S(118,338) },
      { S(-80,-70), S(-50,-24), S(  4, 14), S(  8, 38), S( 28, 74), S( 48,110), // Queens
        S( 50,124), S( 80,152), S( 86,158), S( 94,174), S(108,188), S(112,204),
        S(120,222), S(140,232), S(144,236), S(146,244), S(150,256), S(154,260),
        S(170,266), S(188,272), S(198,280), S(216,314), S(224,316), S(226,322),
        S(236,348), S(238,354), S(246,382), S(256,398) }
    },
#endif
#ifdef ATOMIC
    {
      { S(-85,-78), S(-78,-63), S(-35,-40), S( -2,-24), S( 14,  8), S( 23, 25), // Knights
        S( 39, 26), S( 30, 23), S( 36, 29) },
      { S(-55,-64), S(-17,-34), S( 13, -9), S( 24, 20), S( 22, 25), S( 57, 38), // Bishops
        S( 32, 52), S( 67, 66), S( 52, 52), S( 57, 74), S( 73, 77), S( 85, 81),
        S( 92, 90), S(110, 86) },
      { S(-60,-73), S(-33,-28), S(-18,  9), S(-19, 30), S(-19, 58), S( 20, 77), // Rooks
        S( 12,106), S( 11,133), S( 21,134), S( 33,165), S( 34,169), S( 39,183),
        S( 25,171), S( 61,181), S( 58,158) },
      { S(-43,-43), S(-14,-16), S( -5,  1), S(  0, 23), S(  6, 24), S( 24, 58), // Queens
        S( 20, 55), S( 31, 67), S( 47, 90), S( 28, 79), S( 47, 89), S( 69,104),
        S( 64,111), S( 75,128), S( 72,114), S( 48,132), S( 58,130), S( 76,134),
        S( 84,124), S(109,131), S(114,143), S(103,140), S(105,146), S(109,165),
        S(116,156), S(127,176), S(130,174), S(129,204) }
    },
#endif
#ifdef CRAZYHOUSE
    {
      { S(-126, -96), S(-103,-31), S(-90,-27), S(-40,  3), S(  0,  3), S(  4,  0), // Knights
        S(  20,  12), S(  15, 33), S( 50, 46) },
      { S(-156, -79), S(-115,-43), S( 42,-14), S( 35, 26), S( 64, 26), S( 74, 38), // Bishops
        S(  70,  46), S(  83, 71), S( 70, 68), S( 66, 80), S( 64, 68), S( 70, 77),
        S(  97,  92), S(  89, 98) },
      { S( -53, -53), S( -22, -8), S(-48, 30), S(-14, 57), S( -4, 77), S( 11, 87), // Rooks
        S(   7, 115), S(  12,123), S( 27,120), S(  6,140), S( 55,156), S( 18,161),
        S(  51, 161), S(  54,171), S( 52,166) },
      { S( -26, -56), S( -24,-14), S(  7, 14), S(  8, 15), S( 18, 34), S( 14, 41), // Queens
        S(  28,  58), S(  33, 66), S( 40, 70), S( 47, 74), S( 50,100), S( 52,106),
        S(  59, 111), S(  50, 95), S( 60,115), S( 61,126), S( 75,144), S( 82,119),
        S(  95, 137), S( 102,138), S(100,142), S(119,154), S(129,156), S(107,156),
        S( 111, 177), S( 115,181), S(124,197), S(124,199) }
    },
#endif
#ifdef EXTINCTION
    {
      { S(-123, -90), S( -91,-32), S(-61,-29), S(-38,  3), S(  0,  3), S(  4,  0), // Knights
        S(  19,  12), S(  15, 33), S( 52, 45) },
      { S(-153, -80), S(-112,-41), S( 41,-14), S( 35, 24), S( 62, 26), S( 75, 41), // Bishops
        S(  72,  48), S(  85, 74), S( 74, 65), S( 66, 79), S( 64, 69), S( 73, 80),
        S( 107,  92), S(  96,101) },
      { S( -59, -51), S( -20, -8), S(-54, 32), S(-15, 54), S( -4, 70), S( 11, 84), // Rooks
        S(   6, 113), S(  13,123), S( 27,114), S(  6,144), S( 60,162), S( 19,162),
        S(  48, 170), S(  57,170), S( 52,177) },
      { S( -27, -56), S( -24,-14), S(  7, 13), S(  9, 16), S( 18, 37), S( 14, 40), // Queens
        S(  29,  56), S(  34, 64), S( 39, 73), S( 49, 65), S( 50, 98), S( 50,106),
        S(  60, 107), S(  53, 92), S( 62,119), S( 69,130), S( 77,145), S( 84,120),
        S(  90, 153), S(  98,131), S(106,139), S(116,147), S(127,157), S(112,154),
        S( 121, 174), S( 124,167), S(126,194), S(130,190) }
    },
#endif
#ifdef GRID
    {
      { S(-75,-76), S(-57,-54), S( -9,-28), S( -2,-10), S(  6,  5), S( 14, 12), // Knights
        S( 22, 26), S( 29, 29), S( 36, 29) },
      { S(-48,-59), S(-20,-23), S( 16, -3), S( 26, 13), S( 38, 24), S( 51, 42), // Bishops
        S( 55, 54), S( 63, 57), S( 63, 65), S( 68, 73), S( 81, 78), S( 81, 86),
        S( 91, 88), S( 98, 97) },
      { S(-58,-76), S(-27,-18), S(-15, 28), S(-10, 55), S( -5, 69), S( -2, 82), // Rooks
        S(  9,112), S( 16,118), S( 30,132), S( 29,142), S( 32,155), S( 38,165),
        S( 46,166), S( 48,169), S( 58,171) },
      { S(-39,-36), S(-21,-15), S(  3,  8), S(  3, 18), S( 14, 34), S( 22, 54), // Queens
        S( 28, 61), S( 41, 73), S( 43, 79), S( 48, 92), S( 56, 94), S( 60,104),
        S( 60,113), S( 66,120), S( 67,123), S( 70,126), S( 71,133), S( 73,136),
        S( 79,140), S( 88,143), S( 88,148), S( 99,166), S(102,170), S(102,175),
        S(106,184), S(109,191), S(113,206), S(116,212) }
    },
#endif
#ifdef HORDE
    {
      { S(-126,-90), S( -7,-22), S( -46,-25), S( 19,7), S( -53, 71), S( 31, -1), // Knights
        S(  -6, 51), S(-12, 47), S( -9, -56) },
      { S( -46,-2), S(30,66), S( 18, -27), S( 86, 21), S( 65, 11), S(147, 45), // Bishops
        S(  98, 38), S( 95, 52), S(122, 45), S( 95, 33), S( 89,103), S( 85, -9),
        S( 105, 70), S(131, 82) },
      { S( -56,-78), S(-25,-18), S(-11, 26), S( -5, 55), S( -4, 70), S( -1, 81), // Rooks
        S(   8,109), S( 14,120), S( 21,128), S( 23,143), S( 31,154), S( 32,160),
        S(  43,165), S( 49,168), S( 59,169) },
      { S( -40,-35), S(-25,-12), S(  2,  7), S(  4, 19), S( 14, 37), S( 24, 55), // Queens
        S(  25, 62), S( 40, 76), S( 43, 79), S( 47, 87), S( 54, 94), S( 56,102),
        S(  60,111), S( 70,116), S( 72,118), S( 73,122), S( 75,128), S( 77,130),
        S(  85,133), S( 94,136), S( 99,140), S(108,157), S(112,158), S(113,161),
        S( 118,174), S(119,177), S(123,191), S(128,199) }
    },
#endif
#ifdef KOTH
    {
      { S(-75,-76), S(-56,-54), S( -9,-26), S( -2,-10), S(  6,  5), S( 15, 11), // Knights
        S( 22, 26), S( 30, 28), S( 36, 29) },
      { S(-48,-58), S(-21,-19), S( 16, -2), S( 26, 12), S( 37, 22), S( 51, 42), // Bishops
        S( 54, 54), S( 63, 58), S( 65, 63), S( 71, 70), S( 79, 74), S( 81, 86),
        S( 92, 90), S( 97, 94) },
      { S(-56,-78), S(-25,-18), S(-11, 26), S( -5, 55), S( -4, 70), S( -1, 81), // Rooks
        S(  8,109), S( 14,120), S( 21,128), S( 23,143), S( 31,154), S( 32,160),
        S( 43,165), S( 49,168), S( 59,169) },
      { S(-40,-35), S(-25,-12), S(  2,  7), S(  4, 19), S( 14, 37), S( 24, 55), // Queens
        S( 25, 62), S( 40, 76), S( 43, 79), S( 47, 87), S( 54, 94), S( 56,102),
        S( 60,111), S( 70,116), S( 72,118), S( 73,122), S( 75,128), S( 77,130),
        S( 85,133), S( 94,136), S( 99,140), S(108,157), S(112,158), S(113,161),
        S(118,174), S(119,177), S(123,191), S(128,199) }
    },
#endif
#ifdef LOSERS
    {
      { S(-150,-152), S(-112,-108), S(-18,-52), S( -4,-20), S( 12, 10), S( 30, 22), // Knights
        S(  44,  52), S(  60,  56), S( 72, 58) },
      { S(-96,-116), S(-42,-38), S( 32, -4), S( 52, 24), S( 74, 44), S(102, 84), // Bishops
        S(108, 108), S(126,116), S(130,126), S(142,140), S(158,148), S(162,172),
        S(184, 180), S(194,188) },
      { S(-112,-156), S(-50,-36), S(-22, 52), S(-10,110), S( -8,140), S( -2,162), // Rooks
        S(  16, 218), S( 28,240), S( 42,256), S( 46,286), S( 62,308), S( 64,320),
        S(  86, 330), S( 98,336), S(118,338) },
      { S(-80,-70), S(-50,-24), S(  4, 14), S(  8, 38), S( 28, 74), S( 48,110), // Queens
        S( 50,124), S( 80,152), S( 86,158), S( 94,174), S(108,188), S(112,204),
        S(120,222), S(140,232), S(144,236), S(146,244), S(150,256), S(154,260),
        S(170,266), S(188,272), S(198,280), S(216,314), S(224,316), S(226,322),
        S(236,348), S(238,354), S(246,382), S(256,398) }
    },
#endif
#ifdef RACE
    {
      { S(-132,-117), S( -89,-110), S(-13,-49), S(-11,-15), S(-10,-30), S( 29, 17), // Knights
        S(  13,  32), S(  79,  69), S(109, 79) },
      { S(-101,-119), S( -19, -27), S( 27, -9), S( 35, 30), S( 62, 31), S(115, 72), // Bishops
        S(  91,  99), S( 138, 122), S(129,119), S(158,156), S(153,162), S(143,189),
        S( 172, 181), S( 196, 204) },
      { S(-131,-162), S( -57, -37), S( -8, 47), S( 12, 93), S(  3,127), S( 10,139), // Rooks
        S(   3, 240), S(  18, 236), S( 44,251), S( 44,291), S( 49,301), S( 67,316),
        S( 100, 324), S(  97, 340), S(110,324) },
      { S( -87, -68), S( -73,  -2), S( -7,  9), S( -5, 16), S( 39, 76), S( 39,118), // Queens
        S(  64, 131), S(  86, 169), S( 86,175), S( 78,166), S( 97,195), S(123,216),
        S( 137, 200), S( 155, 247), S(159,260), S(136,252), S(156,279), S(160,251),
        S( 165, 251), S( 194, 267), S(204,271), S(216,331), S(226,304), S(223,295),
        S( 239, 316), S( 228, 365), S(240,385), S(249,377) }
    },
#endif
#ifdef THREECHECK
    {
      { S(-74,-76), S(-55,-54), S( -9,-26), S( -2,-10), S(  6,  5), S( 15, 11), // Knights
        S( 22, 26), S( 31, 27), S( 37, 29) },
      { S(-49,-56), S(-23,-18), S( 15, -2), S( 25, 12), S( 36, 22), S( 50, 42), // Bishops
        S( 53, 54), S( 64, 57), S( 67, 63), S( 71, 68), S( 84, 76), S( 79, 87),
        S( 95, 91), S( 98, 93) },
      { S(-57,-76), S(-25,-18), S(-11, 25), S( -5, 53), S( -4, 70), S( -1, 78), // Rooks
        S(  8,111), S( 14,116), S( 22,125), S( 24,148), S( 31,159), S( 31,173),
        S( 44,163), S( 50,162), S( 56,168) },
      { S(-42,-35), S(-25,-12), S(  2,  7), S(  4, 19), S( 14, 37), S( 24, 53), // Queens
        S( 26, 63), S( 39, 80), S( 42, 77), S( 48, 88), S( 53, 96), S( 57, 96),
        S( 61,108), S( 71,116), S( 70,116), S( 74,125), S( 75,133), S( 78,133),
        S( 85,137), S( 97,135), S(103,141), S(107,165), S(109,153), S(115,162),
        S(119,164), S(121,184), S(121,192), S(131,203) }
    },
#endif
#ifdef TWOKINGS
    {
      { S(-75,-76), S(-57,-54), S( -9,-28), S( -2,-10), S(  6,  5), S( 14, 12), // Knights
        S( 22, 26), S( 29, 29), S( 36, 29) },
      { S(-48,-59), S(-20,-23), S( 16, -3), S( 26, 13), S( 38, 24), S( 51, 42), // Bishops
        S( 55, 54), S( 63, 57), S( 63, 65), S( 68, 73), S( 81, 78), S( 81, 86),
        S( 91, 88), S( 98, 97) },
      { S(-58,-76), S(-27,-18), S(-15, 28), S(-10, 55), S( -5, 69), S( -2, 82), // Rooks
        S(  9,112), S( 16,118), S( 30,132), S( 29,142), S( 32,155), S( 38,165),
        S( 46,166), S( 48,169), S( 58,171) },
      { S(-39,-36), S(-21,-15), S(  3,  8), S(  3, 18), S( 14, 34), S( 22, 54), // Queens
        S( 28, 61), S( 41, 73), S( 43, 79), S( 48, 92), S( 56, 94), S( 60,104),
        S( 60,113), S( 66,120), S( 67,123), S( 70,126), S( 71,133), S( 73,136),
        S( 79,140), S( 88,143), S( 88,148), S( 99,166), S(102,170), S(102,175),
        S(106,184), S(109,191), S(113,206), S(116,212) }
    },
#endif
  };

  // Outpost[knight/bishop][supported by pawn] contains bonuses for minor
  // pieces if they occupy or can reach an outpost square, bigger if that
  // square is supported by a pawn.
  constexpr Score Outpost[][2] = {
    { S(22, 6), S(36,12) }, // Knight
    { S( 9, 2), S(15, 5) }  // Bishop
  };

  // RookOnFile[semiopen/open] contains bonuses for each rook when there is
  // no (friendly) pawn on the rook file.
  constexpr Score RookOnFile[] = { S(20, 7), S(45, 20) };

  // ThreatByMinor/ByRook[attacked PieceType] contains bonuses according to
  // which piece type attacks which one. Attacks on lesser pieces which are
  // pawn-defended are not considered.
  constexpr Score ThreatByMinor[PIECE_TYPE_NB] = {
    S(0, 0), S(0, 31), S(39, 42), S(57, 44), S(68, 112), S(47, 120)
  };

  constexpr Score ThreatByRook[PIECE_TYPE_NB] = {
    S(0, 0), S(0, 24), S(38, 71), S(38, 61), S(0, 38), S(36, 38)
  };

#ifdef ATOMIC
  constexpr Score ThreatByBlast = S(80, 80);
#endif

#ifdef THREECHECK
  constexpr Score ChecksGivenBonus[CHECKS_NB] = {
      S(0, 0),
      S(444, 181),
      S(2425, 603),
      S(0, 0)
  };
#endif

#ifdef KOTH
  constexpr Score KothDistanceBonus[6] = {
    S(1949, 1934), S(454, 364), S(151, 158), S(75, 85), S(42, 49), S(0, 0)
  };
  constexpr Score KothSafeCenter = S(163, 207);
#endif

#ifdef ANTI
  constexpr Score PieceCountAnti    = S(119, 123);
  constexpr Score ThreatsAnti[]     = { S(192, 203), S(411, 322) };
  constexpr Score AttacksAnti[2][2][PIECE_TYPE_NB] = {
    {
      { S( 30, 141), S( 26,  94), S(161, 105), S( 70, 123), S( 61,  72), S( 78, 12), S(139, 115) },
      { S( 56,  89), S( 82, 107), S(114,  93), S(110, 115), S(188, 112), S( 73, 59), S(122,  59) }
    },
    {
      { S(119, 142), S( 99, 105), S(123, 193), S(142,  37), S(118,  96), S( 50, 12), S( 91,  85) },
      { S( 58,  81), S( 66, 110), S(105, 153), S(100, 143), S(140, 113), S(145, 73), S(153, 154) }
    }
  };
#endif

#ifdef LOSERS
  constexpr Score ThreatsLosers[]     = { S(216, 279), S(441, 341) };
  constexpr Score AttacksLosers[2][2][PIECE_TYPE_NB] = {
    {
      { S( 27, 140), S( 23,  95), S(160, 112), S( 78, 129), S( 65,  75), S( 70, 13), S(146, 123) },
      { S( 58,  82), S( 80, 112), S(124,  87), S(103, 110), S(185, 107), S( 72, 60), S(126,  62) }
    },
    {
      { S(111, 127), S(102,  95), S(121, 183), S(140,  37), S(120,  99), S( 55, 11), S( 88,  93) },
      { S( 56,  69), S( 72, 124), S(109, 154), S( 98, 149), S(129, 113), S(147, 72), S(157, 152) }
    }
  };
#endif

#ifdef CRAZYHOUSE
  constexpr int KingDangerInHand[PIECE_TYPE_NB] = {
    79, 16, 200, 61, 138, 152
  };
  constexpr Score DropMobilityBonus = S(30, 30);
#endif

#ifdef RACE
  // Bonus for distance of king from 8th rank
  constexpr Score KingRaceBonus[RANK_NB] = {
    S(14282, 14493), S(6369, 5378), S(4224, 3557), S(2633, 2219),
    S( 1614,  1456), S( 975,  885), S( 528,  502), S(   0,    0)
  };
#endif

  // PassedRank[Rank] contains a bonus according to the rank of a passed pawn
  constexpr Score PassedRank[VARIANT_NB][RANK_NB] = {
    {
    S(0, 0), S(5, 18), S(12, 23), S(10, 31), S(57, 62), S(163, 167), S(271, 250)
    },
#ifdef ANTI
    { S(0, 0), S(5, 7), S(5, 14), S(31, 38), S(73, 73), S(166, 166), S(252, 252) },
#endif
#ifdef ATOMIC
    { S(0, 0), S(95, 86), S(118, 43), S(94, 61), S(142, 62), S(196, 150), S(204, 256) },
#endif
#ifdef CRAZYHOUSE
    { S(0, 0), S(15, 27), S(23, 13), S(13, 19), S(88, 111), S(177, 140), S(229, 293) },
#endif
#ifdef EXTINCTION
    { S(0, 0), S(5, 7), S(5, 14), S(31, 38), S(73, 73), S(166, 166), S(252, 252) },
#endif
#ifdef GRID
    { S(0, 0), S(11, 2), S(4, 0), S(27, 34), S(58, 17), S(168, 165), S(251, 253) },
#endif
#ifdef HORDE
    { S(0, 0), S(-66, 10), S(-25, 7), S(66, -12), S(68, 81), S(72, 210), S(250, 258) },
#endif
#ifdef KOTH
    { S(0, 0), S(5, 7), S(5, 14), S(31, 38), S(73, 73), S(166, 166), S(252, 252) },
#endif
#ifdef LOSERS
    { S(0, 0), S(5, 8), S(5, 13), S(31, 36), S(72, 72), S(170, 159), S(276, 251) },
#endif
#ifdef RACE
    {},
#endif
#ifdef THREECHECK
    { S(0, 0), S(5, 7), S(5, 14), S(31, 38), S(73, 73), S(166, 166), S(252, 252) },
#endif
#ifdef TWOKINGS
    { S(0, 0), S(5, 7), S(5, 14), S(31, 38), S(73, 73), S(166, 166), S(252, 252) },
#endif
  };

  // PassedFile[File] contains a bonus according to the file of a passed pawn
  constexpr Score PassedFile[FILE_NB] = {
    S( -1,  7), S( 0,  9), S(-9, -8), S(-30,-14),
    S(-30,-14), S(-9, -8), S( 0,  9), S( -1,  7)
  };

  // PassedDanger[Rank] contains a term to weight the passed score
  constexpr int PassedDanger[RANK_NB] = { 0, 0, 0, 3, 7, 11, 20 };

  // Assorted bonuses and penalties
  constexpr Score BishopPawns        = S(  3,  7);
<<<<<<< HEAD
  constexpr Score CloseEnemies[VARIANT_NB] = {
    S(  6,  0),
#ifdef ANTI
    S( 0,  0),
#endif
#ifdef ATOMIC
    S(17,  0),
#endif
#ifdef CRAZYHOUSE
    S(14, 20),
#endif
#ifdef EXTINCTION
    S( 0,  0),
#endif
#ifdef GRID
    S( 7,  0),
#endif
#ifdef HORDE
    S( 7,  0),
#endif
#ifdef KOTH
    S( 7,  0),
#endif
#ifdef LOSERS
    S( 7,  0),
#endif
#ifdef RACE
    S( 0,  0),
#endif
#ifdef THREECHECK
    S(16,  9),
#endif
#ifdef TWOKINGS
    S( 7,  0),
#endif
  };
  constexpr Score Connectivity       = S(  3,  1);
=======
  constexpr Score CloseEnemies       = S(  6,  0);
>>>>>>> 50287a55
  constexpr Score CorneredBishop     = S( 50, 50);
  constexpr Score Hanging            = S( 52, 30);
  constexpr Score HinderPassedPawn   = S(  4,  0);
  constexpr Score KingProtector      = S(  6,  6);
  constexpr Score KnightOnQueen      = S( 21, 11);
  constexpr Score LongDiagonalBishop = S( 22,  0);
  constexpr Score MinorBehindPawn    = S( 16,  0);
  constexpr Score Overload           = S( 16,  7);
  constexpr Score PawnlessFlank      = S( 20, 80);
  constexpr Score RookOnPawn         = S(  8, 24);
  constexpr Score SliderOnQueen      = S( 42, 21);
  constexpr Score ThreatByKing       = S( 23, 76);
  constexpr Score ThreatByPawnPush   = S( 45, 40);
  constexpr Score ThreatByRank       = S( 16,  3);
  constexpr Score ThreatBySafePawn   = S(173,102);
  constexpr Score TrappedRook        = S( 92,  0);
  constexpr Score WeakQueen          = S( 50, 10);
  constexpr Score WeakUnopposedPawn  = S(  5, 29);

#undef S

  // Evaluation class computes and stores attacks tables and other working data
  template<Tracing T>
  class Evaluation {

  public:
    Evaluation() = delete;
    explicit Evaluation(const Position& p) : pos(p) {}
    Evaluation& operator=(const Evaluation&) = delete;
    Value value();

  private:
    template<Color Us> void initialize();
    template<Color Us, PieceType Pt> Score pieces();
    template<Color Us> Score king() const;
    template<Color Us> Score threats() const;
    template<Color Us> Score passed() const;
    template<Color Us> Score space() const;
    template<Color Us> Score variant() const;
    ScaleFactor scale_factor(Value eg) const;
    Score initiative(Value eg) const;

    const Position& pos;
    Material::Entry* me;
    Pawns::Entry* pe;
    Bitboard mobilityArea[COLOR_NB];
    Score mobility[COLOR_NB] = { SCORE_ZERO, SCORE_ZERO };

    // attackedBy[color][piece type] is a bitboard representing all squares
    // attacked by a given color and piece type. Special "piece types" which
    // is also calculated is ALL_PIECES.
    Bitboard attackedBy[COLOR_NB][PIECE_TYPE_NB];

    // attackedBy2[color] are the squares attacked by 2 pieces of a given color,
    // possibly via x-ray or by one pawn and one piece. Diagonal x-ray through
    // pawn or squares attacked by 2 pawns are not explicitly added.
    Bitboard attackedBy2[COLOR_NB];

    // kingRing[color] are the squares adjacent to the king, plus (only for a
    // king on its first rank) the squares two ranks in front. For instance,
    // if black's king is on g8, kingRing[BLACK] is f8, h8, f7, g7, h7, f6, g6
    // and h6. It is set to 0 when king safety evaluation is skipped.
    Bitboard kingRing[COLOR_NB];

    // kingAttackersCount[color] is the number of pieces of the given color
    // which attack a square in the kingRing of the enemy king.
    int kingAttackersCount[COLOR_NB];

    // kingAttackersWeight[color] is the sum of the "weights" of the pieces of
    // the given color which attack a square in the kingRing of the enemy king.
    // The weights of the individual piece types are given by the elements in
    // the KingAttackWeights array.
    int kingAttackersWeight[COLOR_NB];

    // kingAttacksCount[color] is the number of attacks by the given color to
    // squares directly adjacent to the enemy king. Pieces which attack more
    // than one square are counted multiple times. For instance, if there is
    // a white knight on g5 and black's king is on g8, this white knight adds 2
    // to kingAttacksCount[WHITE].
    int kingAttacksCount[COLOR_NB];
  };


  // Evaluation::initialize() computes king and pawn attacks, and the king ring
  // bitboard for a given color. This is done at the beginning of the evaluation.
  template<Tracing T> template<Color Us>
  void Evaluation<T>::initialize() {

    constexpr Color     Them = (Us == WHITE ? BLACK : WHITE);
    constexpr Direction Up   = (Us == WHITE ? NORTH : SOUTH);
    constexpr Direction Down = (Us == WHITE ? SOUTH : NORTH);
    constexpr Bitboard LowRanks = (Us == WHITE ? Rank2BB | Rank3BB: Rank7BB | Rank6BB);

    // Find our pawns that are blocked or on the first two ranks
    Bitboard b = pos.pieces(Us, PAWN) & (shift<Down>(pos.pieces()) | LowRanks);

    // Squares occupied by those pawns, by our king or queen, or controlled by enemy pawns
    // are excluded from the mobility area.
#ifdef ANTI
    if (pos.is_anti())
        mobilityArea[Us] = ~0;
    else
#endif
#ifdef HORDE
    if (pos.is_horde() && pos.is_horde_color(Us))
        mobilityArea[Us] = ~(b | pe->pawn_attacks(Them));
    else
#endif
    mobilityArea[Us] = ~(b | pos.pieces(Us, KING, QUEEN) | pe->pawn_attacks(Them));

    // Initialise attackedBy bitboards for kings and pawns
#ifdef ANTI
    if (pos.is_anti())
    {
        attackedBy[Us][KING] = 0;
        Bitboard kings = pos.pieces(Us, KING);
        while (kings)
            attackedBy[Us][KING] |= pos.attacks_from<KING>(pop_lsb(&kings));
    }
    else
#endif
#ifdef EXTINCTION
    if (pos.is_extinction())
    {
        attackedBy[Us][KING] = 0;
        Bitboard kings = pos.pieces(Us, KING);
        while (kings)
            attackedBy[Us][KING] |= pos.attacks_from<KING>(pop_lsb(&kings));
    }
    else
#endif
#ifdef HORDE
    if (pos.is_horde() && pos.is_horde_color(Us))
        attackedBy[Us][KING] = 0;
    else
#endif
    attackedBy[Us][KING] = pos.attacks_from<KING>(pos.square<KING>(Us));
    attackedBy[Us][PAWN] = pe->pawn_attacks(Us);
    attackedBy[Us][ALL_PIECES] = attackedBy[Us][KING] | attackedBy[Us][PAWN];
    attackedBy2[Us]            = attackedBy[Us][KING] & attackedBy[Us][PAWN];

    // Init our king safety tables only if we are going to use them
    if ((
#ifdef ANTI
        !pos.is_anti() &&
#endif
#ifdef EXTINCTION
        !pos.is_extinction() &&
#endif
#ifdef HORDE
        !(pos.is_horde() && pos.is_horde_color(Us)) &&
#endif
        (pos.non_pawn_material(Them) >= RookValueMg + KnightValueMg))
#ifdef CRAZYHOUSE
        || pos.is_house()
#endif
    )
    {
        kingRing[Us] = attackedBy[Us][KING];
        if (relative_rank(Us, pos.square<KING>(Us)) == RANK_1)
            kingRing[Us] |= shift<Up>(kingRing[Us]);

        if (file_of(pos.square<KING>(Us)) == FILE_H)
            kingRing[Us] |= shift<WEST>(kingRing[Us]);

        else if (file_of(pos.square<KING>(Us)) == FILE_A)
            kingRing[Us] |= shift<EAST>(kingRing[Us]);

        kingAttackersCount[Them] = popcount(kingRing[Us] & pe->pawn_attacks(Them));
        kingAttacksCount[Them] = kingAttackersWeight[Them] = 0;
    }
    else
        kingRing[Us] = kingAttackersCount[Them] = 0;
  }


  // Evaluation::pieces() scores pieces of a given color and type
  template<Tracing T> template<Color Us, PieceType Pt>
  Score Evaluation<T>::pieces() {

    constexpr Color     Them = (Us == WHITE ? BLACK : WHITE);
    constexpr Direction Down = (Us == WHITE ? SOUTH : NORTH);
    constexpr Bitboard OutpostRanks = (Us == WHITE ? Rank4BB | Rank5BB | Rank6BB
                                                   : Rank5BB | Rank4BB | Rank3BB);
    const Square* pl = pos.squares<Pt>(Us);

    Bitboard b, bb;
    Square s;
    Score score = SCORE_ZERO;

    attackedBy[Us][Pt] = 0;

    while ((s = *pl++) != SQ_NONE)
    {
        // Find attacked squares, including x-ray attacks for bishops and rooks
        b = Pt == BISHOP ? attacks_bb<BISHOP>(s, pos.pieces() ^ pos.pieces(QUEEN))
          : Pt ==   ROOK ? attacks_bb<  ROOK>(s, pos.pieces() ^ pos.pieces(QUEEN) ^ pos.pieces(Us, ROOK))
                         : pos.attacks_from<Pt>(s);

#ifdef GRID
        if (pos.is_grid())
            b &= ~pos.grid_bb(s);
#endif
        if (pos.blockers_for_king(Us) & s)
            b &= LineBB[pos.square<KING>(Us)][s];

        attackedBy2[Us] |= attackedBy[Us][ALL_PIECES] & b;
        attackedBy[Us][Pt] |= b;
        attackedBy[Us][ALL_PIECES] |= b;

        if (b & kingRing[Them])
        {
            kingAttackersCount[Us]++;
            kingAttackersWeight[Us] += KingAttackWeights[pos.variant()][Pt];
            kingAttacksCount[Us] += popcount(b & attackedBy[Them][KING]);
        }

        int mob = popcount(b & mobilityArea[Us]);

        mobility[Us] += MobilityBonus[pos.variant()][Pt - 2][mob];
#ifdef ANTI
        if (pos.is_anti())
            continue;
#endif
#ifdef HORDE
        if (pos.is_horde() && pos.is_horde_color(Us))
            continue;
#endif

        if (Pt == BISHOP || Pt == KNIGHT)
        {
            // Bonus if piece is on an outpost square or can reach one
            bb = OutpostRanks & ~pe->pawn_attacks_span(Them);
            if (bb & s)
                score += Outpost[Pt == BISHOP][bool(attackedBy[Us][PAWN] & s)] * 2;

            else if (bb &= b & ~pos.pieces(Us))
                score += Outpost[Pt == BISHOP][bool(attackedBy[Us][PAWN] & bb)];

            // Knight and Bishop bonus for being right behind a pawn
            if (shift<Down>(pos.pieces(PAWN)) & s)
                score += MinorBehindPawn;

            // Penalty if the piece is far from the king
            score -= KingProtector * distance(s, pos.square<KING>(Us));

            if (Pt == BISHOP)
            {
                // Penalty according to number of pawns on the same color square as the
                // bishop, bigger when the center files are blocked with pawns.
                Bitboard blocked = pos.pieces(Us, PAWN) & shift<Down>(pos.pieces());

                score -= BishopPawns * pe->pawns_on_same_color_squares(Us, s)
                                     * (1 + popcount(blocked & CenterFiles));

                // Bonus for bishop on a long diagonal which can "see" both center squares
                if (more_than_one(Center & (attacks_bb<BISHOP>(s, pos.pieces(PAWN)) | s)))
                    score += LongDiagonalBishop;
            }

            // An important Chess960 pattern: A cornered bishop blocked by a friendly
            // pawn diagonally in front of it is a very serious problem, especially
            // when that pawn is also blocked.
            if (   Pt == BISHOP
                && pos.is_chess960()
                && (s == relative_square(Us, SQ_A1) || s == relative_square(Us, SQ_H1)))
            {
                Direction d = pawn_push(Us) + (file_of(s) == FILE_A ? EAST : WEST);
                if (pos.piece_on(s + d) == make_piece(Us, PAWN))
                    score -= !pos.empty(s + d + pawn_push(Us))                ? CorneredBishop * 4
                            : pos.piece_on(s + d + d) == make_piece(Us, PAWN) ? CorneredBishop * 2
                                                                              : CorneredBishop;
            }
        }

        if (Pt == ROOK)
        {
            // Bonus for aligning rook with enemy pawns on the same rank/file
            if (relative_rank(Us, s) >= RANK_5)
                score += RookOnPawn * popcount(pos.pieces(Them, PAWN) & PseudoAttacks[ROOK][s]);

            // Bonus for rook on an open or semi-open file
            if (pe->semiopen_file(Us, file_of(s)))
                score += RookOnFile[bool(pe->semiopen_file(Them, file_of(s)))];

            // Penalty when trapped by the king, even more if the king cannot castle
            else if (mob <= 3)
            {
                File kf = file_of(pos.square<KING>(Us));
                if ((kf < FILE_E) == (file_of(s) < kf))
                    score -= (TrappedRook - make_score(mob * 22, 0)) * (1 + !pos.can_castle(Us));
            }
        }

        if (Pt == QUEEN)
        {
            // Penalty if any relative pin or discovered attack against the queen
            Bitboard queenPinners;
            if (pos.slider_blockers(pos.pieces(Them, ROOK, BISHOP), s, queenPinners))
                score -= WeakQueen;
        }
    }
    if (T)
        Trace::add(Pt, Us, score);

    return score;
  }


  // Evaluation::king() assigns bonuses and penalties to a king of a given color
  template<Tracing T> template<Color Us>
  Score Evaluation<T>::king() const {

#ifdef ANTI
    if (pos.is_anti())
        return SCORE_ZERO;
#endif
#ifdef EXTINCTION
    if (pos.is_extinction())
        return SCORE_ZERO;
#endif
#ifdef HORDE
    if (pos.is_horde() && pos.is_horde_color(Us))
        return SCORE_ZERO;
#endif
#ifdef RACE
    if (pos.is_race())
        return SCORE_ZERO;
#endif

    constexpr Color    Them = (Us == WHITE ? BLACK : WHITE);
    constexpr Bitboard Camp = (Us == WHITE ? AllSquares ^ Rank6BB ^ Rank7BB ^ Rank8BB
                                           : AllSquares ^ Rank1BB ^ Rank2BB ^ Rank3BB);

    const Square ksq = pos.square<KING>(Us);
    Bitboard weak, b, b1, b2, safe, unsafeChecks;

    // King shelter and enemy pawns storm
    Score score = pe->king_safety<Us>(pos, ksq);

    // Main king safety evaluation
    if (kingAttackersCount[Them] > 1 - pos.count<QUEEN>(Them))
    {
        int kingDanger = 0;
        unsafeChecks = 0;

        // Attacked squares defended at most once by our queen or king
#ifdef ATOMIC
        if (pos.is_atomic())
            weak =  (attackedBy[Them][ALL_PIECES] | (pos.pieces(Them) ^ pos.pieces(Them, KING)))
                  & (~attackedBy[Us][ALL_PIECES] | attackedBy[Us][KING] | (attackedBy[Us][QUEEN] & ~attackedBy2[Us]));
        else
#endif
        weak =  attackedBy[Them][ALL_PIECES]
              & ~attackedBy2[Us]
              & (~attackedBy[Us][ALL_PIECES] | attackedBy[Us][KING] | attackedBy[Us][QUEEN]);

        Bitboard h = 0;
#ifdef CRAZYHOUSE
        if (pos.is_house())
            h = pos.count_in_hand<QUEEN>(Them) ? weak & ~pos.pieces() : 0;
#endif

        // Analyse the safe enemy's checks which are possible on next move
        safe  = ~pos.pieces(Them);
        safe &= ~attackedBy[Us][ALL_PIECES] | (weak & attackedBy2[Them]);
#ifdef ATOMIC
        if (pos.is_atomic())
            safe |= attackedBy[Us][KING];
#endif

        // Defended by our queen or king only
        Bitboard dqko = ~attackedBy2[Us] & (attackedBy[Us][QUEEN] | attackedBy[Us][KING]);
        Bitboard dropSafe = (safe | (attackedBy[Them][ALL_PIECES] & dqko)) & ~pos.pieces(Us);

        b1 = attacks_bb<ROOK  >(ksq, pos.pieces() ^ pos.pieces(Us, QUEEN));
        b2 = attacks_bb<BISHOP>(ksq, pos.pieces() ^ pos.pieces(Us, QUEEN));

        // Enemy queen safe checks
        if ((b1 | b2) & (h | attackedBy[Them][QUEEN]) & safe & ~attackedBy[Us][QUEEN])
            kingDanger += QueenSafeCheck;

#ifdef THREECHECK
        if (pos.is_three_check() && pos.checks_given(Them))
            safe = ~pos.pieces(Them);
#endif

        // Enemy rooks checks
#ifdef CRAZYHOUSE
        h = pos.is_house() && pos.count_in_hand<ROOK>(Them) ? ~pos.pieces() : 0;
#endif
        if (b1 & ((attackedBy[Them][ROOK] & safe) | (h & dropSafe)))
            kingDanger += RookSafeCheck;
        else
            unsafeChecks |= b1 & (attackedBy[Them][ROOK] | h);

        // Enemy bishops checks
#ifdef CRAZYHOUSE
        h = pos.is_house() && pos.count_in_hand<BISHOP>(Them) ? ~pos.pieces() : 0;
#endif
        if (b2 & ((attackedBy[Them][BISHOP] & safe) | (h & dropSafe)))
            kingDanger += BishopSafeCheck;
        else
            unsafeChecks |= b2 & (attackedBy[Them][BISHOP] | h);

        // Enemy knights checks
        b = pos.attacks_from<KNIGHT>(ksq);
#ifdef CRAZYHOUSE
        h = pos.is_house() && pos.count_in_hand<KNIGHT>(Them) ? ~pos.pieces() : 0;
#endif
        if (b & ((attackedBy[Them][KNIGHT] & safe) | (h & dropSafe)))
            kingDanger += KnightSafeCheck;
        else
            unsafeChecks |= b & (attackedBy[Them][KNIGHT] | h);

#ifdef CRAZYHOUSE
        // Enemy pawn checks
        if (pos.is_house())
        {
            constexpr Direction Down = (Us == WHITE ? SOUTH : NORTH);
            b = pos.attacks_from<PAWN>(ksq, Us);
            h = pos.count_in_hand<PAWN>(Them) ? ~pos.pieces() : 0;
            Bitboard pawn_moves = (attackedBy[Them][PAWN] & pos.pieces(Us)) | (shift<Down>(pos.pieces(Them, PAWN)) & ~pos.pieces());
            if (b & ((pawn_moves & safe) | (h & dropSafe)))
                kingDanger += PawnSafeCheck;
            else
                unsafeChecks |=  b & (pawn_moves | h);
        }
#endif

        // Unsafe or occupied checking squares will also be considered, as long as
        // the square is in the attacker's mobility area.
        unsafeChecks &= mobilityArea[Them];

        const auto KDP = KingDangerParams[pos.variant()];
        kingDanger +=        kingAttackersCount[Them] * kingAttackersWeight[Them]
                     + KDP[0] * kingAttacksCount[Them]
                     + KDP[1] * popcount(kingRing[Us] & weak)
                     + KDP[2] * popcount(pos.blockers_for_king(Us) | unsafeChecks)
                     + KDP[3] * !pos.count<QUEEN>(Them)
                     + KDP[4] * mg_value(score) / 8
                     + KDP[5];
#ifdef CRAZYHOUSE
        if (pos.is_house())
        {
            kingDanger += KingDangerInHand[ALL_PIECES] * pos.count_in_hand<ALL_PIECES>(Them);
            kingDanger += KingDangerInHand[PAWN] * pos.count_in_hand<PAWN>(Them);
            kingDanger += KingDangerInHand[KNIGHT] * pos.count_in_hand<KNIGHT>(Them);
            kingDanger += KingDangerInHand[BISHOP] * pos.count_in_hand<BISHOP>(Them);
            kingDanger += KingDangerInHand[ROOK] * pos.count_in_hand<ROOK>(Them);
            kingDanger += KingDangerInHand[QUEEN] * pos.count_in_hand<QUEEN>(Them);
            h = pos.count_in_hand<QUEEN>(Them) ? weak & ~pos.pieces() : 0;
        }
#endif

#ifdef ATOMIC
        if (pos.is_atomic())
        {
            kingDanger += IndirectKingAttack * popcount(pos.attacks_from<KING>(pos.square<KING>(Us)) & pos.pieces(Us) & attackedBy[Them][ALL_PIECES]);
            score -= make_score(100, 100) * popcount(attackedBy[Us][KING] & pos.pieces());
        }
#endif
        // Transform the kingDanger units into a Score, and subtract it from the evaluation
        if (kingDanger > 0)
        {
            int mobilityDanger = mg_value(mobility[Them] - mobility[Us]);
#ifdef CRAZYHOUSE
            if (pos.is_house())
                mobilityDanger = 0;
#endif
            kingDanger = std::max(0, kingDanger + mobilityDanger);
#ifdef THREECHECK
            if (pos.is_three_check())
                kingDanger = ThreeCheckKSFactors[pos.checks_given(Them)] * kingDanger / 256;
#endif
            int v = kingDanger * kingDanger / 4096;
#ifdef ATOMIC
            if (pos.is_atomic() && v > QueenValueMg)
                v = QueenValueMg;
#endif
#ifdef CRAZYHOUSE
            if (pos.is_house() && Us == pos.side_to_move())
                v -= v / 10;
            if (pos.is_house() && v > QueenValueMg)
                v = QueenValueMg;
#endif
#ifdef THREECHECK
            if (pos.is_three_check() && v > QueenValueMg)
                v = QueenValueMg;
#endif
            score -= make_score(v, kingDanger / 16 + KDP[6] * v / 256);
        }
    }

    Bitboard kf = KingFlank[file_of(ksq)];

    // Penalty when our king is on a pawnless flank
    if (!(pos.pieces(PAWN) & kf))
        score -= PawnlessFlank;

    // Find the squares that opponent attacks in our king flank, and the squares
    // which are attacked twice in that flank but not defended by our pawns.
    b1 = attackedBy[Them][ALL_PIECES] & kf & Camp;
    b2 = b1 & attackedBy2[Them] & ~attackedBy[Us][PAWN];

    // King tropism, to anticipate slow motion attacks on our king
    score -= CloseEnemies[pos.variant()] * (popcount(b1) + popcount(b2));

    if (T)
        Trace::add(KING, Us, score);

    return score;
  }


  // Evaluation::threats() assigns bonuses according to the types of the
  // attacking and the attacked pieces.
  template<Tracing T> template<Color Us>
  Score Evaluation<T>::threats() const {

    constexpr Color     Them     = (Us == WHITE ? BLACK   : WHITE);
    constexpr Direction Up       = (Us == WHITE ? NORTH   : SOUTH);
    constexpr Bitboard  TRank3BB = (Us == WHITE ? Rank3BB : Rank6BB);

    Bitboard b, weak, defended, nonPawnEnemies, stronglyProtected, safeThreats;
    Score score = SCORE_ZERO;
#ifdef ANTI
    if (pos.is_anti())
    {
        constexpr Bitboard TRank2BB = (Us == WHITE ? Rank2BB : Rank7BB);
        bool weCapture = attackedBy[Us][ALL_PIECES] & pos.pieces(Them);
        bool theyCapture = attackedBy[Them][ALL_PIECES] & pos.pieces(Us);

        // Penalties for possible captures
        if (weCapture)
        {
            // Penalty if we only attack unprotected pieces
            bool theyDefended = attackedBy[Us][ALL_PIECES] & pos.pieces(Them) & attackedBy[Them][ALL_PIECES];
            for (PieceType pt = PAWN; pt <= KING; ++pt)
            {
                if (attackedBy[Us][pt] & pos.pieces(Them) & ~attackedBy2[Us])
                    score -= AttacksAnti[theyCapture][theyDefended][pt];
                else if (attackedBy[Us][pt] & pos.pieces(Them))
                    score -= AttacksAnti[theyCapture][theyDefended][NO_PIECE_TYPE];
            }
            // If both colors attack pieces, increase penalty with piece count
            if (theyCapture)
                score -= PieceCountAnti * pos.count<ALL_PIECES>(Us);
        }
        // Bonus if we threaten to force captures (ignoring possible discoveries)
        if (!weCapture || theyCapture)
        {
            b = pos.pieces(Us, PAWN);
            Bitboard pawnPushes = shift<Up>(b | (shift<Up>(b & TRank2BB) & ~pos.pieces())) & ~pos.pieces();
            Bitboard pieceMoves = (attackedBy[Us][KNIGHT] | attackedBy[Us][BISHOP] | attackedBy[Us][ROOK]
                                 | attackedBy[Us][QUEEN] | attackedBy[Us][KING]) & ~pos.pieces();
            Bitboard unprotectedPawnPushes = pawnPushes & ~attackedBy[Us][ALL_PIECES];
            Bitboard unprotectedPieceMoves = pieceMoves & ~attackedBy2[Us];

            score += ThreatsAnti[0] * popcount(attackedBy[Them][ALL_PIECES] & (pawnPushes | pieceMoves));
            score += ThreatsAnti[1] * popcount(attackedBy[Them][ALL_PIECES] & (unprotectedPawnPushes | unprotectedPieceMoves));
        }
        nonPawnEnemies = 0;
        stronglyProtected = 0;
    }
    else
#endif
#ifdef ATOMIC
    if (pos.is_atomic())
    {
        Bitboard attacks = pos.pieces(Them) & attackedBy[Us][ALL_PIECES] & ~attackedBy[Us][KING];
        while (attacks)
        {
            Square s = pop_lsb(&attacks);
            Bitboard blast = (pos.attacks_from<KING>(s) & (pos.pieces() ^ pos.pieces(PAWN))) | s;
            int count = popcount(blast & pos.pieces(Them)) - popcount(blast & pos.pieces(Us)) - 1;
            if (blast & pos.pieces(Them, QUEEN))
                count++;
            if ((blast & pos.pieces(Us, QUEEN)) || ((attackedBy[Us][QUEEN] & s) & ~attackedBy2[Us]))
                count--;
            score += std::max(SCORE_ZERO, ThreatByBlast * count);
        }
        nonPawnEnemies = 0;
        stronglyProtected = 0;
    }
    else
#endif
#ifdef GRID
    if (pos.is_grid()) {} else
#endif
#ifdef LOSERS
    if (pos.is_losers())
    {
        constexpr Bitboard TRank2BB = (Us == WHITE ? Rank2BB : Rank7BB);
        bool weCapture = attackedBy[Us][ALL_PIECES] & pos.pieces(Them);
        bool theyCapture = attackedBy[Them][ALL_PIECES] & pos.pieces(Us);

        // Penalties for possible captures
        if (weCapture)
        {
            // Penalty if we only attack unprotected pieces
            bool theyDefended = attackedBy[Us][ALL_PIECES] & pos.pieces(Them) & attackedBy[Them][ALL_PIECES];
            for (PieceType pt = PAWN; pt <= KING; ++pt)
            {
                if (attackedBy[Us][pt] & pos.pieces(Them) & ~attackedBy2[Us])
                    score -= AttacksLosers[theyCapture][theyDefended][pt];
                else if (attackedBy[Us][pt] & pos.pieces(Them))
                    score -= AttacksLosers[theyCapture][theyDefended][NO_PIECE_TYPE];
            }
        }
        // Bonus if we threaten to force captures (ignoring possible discoveries)
        if (!weCapture || theyCapture)
        {
            b = pos.pieces(Us, PAWN);
            Bitboard pawnPushes = shift<Up>(b | (shift<Up>(b & TRank2BB) & ~pos.pieces())) & ~pos.pieces();
            Bitboard pieceMoves = (attackedBy[Us][KNIGHT] | attackedBy[Us][BISHOP] | attackedBy[Us][ROOK]
                                 | attackedBy[Us][QUEEN] | attackedBy[Us][KING]) & ~pos.pieces();
            Bitboard unprotectedPawnPushes = pawnPushes & ~attackedBy[Us][ALL_PIECES];
            Bitboard unprotectedPieceMoves = pieceMoves & ~attackedBy2[Us];

            score += ThreatsLosers[0] * popcount(attackedBy[Them][ALL_PIECES] & (pawnPushes | pieceMoves));
            score += ThreatsLosers[1] * popcount(attackedBy[Them][ALL_PIECES] & (unprotectedPawnPushes | unprotectedPieceMoves));
        }
        nonPawnEnemies = 0;
        stronglyProtected = 0;
    }
    else
#endif
    {

    // Non-pawn enemies
    nonPawnEnemies = pos.pieces(Them) ^ pos.pieces(Them, PAWN);

    // Squares strongly protected by the enemy, either because they defend the
    // square with a pawn, or because they defend the square twice and we don't.
    stronglyProtected =  attackedBy[Them][PAWN]
                       | (attackedBy2[Them] & ~attackedBy2[Us]);

    // Non-pawn enemies, strongly protected
    defended = nonPawnEnemies & stronglyProtected;

    // Enemies not strongly protected and under our attack
    weak = pos.pieces(Them) & ~stronglyProtected & attackedBy[Us][ALL_PIECES];

    // Bonus according to the kind of attacking pieces
    if (defended | weak)
    {
        b = (defended | weak) & (attackedBy[Us][KNIGHT] | attackedBy[Us][BISHOP]);
        while (b)
        {
            Square s = pop_lsb(&b);
            score += ThreatByMinor[type_of(pos.piece_on(s))];
            if (type_of(pos.piece_on(s)) != PAWN)
                score += ThreatByRank * (int)relative_rank(Them, s);
        }

        b = weak & attackedBy[Us][ROOK];
        while (b)
        {
            Square s = pop_lsb(&b);
            score += ThreatByRook[type_of(pos.piece_on(s))];
            if (type_of(pos.piece_on(s)) != PAWN)
                score += ThreatByRank * (int)relative_rank(Them, s);
        }

        // Bonus for king attacks on pawns or pieces which are not pawn-defended
        if (weak & attackedBy[Us][KING])
            score += ThreatByKing;

        score += Hanging * popcount(weak & ~attackedBy[Them][ALL_PIECES]);

        b = weak & nonPawnEnemies & attackedBy[Them][ALL_PIECES];
        score += Overload * popcount(b);
    }

    // Bonus for enemy unopposed weak pawns
    if (pos.pieces(Us, ROOK, QUEEN))
        score += WeakUnopposedPawn * pe->weak_unopposed(Them);

    // Our safe or protected pawns
    b =   pos.pieces(Us, PAWN)
       & (~attackedBy[Them][ALL_PIECES] | attackedBy[Us][ALL_PIECES]);

    safeThreats = pawn_attacks_bb<Us>(b) & nonPawnEnemies;
    score += ThreatBySafePawn * popcount(safeThreats);

    // Find squares where our pawns can push on the next move
    b  = shift<Up>(pos.pieces(Us, PAWN)) & ~pos.pieces();
    b |= shift<Up>(b & TRank3BB) & ~pos.pieces();

    // Keep only the squares which are not completely unsafe
    b &= ~attackedBy[Them][PAWN]
        & (attackedBy[Us][ALL_PIECES] | ~attackedBy[Them][ALL_PIECES]);

    // Bonus for safe pawn threats on the next move
    b =   pawn_attacks_bb<Us>(b)
       &  pos.pieces(Them)
       & ~attackedBy[Us][PAWN];

    score += ThreatByPawnPush * popcount(b);

    // Bonus for threats on the next moves against enemy queen
#ifdef CRAZYHOUSE
    if ((pos.is_house() ? pos.count<QUEEN>(Them) - pos.count_in_hand<QUEEN>(Them) : pos.count<QUEEN>(Them)) == 1)
#else
    if (pos.count<QUEEN>(Them) == 1)
#endif
    {
        Square s = pos.square<QUEEN>(Them);
        safeThreats = mobilityArea[Us] & ~stronglyProtected;

        b = attackedBy[Us][KNIGHT] & pos.attacks_from<KNIGHT>(s);

        score += KnightOnQueen * popcount(b & safeThreats);

        b =  (attackedBy[Us][BISHOP] & pos.attacks_from<BISHOP>(s))
           | (attackedBy[Us][ROOK  ] & pos.attacks_from<ROOK  >(s));

        score += SliderOnQueen * popcount(b & safeThreats & attackedBy2[Us]);
    }
    }

    if (T)
        Trace::add(THREAT, Us, score);

    return score;
  }

  // Evaluation::passed() evaluates the passed pawns and candidate passed
  // pawns of the given color.

  template<Tracing T> template<Color Us>
  Score Evaluation<T>::passed() const {

    constexpr Color     Them = (Us == WHITE ? BLACK : WHITE);
    constexpr Direction Up   = (Us == WHITE ? NORTH : SOUTH);

    auto king_proximity = [&](Color c, Square s) {
      return std::min(distance(pos.square<KING>(c), s), 5);
    };

    Bitboard b, bb, squaresToQueen, defendedSquares, unsafeSquares;
    Score score = SCORE_ZERO;

    b = pe->passed_pawns(Us);

    while (b)
    {
        Square s = pop_lsb(&b);

        assert(!(pos.pieces(Them, PAWN) & forward_file_bb(Us, s + Up)));

        bb = forward_file_bb(Us, s) & pos.pieces(Them);
        score -= HinderPassedPawn * popcount(bb);

        int r = relative_rank(Us, s);
        int w = PassedDanger[r];

        Score bonus = PassedRank[pos.variant()][r];

#ifdef GRID
        if (pos.is_grid()) {} else
#endif
        if (w)
        {
            Square blockSq = s + Up;
#ifdef HORDE
            if (pos.is_horde())
            {
                // Assume a horde king distance of approximately 5
                if (pos.is_horde_color(Us))
                    bonus += make_score(0, king_proximity(Them, blockSq) * 5 * w);
                else
                    bonus += make_score(0, 15 * w);
            }
            else
#endif
#ifdef ANTI
            if (pos.is_anti()) {} else
#endif
#ifdef ATOMIC
            if (pos.is_atomic())
                bonus += make_score(0, king_proximity(Them, blockSq) * 5 * w);
            else
#endif
            {
            // Adjust bonus based on the king's proximity
            bonus += make_score(0, (  king_proximity(Them, blockSq) * 5
                                    - king_proximity(Us,   blockSq) * 2) * w);

            // If blockSq is not the queening square then consider also a second push
            if (r != RANK_7)
                bonus -= make_score(0, king_proximity(Us, blockSq + Up) * w);
            }

            // If the pawn is free to advance, then increase the bonus
            if (pos.empty(blockSq))
            {
                // If there is a rook or queen attacking/defending the pawn from behind,
                // consider all the squaresToQueen. Otherwise consider only the squares
                // in the pawn's path attacked or occupied by the enemy.
                defendedSquares = unsafeSquares = squaresToQueen = forward_file_bb(Us, s);

                bb = forward_file_bb(Them, s) & pos.pieces(ROOK, QUEEN) & pos.attacks_from<ROOK>(s);

                if (!(pos.pieces(Us) & bb))
                    defendedSquares &= attackedBy[Us][ALL_PIECES];

                if (!(pos.pieces(Them) & bb))
                    unsafeSquares &= attackedBy[Them][ALL_PIECES] | pos.pieces(Them);

                // If there aren't any enemy attacks, assign a big bonus. Otherwise
                // assign a smaller bonus if the block square isn't attacked.
                int k = !unsafeSquares ? 20 : !(unsafeSquares & blockSq) ? 9 : 0;

                // If the path to the queen is fully defended, assign a big bonus.
                // Otherwise assign a smaller bonus if the block square is defended.
                if (defendedSquares == squaresToQueen)
                    k += 6;
                else if (defendedSquares & blockSq)
                    k += 4;

                bonus += make_score(k * w, k * w);
            }
            else if (pos.pieces(Us) & blockSq)
                bonus += make_score(w + r * 2, w + r * 2);
        } // w != 0

        // Scale down bonus for candidate passers which need more than one
        // pawn push to become passed, or have a pawn in front of them.
        if (   !pos.pawn_passed(Us, s + Up)
            || (pos.pieces(PAWN) & forward_file_bb(Us, s)))
            bonus = bonus / 2;

        score += bonus + PassedFile[file_of(s)];
    }

    if (T)
        Trace::add(PASSED, Us, score);

    return score;
  }


  // Evaluation::space() computes the space evaluation for a given side. The
  // space evaluation is a simple bonus based on the number of safe squares
  // available for minor pieces on the central four files on ranks 2--4. Safe
  // squares one, two or three squares behind a friendly pawn are counted
  // twice. Finally, the space bonus is multiplied by a weight. The aim is to
  // improve play on game opening.

  template<Tracing T> template<Color Us>
  Score Evaluation<T>::space() const {

    constexpr Color Them = (Us == WHITE ? BLACK : WHITE);
    constexpr Bitboard SpaceMask =
      Us == WHITE ? CenterFiles & (Rank2BB | Rank3BB | Rank4BB)
                  : CenterFiles & (Rank7BB | Rank6BB | Rank5BB);

    if (pos.non_pawn_material() < SpaceThreshold[pos.variant()])
        return SCORE_ZERO;

    // Find the available squares for our pieces inside the area defined by SpaceMask
    Bitboard safe =   SpaceMask
                   & ~pos.pieces(Us, PAWN)
                   & ~attackedBy[Them][PAWN];

    // Find all squares which are at most three squares behind some friendly pawn
    Bitboard behind = pos.pieces(Us, PAWN);
    behind |= (Us == WHITE ? behind >>  8 : behind <<  8);
    behind |= (Us == WHITE ? behind >> 16 : behind << 16);

    int bonus = popcount(safe) + popcount(behind & safe);
    int weight = pos.count<ALL_PIECES>(Us) - 2 * pe->open_files();

    Score score = make_score(bonus * weight * weight / 16, 0);
#ifdef KOTH
    if (pos.is_koth())
        score += KothSafeCenter * popcount(behind & safe & Center);
#endif

    if (T)
        Trace::add(SPACE, Us, score);

    return score;
  }

  // Evaluation::variant() computes variant-specific evaluation terms.

  template<Tracing T> template<Color Us>
  Score Evaluation<T>::variant() const {

    constexpr Color Them = (Us == WHITE ? BLACK : WHITE);

    Score score = SCORE_ZERO;

#ifdef HORDE
    if (pos.is_horde() && pos.is_horde_color(Them))
    {
        // Add a bonus according to how close we are to breaking through the pawn wall
        if (pos.pieces(Us, ROOK) | pos.pieces(Us, QUEEN))
        {
            int dist = 8;
            if ((attackedBy[Us][QUEEN] | attackedBy[Us][ROOK]) & rank_bb(relative_rank(Us, RANK_8)))
                dist = 0;
            else
            {
                for (File f = FILE_A; f <= FILE_H; ++f)
                {
                    int pawns = popcount(pos.pieces(Them, PAWN) & file_bb(f));
                    int pawnsl = f > FILE_A ? std::min(popcount(pos.pieces(Them, PAWN) & FileBB[f - 1]), pawns) : 0;
                    int pawnsr = f < FILE_H ? std::min(popcount(pos.pieces(Them, PAWN) & FileBB[f + 1]), pawns) : 0;
                    dist = std::min(dist, pawnsl + pawnsr);
                }
            }
            score += make_score(71, 61) * pos.count<PAWN>(Them) / (1 + dist) / (pos.pieces(Us, QUEEN) ? 2 : 4);
        }
    }
#endif
#ifdef KOTH
    if (pos.is_koth())
    {
        constexpr Direction Up = (Us == WHITE ? NORTH : SOUTH);
        Bitboard pinned = pos.blockers_for_king(Them) & pos.pieces(Them);
        Bitboard center = Center;
        while (center)
        {
            Square s = pop_lsb(&center);
            int dist = distance(pos.square<KING>(Us), s)
                      + ((pinned || (attackedBy[Them][ALL_PIECES] & s)) ? popcount(pos.attackers_to(s) & pos.pieces(Them)) : 0)
                      + !!(pos.pieces(Us) & s)
                      + !!(shift<Up>(pos.pieces(Us, PAWN) & s) & pos.pieces(Them, PAWN));
            assert(dist > 0);
            score += KothDistanceBonus[std::min(dist - 1, 5)];
        }
    }
#endif
#ifdef RACE
    if (pos.is_race())
    {
        Square ksq = pos.square<KING>(Us);
        int s = relative_rank(BLACK, ksq);
        for (Rank kr = rank_of(ksq), r = Rank(kr + 1); r <= RANK_8; ++r)
            if (!(rank_bb(r) & DistanceRingBB[ksq][r - 1 - kr] & ~attackedBy[Them][ALL_PIECES] & ~pos.pieces(Us)))
                s++;
        score += KingRaceBonus[std::min(s, 7)];
    }
#endif
#ifdef THREECHECK
    if (pos.is_three_check())
        score += ChecksGivenBonus[pos.checks_given(Us)];
#endif

    if (T)
        Trace::add(VARIANT, Us, score);

    return score;
  }


  // Evaluation::initiative() computes the initiative correction value
  // for the position. It is a second order bonus/malus based on the
  // known attacking/defending status of the players.

  template<Tracing T>
  Score Evaluation<T>::initiative(Value eg) const {

#ifdef ANTI
    if (pos.is_anti())
        return SCORE_ZERO;
#endif
#ifdef HORDE
    if (pos.is_horde())
        return SCORE_ZERO;
#endif

    int outflanking =  distance<File>(pos.square<KING>(WHITE), pos.square<KING>(BLACK))
                     - distance<Rank>(pos.square<KING>(WHITE), pos.square<KING>(BLACK));

    bool pawnsOnBothFlanks =   (pos.pieces(PAWN) & QueenSide)
                            && (pos.pieces(PAWN) & KingSide);

    // Compute the initiative bonus for the attacking side
    int complexity =   8 * pe->pawn_asymmetry()
                    + 12 * pos.count<PAWN>()
                    + 12 * outflanking
                    + 16 * pawnsOnBothFlanks
                    + 48 * !pos.non_pawn_material()
                    -136 ;

    // Now apply the bonus: note that we find the attacking side by extracting
    // the sign of the endgame value, and that we carefully cap the bonus so
    // that the endgame score will never change sign after the bonus.
    int v = ((eg > 0) - (eg < 0)) * std::max(complexity, -abs(eg));

    if (T)
        Trace::add(INITIATIVE, make_score(0, v));

    return make_score(0, v);
  }


  // Evaluation::scale_factor() computes the scale factor for the winning side

  template<Tracing T>
  ScaleFactor Evaluation<T>::scale_factor(Value eg) const {

    Color strongSide = eg > VALUE_DRAW ? WHITE : BLACK;
    int sf = me->scale_factor(pos, strongSide);

#ifdef ATOMIC
    if (pos.is_atomic()) {} else
#endif
#ifdef HORDE
    if (pos.is_horde() && pos.is_horde_color(~strongSide))
    {
        if (pos.non_pawn_material(~strongSide) >= QueenValueMg)
            sf = ScaleFactor(10);
    }
    else
#endif
#ifdef GRID
    if (pos.is_grid() && pos.non_pawn_material(strongSide) <= RookValueMg)
        sf = 10;
    else
#endif
    // If scale is not already specific, scale down the endgame via general heuristics
    if (sf == SCALE_FACTOR_NORMAL)
    {
        if (   pos.opposite_bishops()
            && pos.non_pawn_material(WHITE) == BishopValueMg
            && pos.non_pawn_material(BLACK) == BishopValueMg)
            sf = 31;
        else
            sf = std::min(40 + (pos.opposite_bishops() ? 2 : 7) * pos.count<PAWN>(strongSide), sf);
    }

    return ScaleFactor(sf);
  }


  // Evaluation::value() is the main function of the class. It computes the various
  // parts of the evaluation and returns the value of the position from the point
  // of view of the side to move.

  template<Tracing T>
  Value Evaluation<T>::value() {

    assert(!pos.checkers());

    if (pos.is_variant_end())
        return pos.variant_result();

    // Probe the material hash table
    me = Material::probe(pos);

    // If we have a specialized evaluation function for the current material
    // configuration, call it and return.
    if (me->specialized_eval_exists())
        return me->evaluate(pos);

    // Initialize score by reading the incrementally updated scores included in
    // the position object (material + piece square tables) and the material
    // imbalance. Score is computed internally from the white point of view.
    Score score = pos.psq_score() + me->imbalance() + pos.this_thread()->contempt;

    // Probe the pawn hash table
    pe = Pawns::probe(pos);
    score += pe->pawn_score(WHITE) - pe->pawn_score(BLACK);

    // Early exit if score is high
    Value v = (mg_value(score) + eg_value(score)) / 2;
    if (pos.variant() == CHESS_VARIANT)
    {
    if (abs(v) > LazyThreshold)
       return pos.side_to_move() == WHITE ? v : -v;
    }

    // Main evaluation begins here

    initialize<WHITE>();
    initialize<BLACK>();

    // Pieces should be evaluated first (populate attack tables)
    score +=  pieces<WHITE, KNIGHT>() - pieces<BLACK, KNIGHT>()
            + pieces<WHITE, BISHOP>() - pieces<BLACK, BISHOP>()
            + pieces<WHITE, ROOK  >() - pieces<BLACK, ROOK  >()
            + pieces<WHITE, QUEEN >() - pieces<BLACK, QUEEN >();

#ifdef CRAZYHOUSE
    if (pos.is_house()) {
        // Positional bonus for potential drop points - unoccupied squares in enemy territory that are not attacked by enemy non-KQ pieces
        mobility[WHITE] += DropMobilityBonus * popcount(~(attackedBy[BLACK][PAWN] | attackedBy[BLACK][KNIGHT] | attackedBy[BLACK][BISHOP] | attackedBy[BLACK][ROOK] | pos.pieces() | Rank1234BB));
        mobility[BLACK] += DropMobilityBonus * popcount(~(attackedBy[WHITE][PAWN] | attackedBy[WHITE][KNIGHT] | attackedBy[WHITE][BISHOP] | attackedBy[WHITE][ROOK] | pos.pieces() | Rank5678BB));
    }
#endif

    score += mobility[WHITE] - mobility[BLACK];

    score +=  king<   WHITE>() - king<   BLACK>()
            + threats<WHITE>() - threats<BLACK>()
            + passed< WHITE>() - passed< BLACK>()
            + space<  WHITE>() - space<  BLACK>();

    if (pos.variant() != CHESS_VARIANT)
        score += variant<WHITE>() - variant<BLACK>();

    score += initiative(eg_value(score));

    // Interpolate between a middlegame and a (scaled by 'sf') endgame score
    ScaleFactor sf = scale_factor(eg_value(score));
    v =  mg_value(score) * int(me->game_phase())
       + eg_value(score) * int(PHASE_MIDGAME - me->game_phase()) * sf / SCALE_FACTOR_NORMAL;

    v /= int(PHASE_MIDGAME);

    // In case of tracing add all remaining individual evaluation terms
    if (T)
    {
        Trace::add(MATERIAL, pos.psq_score());
        Trace::add(IMBALANCE, me->imbalance());
        Trace::add(PAWN, pe->pawn_score(WHITE), pe->pawn_score(BLACK));
        Trace::add(MOBILITY, mobility[WHITE], mobility[BLACK]);
        Trace::add(TOTAL, score);
    }

    return  (pos.side_to_move() == WHITE ? v : -v) // Side to move point of view
           + Eval::Tempo[pos.variant()];
  }

} // namespace


/// evaluate() is the evaluator for the outer world. It returns a static
/// evaluation of the position from the point of view of the side to move.

Value Eval::evaluate(const Position& pos) {
  return Evaluation<NO_TRACE>(pos).value();
}


/// trace() is like evaluate(), but instead of returning a value, it returns
/// a string (suitable for outputting to stdout) that contains the detailed
/// descriptions and values of each evaluation term. Useful for debugging.

std::string Eval::trace(const Position& pos) {

  std::memset(scores, 0, sizeof(scores));

  pos.this_thread()->contempt = SCORE_ZERO; // Reset any dynamic contempt

  Value v = Evaluation<TRACE>(pos).value();

  v = pos.side_to_move() == WHITE ? v : -v; // Trace scores are from white's point of view

  std::stringstream ss;
  ss << std::showpoint << std::noshowpos << std::fixed << std::setprecision(2)
     << "     Term    |    White    |    Black    |    Total   \n"
     << "             |   MG    EG  |   MG    EG  |   MG    EG \n"
     << " ------------+-------------+-------------+------------\n"
     << "    Material | " << Term(MATERIAL)
     << "   Imbalance | " << Term(IMBALANCE)
     << "  Initiative | " << Term(INITIATIVE)
     << "       Pawns | " << Term(PAWN)
     << "     Knights | " << Term(KNIGHT)
     << "     Bishops | " << Term(BISHOP)
     << "       Rooks | " << Term(ROOK)
     << "      Queens | " << Term(QUEEN)
     << "    Mobility | " << Term(MOBILITY)
     << " King safety | " << Term(KING)
     << "     Threats | " << Term(THREAT)
     << "      Passed | " << Term(PASSED)
     << "       Space | " << Term(SPACE)
     << "     Variant | " << Term(VARIANT)
     << " ------------+-------------+-------------+------------\n"
     << "       Total | " << Term(TOTAL);

  ss << "\nTotal evaluation: " << to_cp(v) << " (white side)\n";

  return ss.str();
}<|MERGE_RESOLUTION|>--- conflicted
+++ resolved
@@ -562,7 +562,6 @@
 
   // Assorted bonuses and penalties
   constexpr Score BishopPawns        = S(  3,  7);
-<<<<<<< HEAD
   constexpr Score CloseEnemies[VARIANT_NB] = {
     S(  6,  0),
 #ifdef ANTI
@@ -599,10 +598,6 @@
     S( 7,  0),
 #endif
   };
-  constexpr Score Connectivity       = S(  3,  1);
-=======
-  constexpr Score CloseEnemies       = S(  6,  0);
->>>>>>> 50287a55
   constexpr Score CorneredBishop     = S( 50, 50);
   constexpr Score Hanging            = S( 52, 30);
   constexpr Score HinderPassedPawn   = S(  4,  0);
