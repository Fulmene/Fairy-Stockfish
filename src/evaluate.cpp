--- conflicted
+++ resolved
@@ -1054,13 +1054,13 @@
 
         const auto KDP = KingDangerParams[pos.variant()];
         kingDanger +=        kingAttackersCount[Them] * kingAttackersWeight[Them]
-<<<<<<< HEAD
                      + KDP[0] * kingAttacksCount[Them]
                      + KDP[1] * popcount(kingRing[Us] & weak)
                      + KDP[2] * popcount(pos.blockers_for_king(Us) | unsafeChecks)
                      + KDP[3] * tropism
                      + KDP[4] * !pos.count<QUEEN>(Them)
                      + KDP[5] * mg_value(score) / 8
+                     +          mg_value(mobility[Them] - mobility[Us])
                      + KDP[6];
 #ifdef CRAZYHOUSE
         if (pos.is_house())
@@ -1074,16 +1074,6 @@
             h = pos.count_in_hand<QUEEN>(Them) ? weak & ~pos.pieces() : 0;
         }
 #endif
-=======
-                     +  69 * kingAttacksCount[Them]
-                     + 185 * popcount(kingRing[Us] & weak)
-                     + 150 * popcount(pos.blockers_for_king(Us) | unsafeChecks)
-                     +   4 * tropism
-                     - 873 * !pos.count<QUEEN>(Them)
-                     -   6 * mg_value(score) / 8
-                     +       mg_value(mobility[Them] - mobility[Us])
-                     -   30;
->>>>>>> a6fe0359
 
 #ifdef ATOMIC
         if (pos.is_atomic())
@@ -1094,14 +1084,7 @@
 #endif
         // Transform the kingDanger units into a Score, and subtract it from the evaluation
         if (kingDanger > 0)
-<<<<<<< HEAD
         {
-            int mobilityDanger = mg_value(mobility[Them] - mobility[Us]);
-#ifdef CRAZYHOUSE
-            if (pos.is_house())
-                mobilityDanger = 0;
-#endif
-            kingDanger = std::max(0, kingDanger + mobilityDanger);
 #ifdef THREECHECK
             if (pos.is_three_check())
                 kingDanger = ThreeCheckKSFactors[pos.checks_given(Them)] * kingDanger / 256;
@@ -1123,9 +1106,6 @@
 #endif
             score -= make_score(v, kingDanger / 16 + KDP[7] * v / 256);
         }
-=======
-            score -= make_score(kingDanger * kingDanger / 4096, kingDanger / 16);
->>>>>>> a6fe0359
     }
 
     // Penalty when our king is on a pawnless flank
