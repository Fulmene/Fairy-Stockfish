/*
  Stockfish, a UCI chess playing engine derived from Glaurung 2.1
  Copyright (C) 2004-2008 Tord Romstad (Glaurung author)
  Copyright (C) 2008-2015 Marco Costalba, Joona Kiiski, Tord Romstad
  Copyright (C) 2015-2019 Marco Costalba, Joona Kiiski, Gary Linscott, Tord Romstad

  Stockfish is free software: you can redistribute it and/or modify
  it under the terms of the GNU General Public License as published by
  the Free Software Foundation, either version 3 of the License, or
  (at your option) any later version.

  Stockfish is distributed in the hope that it will be useful,
  but WITHOUT ANY WARRANTY; without even the implied warranty of
  MERCHANTABILITY or FITNESS FOR A PARTICULAR PURPOSE.  See the
  GNU General Public License for more details.

  You should have received a copy of the GNU General Public License
  along with this program.  If not, see <http://www.gnu.org/licenses/>.
*/

#include <algorithm>
#include <cassert>
#include <cstring>   // For std::memset
#include <iomanip>
#include <sstream>

#include "bitboard.h"
#include "evaluate.h"
#include "material.h"
#include "pawns.h"
#include "thread.h"

namespace Trace {

  enum Tracing { NO_TRACE, TRACE };

  enum Term { // The first 8 entries are reserved for PieceType
    MATERIAL = 8, IMBALANCE, MOBILITY, THREAT, PASSED, SPACE, INITIATIVE, VARIANT, TOTAL, TERM_NB
  };

  Score scores[TERM_NB][COLOR_NB];

  double to_cp(Value v) { return double(v) / PawnValueEg; }

  void add(int idx, Color c, Score s) {
    scores[idx][c] = s;
  }

  void add(int idx, Score w, Score b = SCORE_ZERO) {
    scores[idx][WHITE] = w;
    scores[idx][BLACK] = b;
  }

  std::ostream& operator<<(std::ostream& os, Score s) {
    os << std::setw(5) << to_cp(mg_value(s)) << " "
       << std::setw(5) << to_cp(eg_value(s));
    return os;
  }

  std::ostream& operator<<(std::ostream& os, Term t) {

    if (t == MATERIAL || t == IMBALANCE || t == INITIATIVE || t == TOTAL)
        os << " ----  ----"    << " | " << " ----  ----";
    else
        os << scores[t][WHITE] << " | " << scores[t][BLACK];

    os << " | " << scores[t][WHITE] - scores[t][BLACK] << "\n";
    return os;
  }
}

using namespace Trace;

namespace {

  constexpr Bitboard QueenSide   = FileABB | FileBBB | FileCBB | FileDBB;
  constexpr Bitboard CenterFiles = FileCBB | FileDBB | FileEBB | FileFBB;
  constexpr Bitboard KingSide    = FileEBB | FileFBB | FileGBB | FileHBB;
  constexpr Bitboard Center      = (FileDBB | FileEBB) & (Rank4BB | Rank5BB);

  constexpr Bitboard KingFlank[FILE_NB] = {
    QueenSide ^ FileDBB, QueenSide, QueenSide,
    CenterFiles, CenterFiles,
    KingSide, KingSide, KingSide ^ FileEBB
  };

  // Threshold for lazy and space evaluation
  constexpr Value LazyThreshold  = Value(1500);
  constexpr Value SpaceThreshold[VARIANT_NB] = {
    Value(12222),
#ifdef ANTI
    Value(12222),
#endif
#ifdef ATOMIC
    Value(12222),
#endif
#ifdef CRAZYHOUSE
    Value(12222),
#endif
#ifdef EXTINCTION
    Value(12222),
#endif
#ifdef GRID
    2 * MidgameLimit,
#endif
#ifdef HORDE
    Value(12222),
#endif
#ifdef KOTH
    VALUE_ZERO,
#endif
#ifdef LOSERS
    Value(12222),
#endif
#ifdef RACE
    Value(12222),
#endif
#ifdef THREECHECK
    Value(12222),
#endif
#ifdef TWOKINGS
    Value(12222),
#endif
  };

  // KingAttackWeights[PieceType] contains king attack weights by piece type
  constexpr int KingAttackWeights[VARIANT_NB][PIECE_TYPE_NB] = {
    { 0, 0, 77, 55, 44, 10 },
#ifdef ANTI
    {},
#endif
#ifdef ATOMIC
    { 0, 0, 76, 64, 46, 11 },
#endif
#ifdef CRAZYHOUSE
    { 0, 0, 112, 87, 63, 2 },
#endif
#ifdef EXTINCTION
    {},
#endif
#ifdef GRID
    { 0, 0, 89, 62, 47, 11 },
#endif
#ifdef HORDE
    { 0, 0, 77, 55, 44, 10 },
#endif
#ifdef KOTH
    { 0, 0, 76, 48, 44, 10 },
#endif
#ifdef LOSERS
    { 0, 0, 77, 55, 44, 10 },
#endif
#ifdef RACE
    {},
#endif
#ifdef THREECHECK
    { 0, 0, 115, 64, 62, 35 },
#endif
#ifdef TWOKINGS
    { 0, 0, 77, 55, 44, 10 },
#endif
  };

  // Per-variant king danger malus factors
  constexpr int KingDangerParams[VARIANT_NB][8] = {
    {    69,  185,  150,    1, -873,   -6,  -30,    0 },
#ifdef ANTI
    {},
#endif
#ifdef ATOMIC
    {   274,  166,  146,    1, -654,  -12,   -7,   29 },
#endif
#ifdef CRAZYHOUSE
    {   119,  439,  130,    1, -613,   -6,   -1,  320 },
#endif
#ifdef EXTINCTION
    {},
#endif
#ifdef GRID
    {   119,  211,  158,    1, -722,   -9,   41,    0 },
#endif
#ifdef HORDE
    {   101,  235,  134,    1, -717,  -11,   -5,    0 },
#endif
#ifdef KOTH
    {    85,  229,  131,    1, -658,   -9,   -5,    0 },
#endif
#ifdef LOSERS
    {   101,  235,  134,    1, -717, -357,   -5,    0 },
#endif
#ifdef RACE
    {},
#endif
#ifdef THREECHECK
    {    85,  136,  106,    1, -613,   -7,  -73,  181 },
#endif
#ifdef TWOKINGS
    {    92,  155,  136,    1, -967,   -8,   38,    0 },
#endif
  };

  // Penalties for enemy's safe checks
  constexpr int QueenSafeCheck  = 780;
  constexpr int RookSafeCheck   = 880;
  constexpr int BishopSafeCheck = 435;
  constexpr int KnightSafeCheck = 790;
#ifdef CRAZYHOUSE
  constexpr int PawnSafeCheck   = 435;
#endif
#ifdef ATOMIC
  constexpr int IndirectKingAttack = 883;
#endif
#ifdef THREECHECK
  // In Q8 fixed point
  constexpr int ThreeCheckKSFactors[CHECKS_NB] = { 571, 619, 858, 0 };
#endif

#define S(mg, eg) make_score(mg, eg)

  // MobilityBonus[PieceType-2][attacked] contains bonuses for middle and end game,
  // indexed by piece type and number of attacked squares in the mobility area.
  constexpr Score MobilityBonus[VARIANT_NB][4][32] = {
    {
    { S(-62,-81), S(-53,-56), S(-12,-30), S( -4,-14), S(  3,  8), S( 13, 15), // Knights
      S( 22, 23), S( 28, 27), S( 33, 33) },
    { S(-48,-59), S(-20,-23), S( 16, -3), S( 26, 13), S( 38, 24), S( 51, 42), // Bishops
      S( 55, 54), S( 63, 57), S( 63, 65), S( 68, 73), S( 81, 78), S( 81, 86),
      S( 91, 88), S( 98, 97) },
    { S(-58,-76), S(-27,-18), S(-15, 28), S(-10, 55), S( -5, 69), S( -2, 82), // Rooks
      S(  9,112), S( 16,118), S( 30,132), S( 29,142), S( 32,155), S( 38,165),
      S( 46,166), S( 48,169), S( 58,171) },
    { S(-39,-36), S(-21,-15), S(  3,  8), S(  3, 18), S( 14, 34), S( 22, 54), // Queens
      S( 28, 61), S( 41, 73), S( 43, 79), S( 48, 92), S( 56, 94), S( 60,104),
      S( 60,113), S( 66,120), S( 67,123), S( 70,126), S( 71,133), S( 73,136),
      S( 79,140), S( 88,143), S( 88,148), S( 99,166), S(102,170), S(102,175),
      S(106,184), S(109,191), S(113,206), S(116,212) }
    },
#ifdef ANTI
    {
      { S(-150,-152), S(-112,-108), S(-18,-52), S( -4,-20), S( 12, 10), S( 30, 22), // Knights
        S(  44,  52), S(  60,  56), S( 72, 58) },
      { S(-96,-116), S(-42,-38), S( 32, -4), S( 52, 24), S( 74, 44), S(102, 84), // Bishops
        S(108, 108), S(126,116), S(130,126), S(142,140), S(158,148), S(162,172),
        S(184, 180), S(194,188) },
      { S(-112,-156), S(-50,-36), S(-22, 52), S(-10,110), S( -8,140), S( -2,162), // Rooks
        S(  16, 218), S( 28,240), S( 42,256), S( 46,286), S( 62,308), S( 64,320),
        S(  86, 330), S( 98,336), S(118,338) },
      { S(-80,-70), S(-50,-24), S(  4, 14), S(  8, 38), S( 28, 74), S( 48,110), // Queens
        S( 50,124), S( 80,152), S( 86,158), S( 94,174), S(108,188), S(112,204),
        S(120,222), S(140,232), S(144,236), S(146,244), S(150,256), S(154,260),
        S(170,266), S(188,272), S(198,280), S(216,314), S(224,316), S(226,322),
        S(236,348), S(238,354), S(246,382), S(256,398) }
    },
#endif
#ifdef ATOMIC
    {
      { S(-86,-77), S(-79,-64), S(-36,-40), S( -2,-24), S( 14,  8), S( 23, 25), // Knights
        S( 40, 26), S( 30, 23), S( 37, 29) },
      { S(-55,-65), S(-17,-34), S( 13, -9), S( 24, 20), S( 22, 25), S( 57, 39), // Bishops
        S( 32, 52), S( 66, 66), S( 51, 52), S( 56, 74), S( 73, 76), S( 85, 81),
        S( 93, 90), S(108, 87) },
      { S(-61,-73), S(-32,-28), S(-18,  9), S(-19, 30), S(-19, 57), S( 20, 78), // Rooks
        S( 12,104), S( 11,134), S( 21,133), S( 33,166), S( 35,168), S( 38,185),
        S( 25,172), S( 60,182), S( 58,155) },
      { S(-43,-43), S(-14,-16), S( -5,  1), S(  0, 23), S(  6, 24), S( 23, 59), // Queens
        S( 20, 55), S( 32, 66), S( 47, 89), S( 29, 77), S( 47, 89), S( 69,103),
        S( 63,110), S( 76,131), S( 73,115), S( 48,132), S( 58,131), S( 75,135),
        S( 82,122), S(111,130), S(114,144), S(101,139), S(106,146), S(107,167),
        S(115,157), S(129,175), S(132,176), S(130,210) }
    },
#endif
#ifdef CRAZYHOUSE
    {
      { S(-126, -96), S(-103,-31), S(-90,-27), S(-40,  3), S(  0,  3), S(  4,  0), // Knights
        S(  20,  12), S(  15, 33), S( 50, 46) },
      { S(-156, -79), S(-115,-43), S( 42,-14), S( 35, 26), S( 64, 26), S( 74, 38), // Bishops
        S(  70,  46), S(  83, 71), S( 70, 68), S( 66, 80), S( 64, 68), S( 70, 77),
        S(  97,  92), S(  89, 98) },
      { S( -53, -53), S( -22, -8), S(-48, 30), S(-14, 57), S( -4, 77), S( 11, 87), // Rooks
        S(   7, 115), S(  12,123), S( 27,120), S(  6,140), S( 55,156), S( 18,161),
        S(  51, 161), S(  54,171), S( 52,166) },
      { S( -26, -56), S( -24,-14), S(  7, 14), S(  8, 15), S( 18, 34), S( 14, 41), // Queens
        S(  28,  58), S(  33, 66), S( 40, 70), S( 47, 74), S( 50,100), S( 52,106),
        S(  59, 111), S(  50, 95), S( 60,115), S( 61,126), S( 75,144), S( 82,119),
        S(  95, 137), S( 102,138), S(100,142), S(119,154), S(129,156), S(107,156),
        S( 111, 177), S( 115,181), S(124,197), S(124,199) }
    },
#endif
#ifdef EXTINCTION
    {
      { S(-123, -90), S( -91,-32), S(-61,-29), S(-38,  3), S(  0,  3), S(  4,  0), // Knights
        S(  19,  12), S(  15, 33), S( 52, 45) },
      { S(-153, -80), S(-112,-41), S( 41,-14), S( 35, 24), S( 62, 26), S( 75, 41), // Bishops
        S(  72,  48), S(  85, 74), S( 74, 65), S( 66, 79), S( 64, 69), S( 73, 80),
        S( 107,  92), S(  96,101) },
      { S( -59, -51), S( -20, -8), S(-54, 32), S(-15, 54), S( -4, 70), S( 11, 84), // Rooks
        S(   6, 113), S(  13,123), S( 27,114), S(  6,144), S( 60,162), S( 19,162),
        S(  48, 170), S(  57,170), S( 52,177) },
      { S( -27, -56), S( -24,-14), S(  7, 13), S(  9, 16), S( 18, 37), S( 14, 40), // Queens
        S(  29,  56), S(  34, 64), S( 39, 73), S( 49, 65), S( 50, 98), S( 50,106),
        S(  60, 107), S(  53, 92), S( 62,119), S( 69,130), S( 77,145), S( 84,120),
        S(  90, 153), S(  98,131), S(106,139), S(116,147), S(127,157), S(112,154),
        S( 121, 174), S( 124,167), S(126,194), S(130,190) }
    },
#endif
#ifdef GRID
    {
      { S(-75,-76), S(-57,-54), S( -9,-28), S( -2,-10), S(  6,  5), S( 14, 12), // Knights
        S( 22, 26), S( 29, 29), S( 36, 29) },
      { S(-48,-59), S(-20,-23), S( 16, -3), S( 26, 13), S( 38, 24), S( 51, 42), // Bishops
        S( 55, 54), S( 63, 57), S( 63, 65), S( 68, 73), S( 81, 78), S( 81, 86),
        S( 91, 88), S( 98, 97) },
      { S(-58,-76), S(-27,-18), S(-15, 28), S(-10, 55), S( -5, 69), S( -2, 82), // Rooks
        S(  9,112), S( 16,118), S( 30,132), S( 29,142), S( 32,155), S( 38,165),
        S( 46,166), S( 48,169), S( 58,171) },
      { S(-39,-36), S(-21,-15), S(  3,  8), S(  3, 18), S( 14, 34), S( 22, 54), // Queens
        S( 28, 61), S( 41, 73), S( 43, 79), S( 48, 92), S( 56, 94), S( 60,104),
        S( 60,113), S( 66,120), S( 67,123), S( 70,126), S( 71,133), S( 73,136),
        S( 79,140), S( 88,143), S( 88,148), S( 99,166), S(102,170), S(102,175),
        S(106,184), S(109,191), S(113,206), S(116,212) }
    },
#endif
#ifdef HORDE
    {
      { S(-126,-90), S( -7,-22), S( -46,-25), S( 19,7), S( -53, 71), S( 31, -1), // Knights
        S(  -6, 51), S(-12, 47), S( -9, -56) },
      { S( -46,-2), S(30,66), S( 18, -27), S( 86, 21), S( 65, 11), S(147, 45), // Bishops
        S(  98, 38), S( 95, 52), S(122, 45), S( 95, 33), S( 89,103), S( 85, -9),
        S( 105, 70), S(131, 82) },
      { S( -56,-78), S(-25,-18), S(-11, 26), S( -5, 55), S( -4, 70), S( -1, 81), // Rooks
        S(   8,109), S( 14,120), S( 21,128), S( 23,143), S( 31,154), S( 32,160),
        S(  43,165), S( 49,168), S( 59,169) },
      { S( -40,-35), S(-25,-12), S(  2,  7), S(  4, 19), S( 14, 37), S( 24, 55), // Queens
        S(  25, 62), S( 40, 76), S( 43, 79), S( 47, 87), S( 54, 94), S( 56,102),
        S(  60,111), S( 70,116), S( 72,118), S( 73,122), S( 75,128), S( 77,130),
        S(  85,133), S( 94,136), S( 99,140), S(108,157), S(112,158), S(113,161),
        S( 118,174), S(119,177), S(123,191), S(128,199) }
    },
#endif
#ifdef KOTH
    {
      { S(-75,-76), S(-56,-54), S( -9,-26), S( -2,-10), S(  6,  5), S( 15, 11), // Knights
        S( 22, 26), S( 30, 28), S( 36, 29) },
      { S(-48,-58), S(-21,-19), S( 16, -2), S( 26, 12), S( 37, 22), S( 51, 42), // Bishops
        S( 54, 54), S( 63, 58), S( 65, 63), S( 71, 70), S( 79, 74), S( 81, 86),
        S( 92, 90), S( 97, 94) },
      { S(-56,-78), S(-25,-18), S(-11, 26), S( -5, 55), S( -4, 70), S( -1, 81), // Rooks
        S(  8,109), S( 14,120), S( 21,128), S( 23,143), S( 31,154), S( 32,160),
        S( 43,165), S( 49,168), S( 59,169) },
      { S(-40,-35), S(-25,-12), S(  2,  7), S(  4, 19), S( 14, 37), S( 24, 55), // Queens
        S( 25, 62), S( 40, 76), S( 43, 79), S( 47, 87), S( 54, 94), S( 56,102),
        S( 60,111), S( 70,116), S( 72,118), S( 73,122), S( 75,128), S( 77,130),
        S( 85,133), S( 94,136), S( 99,140), S(108,157), S(112,158), S(113,161),
        S(118,174), S(119,177), S(123,191), S(128,199) }
    },
#endif
#ifdef LOSERS
    {
      { S(-150,-152), S(-112,-108), S(-18,-52), S( -4,-20), S( 12, 10), S( 30, 22), // Knights
        S(  44,  52), S(  60,  56), S( 72, 58) },
      { S(-96,-116), S(-42,-38), S( 32, -4), S( 52, 24), S( 74, 44), S(102, 84), // Bishops
        S(108, 108), S(126,116), S(130,126), S(142,140), S(158,148), S(162,172),
        S(184, 180), S(194,188) },
      { S(-112,-156), S(-50,-36), S(-22, 52), S(-10,110), S( -8,140), S( -2,162), // Rooks
        S(  16, 218), S( 28,240), S( 42,256), S( 46,286), S( 62,308), S( 64,320),
        S(  86, 330), S( 98,336), S(118,338) },
      { S(-80,-70), S(-50,-24), S(  4, 14), S(  8, 38), S( 28, 74), S( 48,110), // Queens
        S( 50,124), S( 80,152), S( 86,158), S( 94,174), S(108,188), S(112,204),
        S(120,222), S(140,232), S(144,236), S(146,244), S(150,256), S(154,260),
        S(170,266), S(188,272), S(198,280), S(216,314), S(224,316), S(226,322),
        S(236,348), S(238,354), S(246,382), S(256,398) }
    },
#endif
#ifdef RACE
    {
      { S(-132,-117), S( -89,-110), S(-13,-49), S(-11,-15), S(-10,-30), S( 29, 17), // Knights
        S(  13,  32), S(  79,  69), S(109, 79) },
      { S(-101,-119), S( -19, -27), S( 27, -9), S( 35, 30), S( 62, 31), S(115, 72), // Bishops
        S(  91,  99), S( 138, 122), S(129,119), S(158,156), S(153,162), S(143,189),
        S( 172, 181), S( 196, 204) },
      { S(-131,-162), S( -57, -37), S( -8, 47), S( 12, 93), S(  3,127), S( 10,139), // Rooks
        S(   3, 240), S(  18, 236), S( 44,251), S( 44,291), S( 49,301), S( 67,316),
        S( 100, 324), S(  97, 340), S(110,324) },
      { S( -87, -68), S( -73,  -2), S( -7,  9), S( -5, 16), S( 39, 76), S( 39,118), // Queens
        S(  64, 131), S(  86, 169), S( 86,175), S( 78,166), S( 97,195), S(123,216),
        S( 137, 200), S( 155, 247), S(159,260), S(136,252), S(156,279), S(160,251),
        S( 165, 251), S( 194, 267), S(204,271), S(216,331), S(226,304), S(223,295),
        S( 239, 316), S( 228, 365), S(240,385), S(249,377) }
    },
#endif
#ifdef THREECHECK
    {
      { S(-74,-76), S(-55,-54), S( -9,-26), S( -2,-10), S(  6,  5), S( 15, 11), // Knights
        S( 22, 26), S( 31, 27), S( 37, 29) },
      { S(-49,-56), S(-23,-18), S( 15, -2), S( 25, 12), S( 36, 22), S( 50, 42), // Bishops
        S( 53, 54), S( 64, 57), S( 67, 63), S( 71, 68), S( 84, 76), S( 79, 87),
        S( 95, 91), S( 98, 93) },
      { S(-57,-76), S(-25,-18), S(-11, 25), S( -5, 53), S( -4, 70), S( -1, 78), // Rooks
        S(  8,111), S( 14,116), S( 22,125), S( 24,148), S( 31,159), S( 31,173),
        S( 44,163), S( 50,162), S( 56,168) },
      { S(-42,-35), S(-25,-12), S(  2,  7), S(  4, 19), S( 14, 37), S( 24, 53), // Queens
        S( 26, 63), S( 39, 80), S( 42, 77), S( 48, 88), S( 53, 96), S( 57, 96),
        S( 61,108), S( 71,116), S( 70,116), S( 74,125), S( 75,133), S( 78,133),
        S( 85,137), S( 97,135), S(103,141), S(107,165), S(109,153), S(115,162),
        S(119,164), S(121,184), S(121,192), S(131,203) }
    },
#endif
#ifdef TWOKINGS
    {
      { S(-75,-76), S(-57,-54), S( -9,-28), S( -2,-10), S(  6,  5), S( 14, 12), // Knights
        S( 22, 26), S( 29, 29), S( 36, 29) },
      { S(-48,-59), S(-20,-23), S( 16, -3), S( 26, 13), S( 38, 24), S( 51, 42), // Bishops
        S( 55, 54), S( 63, 57), S( 63, 65), S( 68, 73), S( 81, 78), S( 81, 86),
        S( 91, 88), S( 98, 97) },
      { S(-58,-76), S(-27,-18), S(-15, 28), S(-10, 55), S( -5, 69), S( -2, 82), // Rooks
        S(  9,112), S( 16,118), S( 30,132), S( 29,142), S( 32,155), S( 38,165),
        S( 46,166), S( 48,169), S( 58,171) },
      { S(-39,-36), S(-21,-15), S(  3,  8), S(  3, 18), S( 14, 34), S( 22, 54), // Queens
        S( 28, 61), S( 41, 73), S( 43, 79), S( 48, 92), S( 56, 94), S( 60,104),
        S( 60,113), S( 66,120), S( 67,123), S( 70,126), S( 71,133), S( 73,136),
        S( 79,140), S( 88,143), S( 88,148), S( 99,166), S(102,170), S(102,175),
        S(106,184), S(109,191), S(113,206), S(116,212) }
    },
#endif
  };

  // Outpost[knight/bishop][supported by pawn] contains bonuses for minor
  // pieces if they occupy or can reach an outpost square, bigger if that
  // square is supported by a pawn.
  constexpr Score Outpost[][2] = {
    { S(22, 6), S(36,12) }, // Knight
    { S( 9, 2), S(15, 5) }  // Bishop
  };

  // RookOnFile[semiopen/open] contains bonuses for each rook when there is
  // no (friendly) pawn on the rook file.
  constexpr Score RookOnFile[] = { S(18, 7), S(44, 20) };

  // ThreatByMinor/ByRook[attacked PieceType] contains bonuses according to
  // which piece type attacks which one. Attacks on lesser pieces which are
  // pawn-defended are not considered.
  constexpr Score ThreatByMinor[PIECE_TYPE_NB] = {
    S(0, 0), S(0, 31), S(39, 42), S(57, 44), S(68, 112), S(62, 120)
  };

  constexpr Score ThreatByRook[PIECE_TYPE_NB] = {
    S(0, 0), S(0, 24), S(38, 71), S(38, 61), S(0, 38), S(51, 38)
  };

#ifdef ATOMIC
  constexpr Score ThreatByBlast = S(80, 80);
#endif

#ifdef THREECHECK
  constexpr Score ChecksGivenBonus[CHECKS_NB] = {
      S(0, 0),
      S(444, 181),
      S(2425, 603),
      S(0, 0)
  };
#endif

#ifdef KOTH
  constexpr Score KothDistanceBonus[6] = {
    S(1949, 1934), S(454, 364), S(151, 158), S(75, 85), S(42, 49), S(0, 0)
  };
  constexpr Score KothSafeCenter = S(163, 207);
#endif

#ifdef ANTI
  constexpr Score PieceCountAnti    = S(119, 123);
  constexpr Score ThreatsAnti[]     = { S(192, 203), S(411, 322) };
  constexpr Score AttacksAnti[2][2][PIECE_TYPE_NB] = {
    {
      { S( 30, 141), S( 26,  94), S(161, 105), S( 70, 123), S( 61,  72), S( 78, 12), S(139, 115) },
      { S( 56,  89), S( 82, 107), S(114,  93), S(110, 115), S(188, 112), S( 73, 59), S(122,  59) }
    },
    {
      { S(119, 142), S( 99, 105), S(123, 193), S(142,  37), S(118,  96), S( 50, 12), S( 91,  85) },
      { S( 58,  81), S( 66, 110), S(105, 153), S(100, 143), S(140, 113), S(145, 73), S(153, 154) }
    }
  };
#endif

#ifdef LOSERS
  constexpr Score ThreatsLosers[]     = { S(216, 279), S(441, 341) };
  constexpr Score AttacksLosers[2][2][PIECE_TYPE_NB] = {
    {
      { S( 27, 140), S( 23,  95), S(160, 112), S( 78, 129), S( 65,  75), S( 70, 13), S(146, 123) },
      { S( 58,  82), S( 80, 112), S(124,  87), S(103, 110), S(185, 107), S( 72, 60), S(126,  62) }
    },
    {
      { S(111, 127), S(102,  95), S(121, 183), S(140,  37), S(120,  99), S( 55, 11), S( 88,  93) },
      { S( 56,  69), S( 72, 124), S(109, 154), S( 98, 149), S(129, 113), S(147, 72), S(157, 152) }
    }
  };
#endif

#ifdef CRAZYHOUSE
  constexpr int KingDangerInHand[PIECE_TYPE_NB] = {
    79, 16, 200, 61, 138, 152
  };
  constexpr Score DropMobilityBonus = S(30, 30);
#endif

#ifdef RACE
  // Bonus for distance of king from 8th rank
  constexpr Score KingRaceBonus[RANK_NB] = {
    S(14282, 14493), S(6369, 5378), S(4224, 3557), S(2633, 2219),
    S( 1614,  1456), S( 975,  885), S( 528,  502), S(   0,    0)
  };
#endif

  // PassedRank[Rank] contains a bonus according to the rank of a passed pawn
  constexpr Score PassedRank[VARIANT_NB][RANK_NB] = {
    {
    S(0, 0), S(5, 18), S(12, 23), S(10, 31), S(57, 62), S(163, 167), S(271, 250)
    },
#ifdef ANTI
    { S(0, 0), S(5, 7), S(5, 14), S(31, 38), S(73, 73), S(166, 166), S(252, 252) },
#endif
#ifdef ATOMIC
    { S(0, 0), S(95, 86), S(118, 43), S(94, 61), S(142, 62), S(196, 150), S(204, 256) },
#endif
#ifdef CRAZYHOUSE
    { S(0, 0), S(15, 27), S(23, 13), S(13, 19), S(88, 111), S(177, 140), S(229, 293) },
#endif
#ifdef EXTINCTION
    { S(0, 0), S(5, 7), S(5, 14), S(31, 38), S(73, 73), S(166, 166), S(252, 252) },
#endif
#ifdef GRID
    { S(0, 0), S(11, 2), S(4, 0), S(27, 34), S(58, 17), S(168, 165), S(251, 253) },
#endif
#ifdef HORDE
    { S(0, 0), S(-66, 10), S(-25, 7), S(66, -12), S(68, 81), S(72, 210), S(250, 258) },
#endif
#ifdef KOTH
    { S(0, 0), S(5, 7), S(5, 14), S(31, 38), S(73, 73), S(166, 166), S(252, 252) },
#endif
#ifdef LOSERS
    { S(0, 0), S(5, 8), S(5, 13), S(31, 36), S(72, 72), S(170, 159), S(276, 251) },
#endif
#ifdef RACE
    {},
#endif
#ifdef THREECHECK
    { S(0, 0), S(5, 7), S(5, 14), S(31, 38), S(73, 73), S(166, 166), S(252, 252) },
#endif
#ifdef TWOKINGS
    { S(0, 0), S(5, 7), S(5, 14), S(31, 38), S(73, 73), S(166, 166), S(252, 252) },
#endif
  };

  // PassedFile[File] contains a bonus according to the file of a passed pawn
  constexpr Score PassedFile[FILE_NB] = {
    S( -1,  7), S( 0,  9), S(-9, -8), S(-30,-14),
    S(-30,-14), S(-9, -8), S( 0,  9), S( -1,  7)
  };

  // Assorted bonuses and penalties
<<<<<<< HEAD
  constexpr Score BishopPawns        = S(  3,  8);
  constexpr Score CloseEnemies[VARIANT_NB] = {
    S(  7,  0),
#ifdef ANTI
    S( 0,  0),
#endif
#ifdef ATOMIC
    S(17,  0),
#endif
#ifdef CRAZYHOUSE
    S(14, 20),
#endif
#ifdef EXTINCTION
    S( 0,  0),
#endif
#ifdef GRID
    S( 7,  0),
#endif
#ifdef HORDE
    S( 7,  0),
#endif
#ifdef KOTH
    S( 7,  0),
#endif
#ifdef LOSERS
    S( 7,  0),
#endif
#ifdef RACE
    S( 0,  0),
#endif
#ifdef THREECHECK
    S(16,  9),
#endif
#ifdef TWOKINGS
    S( 7,  0),
#endif
  };
=======
  constexpr Score BishopPawns        = S(  3,  7);
  constexpr Score CloseEnemies       = S(  8,  0);
>>>>>>> 31ac538f
  constexpr Score CorneredBishop     = S( 50, 50);
  constexpr Score Hanging            = S( 69, 36);
  constexpr Score KingProtector      = S(  7,  8);
  constexpr Score KnightOnQueen      = S( 16, 12);
  constexpr Score LongDiagonalBishop = S( 45,  0);
  constexpr Score MinorBehindPawn    = S( 18,  3);
  constexpr Score PawnlessFlank      = S( 17, 95);
  constexpr Score RestrictedPiece    = S(  7,  7);
  constexpr Score RookOnPawn         = S( 10, 32);
  constexpr Score SliderOnQueen      = S( 59, 18);
  constexpr Score ThreatByKing       = S( 24, 89);
  constexpr Score ThreatByPawnPush   = S( 48, 39);
  constexpr Score ThreatByRank       = S( 13,  0);
  constexpr Score ThreatBySafePawn   = S(173, 94);
  constexpr Score TrappedRook        = S( 96,  4);
  constexpr Score WeakQueen          = S( 49, 15);
  constexpr Score WeakUnopposedPawn  = S( 12, 23);

#undef S

  // Evaluation class computes and stores attacks tables and other working data
  template<Tracing T>
  class Evaluation {

  public:
    Evaluation() = delete;
    explicit Evaluation(const Position& p) : pos(p) {}
    Evaluation& operator=(const Evaluation&) = delete;
    Value value();

  private:
    template<Color Us> void initialize();
    template<Color Us, PieceType Pt> Score pieces();
    template<Color Us> Score king() const;
    template<Color Us> Score threats() const;
    template<Color Us> Score passed() const;
    template<Color Us> Score space() const;
    template<Color Us> Score variant() const;
    ScaleFactor scale_factor(Value eg) const;
    Score initiative(Value eg) const;

    const Position& pos;
    Material::Entry* me;
    Pawns::Entry* pe;
    Bitboard mobilityArea[COLOR_NB];
    Score mobility[COLOR_NB] = { SCORE_ZERO, SCORE_ZERO };

    // attackedBy[color][piece type] is a bitboard representing all squares
    // attacked by a given color and piece type. Special "piece types" which
    // is also calculated is ALL_PIECES.
    Bitboard attackedBy[COLOR_NB][PIECE_TYPE_NB];

    // attackedBy2[color] are the squares attacked by 2 pieces of a given color,
    // possibly via x-ray or by one pawn and one piece. Diagonal x-ray through
    // pawn or squares attacked by 2 pawns are not explicitly added.
    Bitboard attackedBy2[COLOR_NB];

    // kingRing[color] are the squares adjacent to the king, plus (only for a
    // king on its first rank) the squares two ranks in front. For instance,
    // if black's king is on g8, kingRing[BLACK] is f8, h8, f7, g7, h7, f6, g6
    // and h6. It is set to 0 when king safety evaluation is skipped.
    Bitboard kingRing[COLOR_NB];

    // kingAttackersCount[color] is the number of pieces of the given color
    // which attack a square in the kingRing of the enemy king.
    int kingAttackersCount[COLOR_NB];

    // kingAttackersWeight[color] is the sum of the "weights" of the pieces of
    // the given color which attack a square in the kingRing of the enemy king.
    // The weights of the individual piece types are given by the elements in
    // the KingAttackWeights array.
    int kingAttackersWeight[COLOR_NB];

    // kingAttacksCount[color] is the number of attacks by the given color to
    // squares directly adjacent to the enemy king. Pieces which attack more
    // than one square are counted multiple times. For instance, if there is
    // a white knight on g5 and black's king is on g8, this white knight adds 2
    // to kingAttacksCount[WHITE].
    int kingAttacksCount[COLOR_NB];
  };


  // Evaluation::initialize() computes king and pawn attacks, and the king ring
  // bitboard for a given color. This is done at the beginning of the evaluation.
  template<Tracing T> template<Color Us>
  void Evaluation<T>::initialize() {

    constexpr Color     Them = (Us == WHITE ? BLACK : WHITE);
    constexpr Direction Up   = (Us == WHITE ? NORTH : SOUTH);
    constexpr Direction Down = (Us == WHITE ? SOUTH : NORTH);
    constexpr Bitboard LowRanks = (Us == WHITE ? Rank2BB | Rank3BB: Rank7BB | Rank6BB);

    // Find our pawns that are blocked or on the first two ranks
    Bitboard b = pos.pieces(Us, PAWN) & (shift<Down>(pos.pieces()) | LowRanks);

    // Squares occupied by those pawns, by our king or queen, or controlled by enemy pawns
    // are excluded from the mobility area.
#ifdef ANTI
    if (pos.is_anti())
        mobilityArea[Us] = ~0;
    else
#endif
#ifdef HORDE
    if (pos.is_horde() && pos.is_horde_color(Us))
        mobilityArea[Us] = ~(b | pe->pawn_attacks(Them));
    else
#endif
    mobilityArea[Us] = ~(b | pos.pieces(Us, KING, QUEEN) | pe->pawn_attacks(Them));

    // Initialise attackedBy bitboards for kings and pawns
#ifdef ANTI
    if (pos.is_anti())
    {
        attackedBy[Us][KING] = 0;
        Bitboard kings = pos.pieces(Us, KING);
        while (kings)
            attackedBy[Us][KING] |= pos.attacks_from<KING>(pop_lsb(&kings));
    }
    else
#endif
#ifdef EXTINCTION
    if (pos.is_extinction())
    {
        attackedBy[Us][KING] = 0;
        Bitboard kings = pos.pieces(Us, KING);
        while (kings)
            attackedBy[Us][KING] |= pos.attacks_from<KING>(pop_lsb(&kings));
    }
    else
#endif
#ifdef HORDE
    if (pos.is_horde() && pos.is_horde_color(Us))
        attackedBy[Us][KING] = 0;
    else
#endif
#ifdef PLACEMENT
    if (pos.is_placement() && pos.count_in_hand<KING>(Us))
        attackedBy[Us][KING] = 0;
    else
#endif
    attackedBy[Us][KING] = pos.attacks_from<KING>(pos.square<KING>(Us));
    attackedBy[Us][PAWN] = pe->pawn_attacks(Us);
    attackedBy[Us][ALL_PIECES] = attackedBy[Us][KING] | attackedBy[Us][PAWN];
    attackedBy2[Us]            = attackedBy[Us][KING] & attackedBy[Us][PAWN];

    kingRing[Us] = kingAttackersCount[Them] = 0;

    // Init our king safety tables only if we are going to use them
    if ((
#ifdef ANTI
        !pos.is_anti() &&
#endif
#ifdef EXTINCTION
        !pos.is_extinction() &&
#endif
#ifdef HORDE
        !(pos.is_horde() && pos.is_horde_color(Us)) &&
#endif
        (pos.non_pawn_material(Them) >= RookValueMg + KnightValueMg))
    )
    {
        kingRing[Us] = attackedBy[Us][KING];
        if (relative_rank(Us, pos.square<KING>(Us)) == RANK_1)
            kingRing[Us] |= shift<Up>(kingRing[Us]);

        if (file_of(pos.square<KING>(Us)) == FILE_H)
            kingRing[Us] |= shift<WEST>(kingRing[Us]);

        else if (file_of(pos.square<KING>(Us)) == FILE_A)
            kingRing[Us] |= shift<EAST>(kingRing[Us]);

        kingAttackersCount[Them] = popcount(kingRing[Us] & pe->pawn_attacks(Them));
        kingAttacksCount[Them] = kingAttackersWeight[Them] = 0;
    }
  }


  // Evaluation::pieces() scores pieces of a given color and type
  template<Tracing T> template<Color Us, PieceType Pt>
  Score Evaluation<T>::pieces() {

    constexpr Color     Them = (Us == WHITE ? BLACK : WHITE);
    constexpr Direction Down = (Us == WHITE ? SOUTH : NORTH);
    constexpr Bitboard OutpostRanks = (Us == WHITE ? Rank4BB | Rank5BB | Rank6BB
                                                   : Rank5BB | Rank4BB | Rank3BB);
    const Square* pl = pos.squares<Pt>(Us);

    Bitboard b, bb;
    Square s;
    Score score = SCORE_ZERO;

    attackedBy[Us][Pt] = 0;

    while ((s = *pl++) != SQ_NONE)
    {
        // Find attacked squares, including x-ray attacks for bishops and rooks
        b = Pt == BISHOP ? attacks_bb<BISHOP>(s, pos.pieces() ^ pos.pieces(QUEEN))
          : Pt ==   ROOK ? attacks_bb<  ROOK>(s, pos.pieces() ^ pos.pieces(QUEEN) ^ pos.pieces(Us, ROOK))
                         : pos.attacks_from<Pt>(s);

#ifdef GRID
        if (pos.is_grid())
            b &= ~pos.grid_bb(s);
#endif
        if (pos.blockers_for_king(Us) & s)
            b &= LineBB[pos.square<KING>(Us)][s];

        attackedBy2[Us] |= attackedBy[Us][ALL_PIECES] & b;
        attackedBy[Us][Pt] |= b;
        attackedBy[Us][ALL_PIECES] |= b;

        if (b & kingRing[Them] & ~double_pawn_attacks_bb<Them>(pos.pieces(Them, PAWN)))
        {
            kingAttackersCount[Us]++;
            kingAttackersWeight[Us] += KingAttackWeights[pos.variant()][Pt];
            kingAttacksCount[Us] += popcount(b & attackedBy[Them][KING]);
        }

        int mob = popcount(b & mobilityArea[Us]);

        mobility[Us] += MobilityBonus[pos.variant()][Pt - 2][mob];
#ifdef ANTI
        if (pos.is_anti())
            continue;
#endif
#ifdef HORDE
        if (pos.is_horde() && pos.is_horde_color(Us))
            continue;
#endif
#ifdef PLACEMENT
        if (pos.is_placement() && pos.count_in_hand<KING>(Us))
            continue;
#endif

        if (Pt == BISHOP || Pt == KNIGHT)
        {
            // Bonus if piece is on an outpost square or can reach one
            bb = OutpostRanks & ~pe->pawn_attacks_span(Them);
            if (bb & s)
                score += Outpost[Pt == BISHOP][bool(attackedBy[Us][PAWN] & s)] * 2;

            else if (bb &= b & ~pos.pieces(Us))
                score += Outpost[Pt == BISHOP][bool(attackedBy[Us][PAWN] & bb)];

            // Knight and Bishop bonus for being right behind a pawn
            if (shift<Down>(pos.pieces(PAWN)) & s)
                score += MinorBehindPawn;

            // Penalty if the piece is far from the king
            score -= KingProtector * distance(s, pos.square<KING>(Us));

            if (Pt == BISHOP)
            {
                // Penalty according to number of pawns on the same color square as the
                // bishop, bigger when the center files are blocked with pawns.
                Bitboard blocked = pos.pieces(Us, PAWN) & shift<Down>(pos.pieces());

                score -= BishopPawns * pe->pawns_on_same_color_squares(Us, s)
                                     * (1 + popcount(blocked & CenterFiles));

                // Bonus for bishop on a long diagonal which can "see" both center squares
                if (more_than_one(attacks_bb<BISHOP>(s, pos.pieces(PAWN)) & Center))
                    score += LongDiagonalBishop;
            }

            // An important Chess960 pattern: A cornered bishop blocked by a friendly
            // pawn diagonally in front of it is a very serious problem, especially
            // when that pawn is also blocked.
            if (   Pt == BISHOP
                && pos.is_chess960()
                && (s == relative_square(Us, SQ_A1) || s == relative_square(Us, SQ_H1)))
            {
                Direction d = pawn_push(Us) + (file_of(s) == FILE_A ? EAST : WEST);
                if (pos.piece_on(s + d) == make_piece(Us, PAWN))
                    score -= !pos.empty(s + d + pawn_push(Us))                ? CorneredBishop * 4
                            : pos.piece_on(s + d + d) == make_piece(Us, PAWN) ? CorneredBishop * 2
                                                                              : CorneredBishop;
            }
        }

        if (Pt == ROOK)
        {
            // Bonus for aligning rook with enemy pawns on the same rank/file
            if (relative_rank(Us, s) >= RANK_5)
                score += RookOnPawn * popcount(pos.pieces(Them, PAWN) & PseudoAttacks[ROOK][s]);

            // Bonus for rook on an open or semi-open file
            if (pe->semiopen_file(Us, file_of(s)))
                score += RookOnFile[bool(pe->semiopen_file(Them, file_of(s)))];

            // Penalty when trapped by the king, even more if the king cannot castle
            else if (mob <= 3)
            {
                File kf = file_of(pos.square<KING>(Us));
                if ((kf < FILE_E) == (file_of(s) < kf))
                    score -= (TrappedRook - make_score(mob * 22, 0)) * (1 + !pos.castling_rights(Us));
            }
        }

        if (Pt == QUEEN)
        {
            // Penalty if any relative pin or discovered attack against the queen
            Bitboard queenPinners;
            if (pos.slider_blockers(pos.pieces(Them, ROOK, BISHOP), s, queenPinners))
                score -= WeakQueen;
        }
    }
    if (T)
        Trace::add(Pt, Us, score);

    return score;
  }


  // Evaluation::king() assigns bonuses and penalties to a king of a given color
  template<Tracing T> template<Color Us>
  Score Evaluation<T>::king() const {

#ifdef ANTI
    if (pos.is_anti())
        return SCORE_ZERO;
#endif
#ifdef EXTINCTION
    if (pos.is_extinction())
        return SCORE_ZERO;
#endif
#ifdef HORDE
    if (pos.is_horde() && pos.is_horde_color(Us))
        return SCORE_ZERO;
#endif
#ifdef PLACEMENT
    if (pos.is_placement() && pos.count_in_hand<KING>(Us))
        return SCORE_ZERO;
#endif
#ifdef RACE
    if (pos.is_race())
        return SCORE_ZERO;
#endif

    constexpr Color    Them = (Us == WHITE ? BLACK : WHITE);
    constexpr Bitboard Camp = (Us == WHITE ? AllSquares ^ Rank6BB ^ Rank7BB ^ Rank8BB
                                           : AllSquares ^ Rank1BB ^ Rank2BB ^ Rank3BB);

    const Square ksq = pos.square<KING>(Us);
    Bitboard kingFlank, weak, b, b1, b2, safe, unsafeChecks;

    // King shelter and enemy pawns storm
    Score score = pe->king_safety<Us>(pos);

    // Find the squares that opponent attacks in our king flank, and the squares
    // which are attacked twice in that flank.
    kingFlank = KingFlank[file_of(ksq)];
    b1 = attackedBy[Them][ALL_PIECES] & kingFlank & Camp;
    b2 = b1 & attackedBy2[Them];

    int tropism = popcount(b1) + popcount(b2);

    // Main king safety evaluation
    if (kingAttackersCount[Them] > 1 - pos.count<QUEEN>(Them))
    {
        int kingDanger = 0;
        unsafeChecks = 0;

        // Attacked squares defended at most once by our queen or king
#ifdef ATOMIC
        if (pos.is_atomic())
            weak =  (attackedBy[Them][ALL_PIECES] | (pos.pieces(Them) ^ pos.pieces(Them, KING)))
                  & (~attackedBy[Us][ALL_PIECES] | attackedBy[Us][KING] | (attackedBy[Us][QUEEN] & ~attackedBy2[Us]));
        else
#endif
        weak =  attackedBy[Them][ALL_PIECES]
              & ~attackedBy2[Us]
              & (~attackedBy[Us][ALL_PIECES] | attackedBy[Us][KING] | attackedBy[Us][QUEEN]);

        Bitboard h = 0;
#ifdef CRAZYHOUSE
        if (pos.is_house())
            h = pos.count_in_hand<QUEEN>(Them) ? weak & ~pos.pieces() : 0;
#endif

        // Analyse the safe enemy's checks which are possible on next move
        safe  = ~pos.pieces(Them);
        safe &= ~attackedBy[Us][ALL_PIECES] | (weak & attackedBy2[Them]);
#ifdef ATOMIC
        if (pos.is_atomic())
            safe |= attackedBy[Us][KING];
#endif

        // Defended by our queen or king only
        Bitboard dqko = ~attackedBy2[Us] & (attackedBy[Us][QUEEN] | attackedBy[Us][KING]);
        Bitboard dropSafe = (safe | (attackedBy[Them][ALL_PIECES] & dqko)) & ~pos.pieces(Us);

        b1 = attacks_bb<ROOK  >(ksq, pos.pieces() ^ pos.pieces(Us, QUEEN));
        b2 = attacks_bb<BISHOP>(ksq, pos.pieces() ^ pos.pieces(Us, QUEEN));

        // Enemy queen safe checks
        if ((b1 | b2) & (h | attackedBy[Them][QUEEN]) & safe & ~attackedBy[Us][QUEEN])
            kingDanger += QueenSafeCheck;

#ifdef THREECHECK
        if (pos.is_three_check() && pos.checks_given(Them))
            safe = ~pos.pieces(Them);
#endif

        // Enemy rooks checks
#ifdef CRAZYHOUSE
        h = pos.is_house() && pos.count_in_hand<ROOK>(Them) ? ~pos.pieces() : 0;
#endif
        if (b1 & ((attackedBy[Them][ROOK] & safe) | (h & dropSafe)))
            kingDanger += RookSafeCheck;
        else
            unsafeChecks |= b1 & (attackedBy[Them][ROOK] | h);

        // Enemy bishops checks
#ifdef CRAZYHOUSE
        h = pos.is_house() && pos.count_in_hand<BISHOP>(Them) ? ~pos.pieces() : 0;
#endif
        if (b2 & ((attackedBy[Them][BISHOP] & safe) | (h & dropSafe)))
            kingDanger += BishopSafeCheck;
        else
            unsafeChecks |= b2 & (attackedBy[Them][BISHOP] | h);

        // Enemy knights checks
        b = pos.attacks_from<KNIGHT>(ksq);
#ifdef CRAZYHOUSE
        h = pos.is_house() && pos.count_in_hand<KNIGHT>(Them) ? ~pos.pieces() : 0;
#endif
        if (b & ((attackedBy[Them][KNIGHT] & safe) | (h & dropSafe)))
            kingDanger += KnightSafeCheck;
        else
            unsafeChecks |= b & (attackedBy[Them][KNIGHT] | h);

#ifdef CRAZYHOUSE
        // Enemy pawn checks
        if (pos.is_house())
        {
            constexpr Direction Down = (Us == WHITE ? SOUTH : NORTH);
            b = pos.attacks_from<PAWN>(ksq, Us);
            h = pos.count_in_hand<PAWN>(Them) ? ~pos.pieces() : 0;
            Bitboard pawn_moves = (attackedBy[Them][PAWN] & pos.pieces(Us)) | (shift<Down>(pos.pieces(Them, PAWN)) & ~pos.pieces());
            if (b & ((pawn_moves & safe) | (h & dropSafe)))
                kingDanger += PawnSafeCheck;
            else
                unsafeChecks |=  b & (pawn_moves | h);
        }
#endif

        // Unsafe or occupied checking squares will also be considered, as long as
        // the square is in the attacker's mobility area.
        unsafeChecks &= mobilityArea[Them];

        const auto KDP = KingDangerParams[pos.variant()];
        kingDanger +=        kingAttackersCount[Them] * kingAttackersWeight[Them]
                     + KDP[0] * kingAttacksCount[Them]
                     + KDP[1] * popcount(kingRing[Us] & weak)
                     + KDP[2] * popcount(pos.blockers_for_king(Us) | unsafeChecks)
                     + KDP[3] * tropism * tropism / 4
                     + KDP[4] * !pos.count<QUEEN>(Them)
                     + KDP[5] * mg_value(score) / 8
                     +          mg_value(mobility[Them] - mobility[Us])
                     + KDP[6];
#ifdef CRAZYHOUSE
        if (pos.is_house())
        {
            kingDanger += KingDangerInHand[ALL_PIECES] * pos.count_in_hand<ALL_PIECES>(Them);
            kingDanger += KingDangerInHand[PAWN] * pos.count_in_hand<PAWN>(Them);
            kingDanger += KingDangerInHand[KNIGHT] * pos.count_in_hand<KNIGHT>(Them);
            kingDanger += KingDangerInHand[BISHOP] * pos.count_in_hand<BISHOP>(Them);
            kingDanger += KingDangerInHand[ROOK] * pos.count_in_hand<ROOK>(Them);
            kingDanger += KingDangerInHand[QUEEN] * pos.count_in_hand<QUEEN>(Them);
            h = pos.count_in_hand<QUEEN>(Them) ? weak & ~pos.pieces() : 0;
        }
#endif

#ifdef ATOMIC
        if (pos.is_atomic())
        {
            kingDanger += IndirectKingAttack * popcount(pos.attacks_from<KING>(pos.square<KING>(Us)) & pos.pieces(Us) & attackedBy[Them][ALL_PIECES]);
            score -= make_score(100, 100) * popcount(attackedBy[Us][KING] & pos.pieces());
        }
#endif
        // Transform the kingDanger units into a Score, and subtract it from the evaluation
        if (kingDanger > 0)
        {
#ifdef THREECHECK
            if (pos.is_three_check())
                kingDanger = ThreeCheckKSFactors[pos.checks_given(Them)] * kingDanger / 256;
#endif
            int v = kingDanger * kingDanger / 4096;
#ifdef ATOMIC
            if (pos.is_atomic() && v > QueenValueMg)
                v = QueenValueMg;
#endif
#ifdef CRAZYHOUSE
            if (pos.is_house() && Us == pos.side_to_move())
                v -= v / 10;
            if (pos.is_house() && v > QueenValueMg)
                v = QueenValueMg;
#endif
#ifdef THREECHECK
            if (pos.is_three_check() && v > QueenValueMg)
                v = QueenValueMg;
#endif
            score -= make_score(v, kingDanger / 16 + KDP[7] * v / 256);
        }
    }

    // Penalty when our king is on a pawnless flank
    if (!(pos.pieces(PAWN) & kingFlank))
        score -= PawnlessFlank;

    // King tropism bonus, to anticipate slow motion attacks on our king
    score -= CloseEnemies[pos.variant()] * tropism;

    if (T)
        Trace::add(KING, Us, score);

    return score;
  }


  // Evaluation::threats() assigns bonuses according to the types of the
  // attacking and the attacked pieces.
  template<Tracing T> template<Color Us>
  Score Evaluation<T>::threats() const {

    constexpr Color     Them     = (Us == WHITE ? BLACK   : WHITE);
    constexpr Direction Up       = (Us == WHITE ? NORTH   : SOUTH);
    constexpr Bitboard  TRank3BB = (Us == WHITE ? Rank3BB : Rank6BB);

    Bitboard b, weak, defended, nonPawnEnemies, stronglyProtected, safe, restricted;
    Score score = SCORE_ZERO;
#ifdef ANTI
    if (pos.is_anti())
    {
        constexpr Bitboard TRank2BB = (Us == WHITE ? Rank2BB : Rank7BB);
        bool weCapture = attackedBy[Us][ALL_PIECES] & pos.pieces(Them);
        bool theyCapture = attackedBy[Them][ALL_PIECES] & pos.pieces(Us);

        // Penalties for possible captures
        if (weCapture)
        {
            // Penalty if we only attack unprotected pieces
            bool theyDefended = attackedBy[Us][ALL_PIECES] & pos.pieces(Them) & attackedBy[Them][ALL_PIECES];
            for (PieceType pt = PAWN; pt <= KING; ++pt)
            {
                if (attackedBy[Us][pt] & pos.pieces(Them) & ~attackedBy2[Us])
                    score -= AttacksAnti[theyCapture][theyDefended][pt];
                else if (attackedBy[Us][pt] & pos.pieces(Them))
                    score -= AttacksAnti[theyCapture][theyDefended][NO_PIECE_TYPE];
            }
            // If both colors attack pieces, increase penalty with piece count
            if (theyCapture)
                score -= PieceCountAnti * pos.count<ALL_PIECES>(Us);
        }
        // Bonus if we threaten to force captures (ignoring possible discoveries)
        if (!weCapture || theyCapture)
        {
            b = pos.pieces(Us, PAWN);
            Bitboard pawnPushes = shift<Up>(b | (shift<Up>(b & TRank2BB) & ~pos.pieces())) & ~pos.pieces();
            Bitboard pieceMoves = (attackedBy[Us][KNIGHT] | attackedBy[Us][BISHOP] | attackedBy[Us][ROOK]
                                 | attackedBy[Us][QUEEN] | attackedBy[Us][KING]) & ~pos.pieces();
            Bitboard unprotectedPawnPushes = pawnPushes & ~attackedBy[Us][ALL_PIECES];
            Bitboard unprotectedPieceMoves = pieceMoves & ~attackedBy2[Us];

            score += ThreatsAnti[0] * popcount(attackedBy[Them][ALL_PIECES] & (pawnPushes | pieceMoves));
            score += ThreatsAnti[1] * popcount(attackedBy[Them][ALL_PIECES] & (unprotectedPawnPushes | unprotectedPieceMoves));
        }
        nonPawnEnemies = 0;
        stronglyProtected = 0;
    }
    else
#endif
#ifdef ATOMIC
    if (pos.is_atomic())
    {
        Bitboard attacks = pos.pieces(Them) & attackedBy[Us][ALL_PIECES] & ~attackedBy[Us][KING];
        while (attacks)
        {
            Square s = pop_lsb(&attacks);
            Bitboard blast = (pos.attacks_from<KING>(s) & (pos.pieces() ^ pos.pieces(PAWN))) | s;
            int count = popcount(blast & pos.pieces(Them)) - popcount(blast & pos.pieces(Us)) - 1;
            if (blast & pos.pieces(Them, QUEEN))
                count++;
            if ((blast & pos.pieces(Us, QUEEN)) || ((attackedBy[Us][QUEEN] & s) & ~attackedBy2[Us]))
                count--;
            score += std::max(SCORE_ZERO, ThreatByBlast * count);
        }
        nonPawnEnemies = 0;
        stronglyProtected = 0;
    }
    else
#endif
#ifdef GRID
    if (pos.is_grid()) {} else
#endif
#ifdef LOSERS
    if (pos.is_losers())
    {
        constexpr Bitboard TRank2BB = (Us == WHITE ? Rank2BB : Rank7BB);
        bool weCapture = attackedBy[Us][ALL_PIECES] & pos.pieces(Them);
        bool theyCapture = attackedBy[Them][ALL_PIECES] & pos.pieces(Us);

        // Penalties for possible captures
        if (weCapture)
        {
            // Penalty if we only attack unprotected pieces
            bool theyDefended = attackedBy[Us][ALL_PIECES] & pos.pieces(Them) & attackedBy[Them][ALL_PIECES];
            for (PieceType pt = PAWN; pt <= KING; ++pt)
            {
                if (attackedBy[Us][pt] & pos.pieces(Them) & ~attackedBy2[Us])
                    score -= AttacksLosers[theyCapture][theyDefended][pt];
                else if (attackedBy[Us][pt] & pos.pieces(Them))
                    score -= AttacksLosers[theyCapture][theyDefended][NO_PIECE_TYPE];
            }
        }
        // Bonus if we threaten to force captures (ignoring possible discoveries)
        if (!weCapture || theyCapture)
        {
            b = pos.pieces(Us, PAWN);
            Bitboard pawnPushes = shift<Up>(b | (shift<Up>(b & TRank2BB) & ~pos.pieces())) & ~pos.pieces();
            Bitboard pieceMoves = (attackedBy[Us][KNIGHT] | attackedBy[Us][BISHOP] | attackedBy[Us][ROOK]
                                 | attackedBy[Us][QUEEN] | attackedBy[Us][KING]) & ~pos.pieces();
            Bitboard unprotectedPawnPushes = pawnPushes & ~attackedBy[Us][ALL_PIECES];
            Bitboard unprotectedPieceMoves = pieceMoves & ~attackedBy2[Us];

            score += ThreatsLosers[0] * popcount(attackedBy[Them][ALL_PIECES] & (pawnPushes | pieceMoves));
            score += ThreatsLosers[1] * popcount(attackedBy[Them][ALL_PIECES] & (unprotectedPawnPushes | unprotectedPieceMoves));
        }
        nonPawnEnemies = 0;
        stronglyProtected = 0;
    }
    else
#endif
    {

    // Non-pawn enemies
    nonPawnEnemies = pos.pieces(Them) & ~pos.pieces(Them, PAWN);

    // Squares strongly protected by the enemy, either because they defend the
    // square with a pawn, or because they defend the square twice and we don't.
    stronglyProtected =  attackedBy[Them][PAWN]
                       | (attackedBy2[Them] & ~attackedBy2[Us]);

    // Non-pawn enemies, strongly protected
    defended = nonPawnEnemies & stronglyProtected;

    // Enemies not strongly protected and under our attack
    weak = pos.pieces(Them) & ~stronglyProtected & attackedBy[Us][ALL_PIECES];

    // Safe or protected squares
    safe = ~attackedBy[Them][ALL_PIECES] | attackedBy[Us][ALL_PIECES];

    // Bonus according to the kind of attacking pieces
    if (defended | weak)
    {
        b = (defended | weak) & (attackedBy[Us][KNIGHT] | attackedBy[Us][BISHOP]);
        while (b)
        {
            Square s = pop_lsb(&b);
            score += ThreatByMinor[type_of(pos.piece_on(s))];
            if (type_of(pos.piece_on(s)) != PAWN)
                score += ThreatByRank * (int)relative_rank(Them, s);
        }

        b = weak & attackedBy[Us][ROOK];
        while (b)
        {
            Square s = pop_lsb(&b);
            score += ThreatByRook[type_of(pos.piece_on(s))];
            if (type_of(pos.piece_on(s)) != PAWN)
                score += ThreatByRank * (int)relative_rank(Them, s);
        }

        if (weak & attackedBy[Us][KING])
            score += ThreatByKing;

        b =  ~attackedBy[Them][ALL_PIECES]
           | (nonPawnEnemies & attackedBy2[Us]);
        score += Hanging * popcount(weak & b);
    }

    // Bonus for restricting their piece moves
    restricted =   attackedBy[Them][ALL_PIECES]
                & ~attackedBy[Them][PAWN]
                & ~attackedBy2[Them]
                &  attackedBy[Us][ALL_PIECES];
    score += RestrictedPiece * popcount(restricted);

    // Bonus for enemy unopposed weak pawns
    if (pos.pieces(Us, ROOK, QUEEN))
        score += WeakUnopposedPawn * pe->weak_unopposed(Them);

    // Find squares where our pawns can push on the next move
    b  = shift<Up>(pos.pieces(Us, PAWN)) & ~pos.pieces();
    b |= shift<Up>(b & TRank3BB) & ~pos.pieces();

    // Keep only the squares which are relatively safe
    b &= ~attackedBy[Them][PAWN] & safe;

    // Bonus for safe pawn threats on the next move
    b = pawn_attacks_bb<Us>(b) & pos.pieces(Them);
    score += ThreatByPawnPush * popcount(b);

    // Our safe or protected pawns
    b = pos.pieces(Us, PAWN) & safe;

    b = pawn_attacks_bb<Us>(b) & nonPawnEnemies;
    score += ThreatBySafePawn * popcount(b);

    // Bonus for threats on the next moves against enemy queen
#ifdef CRAZYHOUSE
    if ((pos.is_house() ? pos.count<QUEEN>(Them) - pos.count_in_hand<QUEEN>(Them) : pos.count<QUEEN>(Them)) == 1)
#else
    if (pos.count<QUEEN>(Them) == 1)
#endif
    {
        Square s = pos.square<QUEEN>(Them);
        safe = mobilityArea[Us] & ~stronglyProtected;

        b = attackedBy[Us][KNIGHT] & pos.attacks_from<KNIGHT>(s);

        score += KnightOnQueen * popcount(b & safe);

        b =  (attackedBy[Us][BISHOP] & pos.attacks_from<BISHOP>(s))
           | (attackedBy[Us][ROOK  ] & pos.attacks_from<ROOK  >(s));

        score += SliderOnQueen * popcount(b & safe & attackedBy2[Us]);
    }
    }

    if (T)
        Trace::add(THREAT, Us, score);

    return score;
  }

  // Evaluation::passed() evaluates the passed pawns and candidate passed
  // pawns of the given color.

  template<Tracing T> template<Color Us>
  Score Evaluation<T>::passed() const {

    constexpr Color     Them = (Us == WHITE ? BLACK : WHITE);
    constexpr Direction Up   = (Us == WHITE ? NORTH : SOUTH);

    auto king_proximity = [&](Color c, Square s) {
      return std::min(distance(pos.square<KING>(c), s), 5);
    };

    Bitboard b, bb, squaresToQueen, defendedSquares, unsafeSquares;
    Score score = SCORE_ZERO;

    b = pe->passed_pawns(Us);

    while (b)
    {
        Square s = pop_lsb(&b);

        assert(!(pos.pieces(Them, PAWN) & forward_file_bb(Us, s + Up)));

        int r = relative_rank(Us, s);

        Score bonus = PassedRank[pos.variant()][r];

#ifdef GRID
        if (pos.is_grid()) {} else
#endif
        if (r > RANK_3)
        {
            int w = (r-2) * (r-2) + 2;
            Square blockSq = s + Up;
#ifdef HORDE
            if (pos.is_horde())
            {
                // Assume a horde king distance of approximately 5
                if (pos.is_horde_color(Us))
                    bonus += make_score(0, king_proximity(Them, blockSq) * 5 * w);
                else
                    bonus += make_score(0, 15 * w);
            }
            else
#endif
#ifdef PLACEMENT
            if (pos.is_placement() && pos.count_in_hand<KING>(Us))
                bonus += make_score(0, 15 * w);
            else
#endif
#ifdef ANTI
            if (pos.is_anti()) {} else
#endif
#ifdef ATOMIC
            if (pos.is_atomic())
                bonus += make_score(0, king_proximity(Them, blockSq) * 5 * w);
            else
#endif
            {
            // Adjust bonus based on the king's proximity
            bonus += make_score(0, (  king_proximity(Them, blockSq) * 5
                                    - king_proximity(Us,   blockSq) * 2) * w);

            // If blockSq is not the queening square then consider also a second push
            if (r != RANK_7)
                bonus -= make_score(0, king_proximity(Us, blockSq + Up) * w);
            }

            // If the pawn is free to advance, then increase the bonus
            if (pos.empty(blockSq))
            {
                // If there is a rook or queen attacking/defending the pawn from behind,
                // consider all the squaresToQueen. Otherwise consider only the squares
                // in the pawn's path attacked or occupied by the enemy.
                defendedSquares = unsafeSquares = squaresToQueen = forward_file_bb(Us, s);

                bb = forward_file_bb(Them, s) & pos.pieces(ROOK, QUEEN) & pos.attacks_from<ROOK>(s);

                if (!(pos.pieces(Us) & bb))
                    defendedSquares &= attackedBy[Us][ALL_PIECES];

                if (!(pos.pieces(Them) & bb))
                    unsafeSquares &= attackedBy[Them][ALL_PIECES] | pos.pieces(Them);

                // If there aren't any enemy attacks, assign a big bonus. Otherwise
                // assign a smaller bonus if the block square isn't attacked.
                int k = !unsafeSquares ? 20 : !(unsafeSquares & blockSq) ? 9 : 0;

                // If the path to the queen is fully defended, assign a big bonus.
                // Otherwise assign a smaller bonus if the block square is defended.
                if (defendedSquares == squaresToQueen)
                    k += 6;
                else if (defendedSquares & blockSq)
                    k += 4;

                bonus += make_score(k * w, k * w);
            }
        } // rank > RANK_3

        // Scale down bonus for candidate passers which need more than one
        // pawn push to become passed, or have a pawn in front of them.
        if (   !pos.pawn_passed(Us, s + Up)
            || (pos.pieces(PAWN) & forward_file_bb(Us, s)))
            bonus = bonus / 2;

        score += bonus + PassedFile[file_of(s)];
    }

    if (T)
        Trace::add(PASSED, Us, score);

    return score;
  }


  // Evaluation::space() computes the space evaluation for a given side. The
  // space evaluation is a simple bonus based on the number of safe squares
  // available for minor pieces on the central four files on ranks 2--4. Safe
  // squares one, two or three squares behind a friendly pawn are counted
  // twice. Finally, the space bonus is multiplied by a weight. The aim is to
  // improve play on game opening.

  template<Tracing T> template<Color Us>
  Score Evaluation<T>::space() const {

    if (pos.non_pawn_material() < SpaceThreshold[pos.variant()])
        return SCORE_ZERO;

    constexpr Color Them = (Us == WHITE ? BLACK : WHITE);
    constexpr Bitboard SpaceMask =
      Us == WHITE ? CenterFiles & (Rank2BB | Rank3BB | Rank4BB)
                  : CenterFiles & (Rank7BB | Rank6BB | Rank5BB);

    // Find the available squares for our pieces inside the area defined by SpaceMask
    Bitboard safe =   SpaceMask
                   & ~pos.pieces(Us, PAWN)
                   & ~attackedBy[Them][PAWN];

    // Find all squares which are at most three squares behind some friendly pawn
    Bitboard behind = pos.pieces(Us, PAWN);
    behind |= (Us == WHITE ? behind >>  8 : behind <<  8);
    behind |= (Us == WHITE ? behind >> 16 : behind << 16);

    int bonus = popcount(safe) + popcount(behind & safe);
    int weight = pos.count<ALL_PIECES>(Us) - 2 * pe->open_files();

    Score score = make_score(bonus * weight * weight / 16, 0);
#ifdef KOTH
    if (pos.is_koth())
        score += KothSafeCenter * popcount(behind & safe & Center);
#endif

    if (T)
        Trace::add(SPACE, Us, score);

    return score;
  }

  // Evaluation::variant() computes variant-specific evaluation terms.

  template<Tracing T> template<Color Us>
  Score Evaluation<T>::variant() const {

    constexpr Color Them = (Us == WHITE ? BLACK : WHITE);

    Score score = SCORE_ZERO;

#ifdef HORDE
    if (pos.is_horde() && pos.is_horde_color(Them))
    {
        // Add a bonus according to how close we are to breaking through the pawn wall
        if (pos.pieces(Us, ROOK) | pos.pieces(Us, QUEEN))
        {
            int dist = 8;
            if ((attackedBy[Us][QUEEN] | attackedBy[Us][ROOK]) & rank_bb(relative_rank(Us, RANK_8)))
                dist = 0;
            else
            {
                for (File f = FILE_A; f <= FILE_H; ++f)
                {
                    int pawns = popcount(pos.pieces(Them, PAWN) & file_bb(f));
                    int pawnsl = f > FILE_A ? std::min(popcount(pos.pieces(Them, PAWN) & FileBB[f - 1]), pawns) : 0;
                    int pawnsr = f < FILE_H ? std::min(popcount(pos.pieces(Them, PAWN) & FileBB[f + 1]), pawns) : 0;
                    dist = std::min(dist, pawnsl + pawnsr);
                }
            }
            score += make_score(71, 61) * pos.count<PAWN>(Them) / (1 + dist) / (pos.pieces(Us, QUEEN) ? 2 : 4);
        }
    }
#endif
#ifdef KOTH
    if (pos.is_koth())
    {
        constexpr Direction Up = (Us == WHITE ? NORTH : SOUTH);
        Bitboard pinned = pos.blockers_for_king(Them) & pos.pieces(Them);
        Bitboard center = Center;
        while (center)
        {
            Square s = pop_lsb(&center);
            int dist = distance(pos.square<KING>(Us), s)
                      + ((pinned || (attackedBy[Them][ALL_PIECES] & s)) ? popcount(pos.attackers_to(s) & pos.pieces(Them)) : 0)
                      + !!(pos.pieces(Us) & s)
                      + !!(shift<Up>(pos.pieces(Us, PAWN) & s) & pos.pieces(Them, PAWN));
            assert(dist > 0);
            score += KothDistanceBonus[std::min(dist - 1, 5)];
        }
    }
#endif
#ifdef RACE
    if (pos.is_race())
    {
        Square ksq = pos.square<KING>(Us);
        int s = relative_rank(BLACK, ksq);
        for (Rank kr = rank_of(ksq), r = Rank(kr + 1); r <= RANK_8; ++r)
            if (!(rank_bb(r) & DistanceRingBB[ksq][r - kr] & ~attackedBy[Them][ALL_PIECES]))
                s++;
        score += KingRaceBonus[std::min(s, 7)];
    }
#endif
#ifdef THREECHECK
    if (pos.is_three_check())
        score += ChecksGivenBonus[pos.checks_given(Us)];
#endif

    if (T)
        Trace::add(VARIANT, Us, score);

    return score;
  }


  // Evaluation::initiative() computes the initiative correction value
  // for the position. It is a second order bonus/malus based on the
  // known attacking/defending status of the players.

  template<Tracing T>
  Score Evaluation<T>::initiative(Value eg) const {

#ifdef ANTI
    if (pos.is_anti())
        return SCORE_ZERO;
#endif
#ifdef HORDE
    if (pos.is_horde())
        return SCORE_ZERO;
#endif
#ifdef PLACEMENT
    if (pos.is_placement() && (pos.count_in_hand<KING>(WHITE) || pos.count_in_hand<KING>(BLACK)))
        return SCORE_ZERO;
#endif

    int outflanking =  distance<File>(pos.square<KING>(WHITE), pos.square<KING>(BLACK))
                     - distance<Rank>(pos.square<KING>(WHITE), pos.square<KING>(BLACK));

    bool pawnsOnBothFlanks =   (pos.pieces(PAWN) & QueenSide)
                            && (pos.pieces(PAWN) & KingSide);

    // Compute the initiative bonus for the attacking side
    int complexity =   8 * pe->pawn_asymmetry()
                    + 12 * pos.count<PAWN>()
                    + 12 * outflanking
                    + 16 * pawnsOnBothFlanks
                    + 48 * !pos.non_pawn_material()
                    -118 ;

    // Now apply the bonus: note that we find the attacking side by extracting
    // the sign of the endgame value, and that we carefully cap the bonus so
    // that the endgame score will never change sign after the bonus.
    int v = ((eg > 0) - (eg < 0)) * std::max(complexity, -abs(eg));

    if (T)
        Trace::add(INITIATIVE, make_score(0, v));

    return make_score(0, v);
  }


  // Evaluation::scale_factor() computes the scale factor for the winning side

  template<Tracing T>
  ScaleFactor Evaluation<T>::scale_factor(Value eg) const {

    Color strongSide = eg > VALUE_DRAW ? WHITE : BLACK;
    int sf = me->scale_factor(pos, strongSide);

#ifdef ATOMIC
    if (pos.is_atomic()) {} else
#endif
#ifdef HORDE
    if (pos.is_horde() && pos.is_horde_color(~strongSide))
    {
        if (pos.non_pawn_material(~strongSide) >= QueenValueMg)
            sf = ScaleFactor(10);
    }
    else
#endif
#ifdef GRID
    if (pos.is_grid() && pos.non_pawn_material(strongSide) <= RookValueMg)
        sf = 10;
    else
#endif
    // If scale is not already specific, scale down the endgame via general heuristics
    if (sf == SCALE_FACTOR_NORMAL)
    {
        if (   pos.opposite_bishops()
            && pos.non_pawn_material(WHITE) == BishopValueMg
            && pos.non_pawn_material(BLACK) == BishopValueMg)
            sf = 8 + 4 * pe->pawn_asymmetry();
        else
            sf = std::min(40 + (pos.opposite_bishops() ? 2 : 7) * pos.count<PAWN>(strongSide), sf);

    }

    return ScaleFactor(sf);
  }


  // Evaluation::value() is the main function of the class. It computes the various
  // parts of the evaluation and returns the value of the position from the point
  // of view of the side to move.

  template<Tracing T>
  Value Evaluation<T>::value() {

    assert(!pos.checkers());

    if (pos.is_variant_end())
        return pos.variant_result();

    // Probe the material hash table
    me = Material::probe(pos);

    // If we have a specialized evaluation function for the current material
    // configuration, call it and return.
    if (me->specialized_eval_exists())
        return me->evaluate(pos);

    // Initialize score by reading the incrementally updated scores included in
    // the position object (material + piece square tables) and the material
    // imbalance. Score is computed internally from the white point of view.
    Score score = pos.psq_score() + me->imbalance() + pos.this_thread()->contempt;

    // Probe the pawn hash table
    pe = Pawns::probe(pos);
    score += pe->pawn_score(WHITE) - pe->pawn_score(BLACK);

    // Early exit if score is high
    Value v = (mg_value(score) + eg_value(score)) / 2;
    if (pos.variant() == CHESS_VARIANT)
    {
    if (abs(v) > LazyThreshold)
       return pos.side_to_move() == WHITE ? v : -v;
    }

    // Main evaluation begins here

    initialize<WHITE>();
    initialize<BLACK>();

    // Pieces should be evaluated first (populate attack tables)
    score +=  pieces<WHITE, KNIGHT>() - pieces<BLACK, KNIGHT>()
            + pieces<WHITE, BISHOP>() - pieces<BLACK, BISHOP>()
            + pieces<WHITE, ROOK  >() - pieces<BLACK, ROOK  >()
            + pieces<WHITE, QUEEN >() - pieces<BLACK, QUEEN >();

#ifdef CRAZYHOUSE
    if (pos.is_house()) {
        // Positional bonus for potential drop points - unoccupied squares in enemy territory that are not attacked by enemy non-KQ pieces
        mobility[WHITE] += DropMobilityBonus * popcount(~(attackedBy[BLACK][PAWN] | attackedBy[BLACK][KNIGHT] | attackedBy[BLACK][BISHOP] | attackedBy[BLACK][ROOK] | pos.pieces() | Rank1234BB));
        mobility[BLACK] += DropMobilityBonus * popcount(~(attackedBy[WHITE][PAWN] | attackedBy[WHITE][KNIGHT] | attackedBy[WHITE][BISHOP] | attackedBy[WHITE][ROOK] | pos.pieces() | Rank5678BB));
    }
#endif

    score += mobility[WHITE] - mobility[BLACK];

    score +=  king<   WHITE>() - king<   BLACK>()
            + threats<WHITE>() - threats<BLACK>()
            + passed< WHITE>() - passed< BLACK>()
            + space<  WHITE>() - space<  BLACK>();

    if (pos.variant() != CHESS_VARIANT)
        score += variant<WHITE>() - variant<BLACK>();

    score += initiative(eg_value(score));

    // Interpolate between a middlegame and a (scaled by 'sf') endgame score
    ScaleFactor sf = scale_factor(eg_value(score));
    v =  mg_value(score) * int(me->game_phase())
       + eg_value(score) * int(PHASE_MIDGAME - me->game_phase()) * sf / SCALE_FACTOR_NORMAL;

    v /= int(PHASE_MIDGAME);

    // In case of tracing add all remaining individual evaluation terms
    if (T)
    {
        Trace::add(MATERIAL, pos.psq_score());
        Trace::add(IMBALANCE, me->imbalance());
        Trace::add(PAWN, pe->pawn_score(WHITE), pe->pawn_score(BLACK));
        Trace::add(MOBILITY, mobility[WHITE], mobility[BLACK]);
        Trace::add(TOTAL, score);
    }

    return  (pos.side_to_move() == WHITE ? v : -v) // Side to move point of view
           + Eval::Tempo[pos.variant()];
  }

} // namespace


/// evaluate() is the evaluator for the outer world. It returns a static
/// evaluation of the position from the point of view of the side to move.

Value Eval::evaluate(const Position& pos) {
  return Evaluation<NO_TRACE>(pos).value();
}


/// trace() is like evaluate(), but instead of returning a value, it returns
/// a string (suitable for outputting to stdout) that contains the detailed
/// descriptions and values of each evaluation term. Useful for debugging.

std::string Eval::trace(const Position& pos) {

  std::memset(scores, 0, sizeof(scores));

  pos.this_thread()->contempt = SCORE_ZERO; // Reset any dynamic contempt

  Value v = Evaluation<TRACE>(pos).value();

  v = pos.side_to_move() == WHITE ? v : -v; // Trace scores are from white's point of view

  std::stringstream ss;
  ss << std::showpoint << std::noshowpos << std::fixed << std::setprecision(2)
     << "     Term    |    White    |    Black    |    Total   \n"
     << "             |   MG    EG  |   MG    EG  |   MG    EG \n"
     << " ------------+-------------+-------------+------------\n"
     << "    Material | " << Term(MATERIAL)
     << "   Imbalance | " << Term(IMBALANCE)
     << "  Initiative | " << Term(INITIATIVE)
     << "       Pawns | " << Term(PAWN)
     << "     Knights | " << Term(KNIGHT)
     << "     Bishops | " << Term(BISHOP)
     << "       Rooks | " << Term(ROOK)
     << "      Queens | " << Term(QUEEN)
     << "    Mobility | " << Term(MOBILITY)
     << " King safety | " << Term(KING)
     << "     Threats | " << Term(THREAT)
     << "      Passed | " << Term(PASSED)
     << "       Space | " << Term(SPACE)
     << "     Variant | " << Term(VARIANT)
     << " ------------+-------------+-------------+------------\n"
     << "       Total | " << Term(TOTAL);

  ss << "\nTotal evaluation: " << to_cp(v) << " (white side)\n";

  return ss.str();
}<|MERGE_RESOLUTION|>--- conflicted
+++ resolved
@@ -558,10 +558,9 @@
   };
 
   // Assorted bonuses and penalties
-<<<<<<< HEAD
-  constexpr Score BishopPawns        = S(  3,  8);
+  constexpr Score BishopPawns        = S(  3,  7);
   constexpr Score CloseEnemies[VARIANT_NB] = {
-    S(  7,  0),
+    S(  8,  0),
 #ifdef ANTI
     S( 0,  0),
 #endif
@@ -596,10 +595,6 @@
     S( 7,  0),
 #endif
   };
-=======
-  constexpr Score BishopPawns        = S(  3,  7);
-  constexpr Score CloseEnemies       = S(  8,  0);
->>>>>>> 31ac538f
   constexpr Score CorneredBishop     = S( 50, 50);
   constexpr Score Hanging            = S( 69, 36);
   constexpr Score KingProtector      = S(  7,  8);
