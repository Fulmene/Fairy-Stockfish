/*
  Stockfish, a UCI chess playing engine derived from Glaurung 2.1
  Copyright (C) 2004-2008 Tord Romstad (Glaurung author)
  Copyright (C) 2008-2015 Marco Costalba, Joona Kiiski, Tord Romstad
  Copyright (C) 2015-2016 Marco Costalba, Joona Kiiski, Gary Linscott, Tord Romstad

  Stockfish is free software: you can redistribute it and/or modify
  it under the terms of the GNU General Public License as published by
  the Free Software Foundation, either version 3 of the License, or
  (at your option) any later version.

  Stockfish is distributed in the hope that it will be useful,
  but WITHOUT ANY WARRANTY; without even the implied warranty of
  MERCHANTABILITY or FITNESS FOR A PARTICULAR PURPOSE.  See the
  GNU General Public License for more details.

  You should have received a copy of the GNU General Public License
  along with this program.  If not, see <http://www.gnu.org/licenses/>.
*/

#include <algorithm>
#include <cassert>
#include <cstring>   // For std::memset
#include <iomanip>
#include <sstream>

#include "bitboard.h"
#include "evaluate.h"
#include "material.h"
#include "pawns.h"

namespace {

  namespace Trace {

    enum Term { // The first 8 entries are for PieceType
      MATERIAL = 8, IMBALANCE, MOBILITY, THREAT, PASSED, SPACE, TOTAL, TERM_NB
    };

    double scores[TERM_NB][COLOR_NB][PHASE_NB];

    double to_cp(Value v) { return double(v) / PawnValueEg; }

    void add(int idx, Color c, Score s) {
      scores[idx][c][MG] = to_cp(mg_value(s));
      scores[idx][c][EG] = to_cp(eg_value(s));
    }

    void add(int idx, Score w, Score b = SCORE_ZERO) {
      add(idx, WHITE, w); add(idx, BLACK, b);
    }

    std::ostream& operator<<(std::ostream& os, Term t) {

      if (t == MATERIAL || t == IMBALANCE || t == Term(PAWN) || t == TOTAL)
          os << "  ---   --- |   ---   --- | ";
      else
          os << std::setw(5) << scores[t][WHITE][MG] << " "
             << std::setw(5) << scores[t][WHITE][EG] << " | "
             << std::setw(5) << scores[t][BLACK][MG] << " "
             << std::setw(5) << scores[t][BLACK][EG] << " | ";

      os << std::setw(5) << scores[t][WHITE][MG] - scores[t][BLACK][MG] << " "
         << std::setw(5) << scores[t][WHITE][EG] - scores[t][BLACK][EG] << " \n";

      return os;
    }
  }

  using namespace Trace;

  // Struct EvalInfo contains various information computed and collected
  // by the evaluation functions.
  struct EvalInfo {

    // attackedBy[color][piece type] is a bitboard representing all squares
    // attacked by a given color and piece type (can be also ALL_PIECES).
    Bitboard attackedBy[COLOR_NB][PIECE_TYPE_NB];

    // attackedBy2[color] are the squares attacked by 2 pieces of a given color,
    // possibly via x-ray or by one pawn and one piece. Diagonal x-ray through
    // pawn or squares attacked by 2 pawns are not explicitly added.
    Bitboard attackedBy2[COLOR_NB];

    // kingRing[color] is the zone around the king which is considered
    // by the king safety evaluation. This consists of the squares directly
    // adjacent to the king, and the three (or two, for a king on an edge file)
    // squares two ranks in front of the king. For instance, if black's king
    // is on g8, kingRing[BLACK] is a bitboard containing the squares f8, h8,
    // f7, g7, h7, f6, g6 and h6.
    Bitboard kingRing[COLOR_NB];

    // kingAttackersCount[color] is the number of pieces of the given color
    // which attack a square in the kingRing of the enemy king.
    int kingAttackersCount[COLOR_NB];

    // kingAttackersWeight[color] is the sum of the "weights" of the pieces of the
    // given color which attack a square in the kingRing of the enemy king. The
    // weights of the individual piece types are given by the elements in the
    // KingAttackWeights array.
    int kingAttackersWeight[COLOR_NB];

    // kingAdjacentZoneAttacksCount[color] is the number of attacks by the given
    // color to squares directly adjacent to the enemy king. Pieces which attack
    // more than one square are counted multiple times. For instance, if there is
    // a white knight on g5 and black's king is on g8, this white knight adds 2
    // to kingAdjacentZoneAttacksCount[WHITE].
    int kingAdjacentZoneAttacksCount[COLOR_NB];

    Bitboard pinnedPieces[COLOR_NB];
    Material::Entry* me;
    Pawns::Entry* pi;
  };

  #define V(v) Value(v)
  #define S(mg, eg) make_score(mg, eg)

  // MobilityBonus[PieceType][attacked] contains bonuses for middle and end
  // game, indexed by piece type and number of attacked squares in the MobilityArea.
  const Score MobilityBonus[][32] = {
    {}, {},
    { S(-75,-76), S(-56,-54), S(- 9,-26), S( -2,-10), S(  6,  5), S( 15, 11), // Knights
      S( 22, 26), S( 30, 28), S( 36, 29) },
    { S(-48,-58), S(-21,-19), S( 16, -2), S( 26, 12), S( 37, 22), S( 51, 42), // Bishops
      S( 54, 54), S( 63, 58), S( 65, 63), S( 71, 70), S( 79, 74), S( 81, 86),
      S( 92, 90), S( 97, 94) },
    { S(-56,-78), S(-25,-18), S(-11, 26), S( -5, 55), S( -4, 70), S( -1, 81), // Rooks
      S(  8,109), S( 14,120), S( 21,128), S( 23,143), S( 31,154), S( 32,160),
      S( 43,165), S( 49,168), S( 59,169) },
    { S(-40,-35), S(-25,-12), S(  2,  7), S(  4, 19), S( 14, 37), S( 24, 55), // Queens
      S( 25, 62), S( 40, 76), S( 43, 79), S( 47, 87), S( 54, 94), S( 56,102),
      S( 60,111), S( 70,116), S( 72,118), S( 73,122), S( 75,128), S( 77,130),
      S( 85,133), S( 94,136), S( 99,140), S(108,157), S(112,158), S(113,161),
      S(118,174), S(119,177), S(123,191), S(128,199) }
  };

  // Outpost[knight/bishop][supported by pawn] contains bonuses for knights and
  // bishops outposts, bigger if outpost piece is supported by a pawn.
  const Score Outpost[][2] = {
    { S(43,11), S(65,20) }, // Knights
    { S(20, 3), S(29, 8) }  // Bishops
  };

  // ReachableOutpost[knight/bishop][supported by pawn] contains bonuses for
  // knights and bishops which can reach an outpost square in one move, bigger
  // if outpost square is supported by a pawn.
  const Score ReachableOutpost[][2] = {
    { S(21, 5), S(35, 8) }, // Knights
    { S( 8, 0), S(14, 4) }  // Bishops
  };

  // RookOnFile[semiopen/open] contains bonuses for each rook when there is no
  // friendly pawn on the rook file.
  const Score RookOnFile[2] = { S(20, 7), S(45, 20) };

  // ThreatBySafePawn[PieceType] contains bonuses according to which piece
  // type is attacked by a pawn which is protected or is not attacked.
  const Score ThreatBySafePawn[PIECE_TYPE_NB] = {
    S(0, 0), S(0, 0), S(176, 139), S(131, 127), S(217, 218), S(203, 215) };

  // Threat[by minor/by rook][attacked PieceType] contains
  // bonuses according to which piece type attacks which one.
  // Attacks on lesser pieces which are pawn-defended are not considered.
  const Score Threat[][PIECE_TYPE_NB] = {
    { S(0, 0), S(0, 33), S(45, 43), S(46, 47), S(72,107), S(48,118) }, // by Minor
    { S(0, 0), S(0, 25), S(40, 62), S(40, 59), S( 0, 34), S(35, 48) }  // by Rook
  };

  // ThreatByKing[on one/on many] contains bonuses for King attacks on
  // pawns or pieces which are not pawn-defended.
  const Score ThreatByKing[2] = { S(3, 62), S(9, 138) };

  // Passed[mg/eg][Rank] contains midgame and endgame bonuses for passed pawns.
  // We don't use a Score because we process the two components independently.
  const Value Passed[][RANK_NB] = {
    { V(5), V( 5), V(31), V(73), V(166), V(252) },
    { V(7), V(14), V(38), V(73), V(166), V(252) }
  };

#ifdef THREECHECK
  const Score ChecksGivenBonus[CHECKS_NB] = {
      S(0, 0),
      S(2 * PawnValueMg, 2 * PawnValueEg),
      S(5 * PawnValueMg, 4 * PawnValueEg),
      S(9 * PawnValueMg, 9 * PawnValueEg)
  };
#endif

  // PassedFile[File] contains a bonus according to the file of a passed pawn
  const Score PassedFile[FILE_NB] = {
    S(  9, 10), S( 2, 10), S( 1, -8), S(-20,-12),
    S(-20,-12), S( 1, -8), S( 2, 10), S( 9, 10)
  };

  // Assorted bonuses and penalties used by evaluation
  const Score MinorBehindPawn     = S(16,  0);
  const Score BishopPawns         = S( 8, 12);
  const Score RookOnPawn          = S( 8, 24);
  const Score TrappedRook         = S(92,  0);
  const Score SafeCheck           = S(20, 20);
  const Score OtherCheck          = S(10, 10);
  const Score ThreatByHangingPawn = S(71, 61);
  const Score LooseEnemies        = S( 0, 25);
  const Score WeakQueen           = S(35,  0);
  const Score Hanging             = S(48, 27);
  const Score ThreatByPawnPush    = S(38, 22);
  const Score Unstoppable         = S( 0, 20);

  // Penalty for a bishop on a1/h1 (a8/h8 for black) which is trapped by
  // a friendly pawn on b2/g2 (b7/g7 for black). This can obviously only
  // happen in Chess960 games.
  const Score TrappedBishopA1H1 = S(50, 50);

  #undef S
  #undef V

  // King danger constants and variables. The king danger scores are looked-up
  // in KingDanger[]. Various little "meta-bonuses" measuring the strength
  // of the enemy attack are added up into an integer, which is used as an
  // index to KingDanger[].
  Score KingDanger[512];

  // KingAttackWeights[PieceType] contains king attack weights by piece type
  const int KingAttackWeights[PIECE_TYPE_NB] = { 0, 0, 7, 5, 4, 1 };

  // Penalties for enemy's safe checks
  const int QueenContactCheck = 89;
  const int QueenCheck        = 62;
  const int RookCheck         = 57;
  const int BishopCheck       = 48;
  const int KnightCheck       = 78;


  // eval_init() initializes king and attack bitboards for a given color
  // adding pawn attacks. To be done at the beginning of the evaluation.

  template<Color Us>
  void eval_init(const Position& pos, EvalInfo& ei) {

    const Color  Them = (Us == WHITE ? BLACK   : WHITE);
    const Square Down = (Us == WHITE ? DELTA_S : DELTA_N);

    ei.pinnedPieces[Us] = pos.pinned_pieces(Us);
    Bitboard b = ei.attackedBy[Them][KING];
    ei.attackedBy[Them][ALL_PIECES] |= b;
    ei.attackedBy[Us][ALL_PIECES] |= ei.attackedBy[Us][PAWN] = ei.pi->pawn_attacks(Us);
    ei.attackedBy2[Us] = ei.attackedBy[Us][PAWN] & ei.attackedBy[Us][KING];

    // Init king safety tables only if we are going to use them
    if (pos.non_pawn_material(Us) >= QueenValueMg)
    {
        ei.kingRing[Them] = b | shift_bb<Down>(b);
        b &= ei.attackedBy[Us][PAWN];
        ei.kingAttackersCount[Us] = popcount(b);
        ei.kingAdjacentZoneAttacksCount[Us] = ei.kingAttackersWeight[Us] = 0;
    }
    else
        ei.kingRing[Them] = ei.kingAttackersCount[Us] = 0;
  }


  // evaluate_pieces() assigns bonuses and penalties to the pieces of a given
  // color and type.

  template<bool DoTrace, Color Us = WHITE, PieceType Pt = KNIGHT>
  Score evaluate_pieces(const Position& pos, EvalInfo& ei, Score* mobility,
                        const Bitboard* mobilityArea) {
    Bitboard b, bb;
    Square s;
    Score score = SCORE_ZERO;

    const PieceType NextPt = (Us == WHITE ? Pt : PieceType(Pt + 1));
    const Color Them = (Us == WHITE ? BLACK : WHITE);
    const Bitboard OutpostRanks = (Us == WHITE ? Rank4BB | Rank5BB | Rank6BB
                                               : Rank5BB | Rank4BB | Rank3BB);
    const Square* pl = pos.squares<Pt>(Us);

    ei.attackedBy[Us][Pt] = 0;

    while ((s = *pl++) != SQ_NONE)
    {
        // Find attacked squares, including x-ray attacks for bishops and rooks
        b = Pt == BISHOP ? attacks_bb<BISHOP>(s, pos.pieces() ^ pos.pieces(Us, QUEEN))
          : Pt ==   ROOK ? attacks_bb<  ROOK>(s, pos.pieces() ^ pos.pieces(Us, ROOK, QUEEN))
                         : pos.attacks_from<Pt>(s);

        if (ei.pinnedPieces[Us] & s)
            b &= LineBB[pos.square<KING>(Us)][s];

        ei.attackedBy2[Us] |= ei.attackedBy[Us][ALL_PIECES] & b;
        ei.attackedBy[Us][ALL_PIECES] |= ei.attackedBy[Us][Pt] |= b;

        if (b & ei.kingRing[Them])
        {
            ei.kingAttackersCount[Us]++;
            ei.kingAttackersWeight[Us] += KingAttackWeights[Pt];
            ei.kingAdjacentZoneAttacksCount[Us] += popcount(b & ei.attackedBy[Them][KING]);
        }

        if (Pt == QUEEN)
            b &= ~(  ei.attackedBy[Them][KNIGHT]
                   | ei.attackedBy[Them][BISHOP]
                   | ei.attackedBy[Them][ROOK]);

        int mob = popcount(b & mobilityArea[Us]);

        mobility[Us] += MobilityBonus[Pt][mob];

        if (Pt == BISHOP || Pt == KNIGHT)
        {
            // Bonus for outpost squares
            bb = OutpostRanks & ~ei.pi->pawn_attacks_span(Them);
            if (bb & s)
                score += Outpost[Pt == BISHOP][!!(ei.attackedBy[Us][PAWN] & s)];
            else
            {
                bb &= b & ~pos.pieces(Us);
                if (bb)
                   score += ReachableOutpost[Pt == BISHOP][!!(ei.attackedBy[Us][PAWN] & bb)];
            }

            // Bonus when behind a pawn
            if (    relative_rank(Us, s) < RANK_5
                && (pos.pieces(PAWN) & (s + pawn_push(Us))))
                score += MinorBehindPawn;

            // Penalty for pawns on the same color square as the bishop
            if (Pt == BISHOP)
                score -= BishopPawns * ei.pi->pawns_on_same_color_squares(Us, s);

            // An important Chess960 pattern: A cornered bishop blocked by a friendly
            // pawn diagonally in front of it is a very serious problem, especially
            // when that pawn is also blocked.
            if (   Pt == BISHOP
                && pos.is_chess960()
                && (s == relative_square(Us, SQ_A1) || s == relative_square(Us, SQ_H1)))
            {
                Square d = pawn_push(Us) + (file_of(s) == FILE_A ? DELTA_E : DELTA_W);
                if (pos.piece_on(s + d) == make_piece(Us, PAWN))
                    score -= !pos.empty(s + d + pawn_push(Us))                ? TrappedBishopA1H1 * 4
                            : pos.piece_on(s + d + d) == make_piece(Us, PAWN) ? TrappedBishopA1H1 * 2
                                                                              : TrappedBishopA1H1;
            }
        }

        if (Pt == ROOK)
        {
            // Bonus for aligning with enemy pawns on the same rank/file
            if (relative_rank(Us, s) >= RANK_5)
                score += RookOnPawn * popcount(pos.pieces(Them, PAWN) & PseudoAttacks[ROOK][s]);

            // Bonus when on an open or semi-open file
            if (ei.pi->semiopen_file(Us, file_of(s)))
            {
                score += RookOnFile[!!ei.pi->semiopen_file(Them, file_of(s))];
            }

            // Penalize when trapped by the king, even more if the king cannot castle
            else if (mob <= 3)
            {
                Square ksq = pos.square<KING>(Us);

                if (   ((file_of(ksq) < FILE_E) == (file_of(s) < file_of(ksq)))
                    && (rank_of(ksq) == rank_of(s) || relative_rank(Us, ksq) == RANK_1)
                    && !ei.pi->semiopen_side(Us, file_of(ksq), file_of(s) < file_of(ksq)))
                    score -= (TrappedRook - make_score(mob * 22, 0)) * (1 + !pos.can_castle(Us));
            }
        }

        if (Pt == QUEEN)
        {
            // Penalty if any relative pin or discovered attack against the queen
            if (pos.slider_blockers(pos.pieces(), pos.pieces(Them, ROOK, BISHOP), s))
                score -= WeakQueen;
        }
    }

    if (DoTrace)
        Trace::add(Pt, Us, score);

    // Recursively call evaluate_pieces() of next piece type until KING is excluded
    return score - evaluate_pieces<DoTrace, Them, NextPt>(pos, ei, mobility, mobilityArea);
  }

  template<>
  Score evaluate_pieces<false, WHITE, KING>(const Position&, EvalInfo&, Score*, const Bitboard*) { return SCORE_ZERO; }
  template<>
  Score evaluate_pieces< true, WHITE, KING>(const Position&, EvalInfo&, Score*, const Bitboard*) { return SCORE_ZERO; }


  // evaluate_king() assigns bonuses and penalties to a king of a given color

  template<Color Us, bool DoTrace>
  Score evaluate_king(const Position& pos, const EvalInfo& ei) {

    const Color Them = (Us == WHITE ? BLACK   : WHITE);
    const Square  Up = (Us == WHITE ? DELTA_N : DELTA_S);

    Bitboard undefended, b, b1, b2, safe, other;
    int attackUnits;
    const Square ksq = pos.square<KING>(Us);

    // King shelter and enemy pawns storm
    Score score = ei.pi->king_safety<Us>(pos, ksq);
#ifdef RACE
    if (pos.is_race())
        score = make_score(0, 0);
    else
    {
#endif

    // Main king safety evaluation
    if (ei.kingAttackersCount[Them])
    {
        // Find the attacked squares which are defended only by the king...
        undefended =   ei.attackedBy[Them][ALL_PIECES]
                    &  ei.attackedBy[Us][KING]
                    & ~ei.attackedBy2[Us];

        // ... and those which are not defended at all in the larger king ring
        b =  ei.attackedBy[Them][ALL_PIECES] & ~ei.attackedBy[Us][ALL_PIECES]
           & ei.kingRing[Us] & ~pos.pieces(Them);

        // Initialize the 'attackUnits' variable, which is used later on as an
        // index into the KingDanger[] array. The initial value is based on the
        // number and types of the enemy's attacking pieces, the number of
        // attacked and undefended squares around our king and the quality of
        // the pawn shelter (current 'score' value).
        attackUnits =  std::min(72, ei.kingAttackersCount[Them] * ei.kingAttackersWeight[Them])
                     +  9 * ei.kingAdjacentZoneAttacksCount[Them]
                     + 21 * popcount(undefended)
                     + 12 * (popcount(b) + !!ei.pinnedPieces[Us])
                     - 64 * !pos.count<QUEEN>(Them)
                     - mg_value(score) / 8;

        // Analyse the enemy's safe queen contact checks. Firstly, find the
        // undefended squares around the king reachable by the enemy queen...
        b = undefended & ei.attackedBy[Them][QUEEN] & ~pos.pieces(Them);

        // ...and keep squares supported by another enemy piece
        attackUnits += QueenContactCheck * popcount(b & ei.attackedBy2[Them]);

        // Analyse the safe enemy's checks which are possible on next move...
        safe  = ~(ei.attackedBy[Us][ALL_PIECES] | pos.pieces(Them));

        // ... and some other potential checks, only requiring the square to be
        // safe from pawn-attacks, and not being occupied by a blocked pawn.
        other = ~(   ei.attackedBy[Us][PAWN]
                  | (pos.pieces(Them, PAWN) & shift_bb<Up>(pos.pieces(PAWN))));
#ifdef THREECHECK
        if (pos.is_three_check() && (pos.side_to_move() == Us ? pos.checks_taken() : pos.checks_given()))
            other = safe = ~pos.pieces(Them);
#endif

        b1 = pos.attacks_from<ROOK  >(ksq);
        b2 = pos.attacks_from<BISHOP>(ksq);

        // Enemy queen safe checks
        if ((b1 | b2) & ei.attackedBy[Them][QUEEN] & safe)
            attackUnits += QueenCheck, score -= SafeCheck;

        // For other pieces, also consider the square safe if attacked twice,
        // and only defended by a queen.
        safe |=  ei.attackedBy2[Them]
               & ~(ei.attackedBy2[Us] | pos.pieces(Them))
               & ei.attackedBy[Us][QUEEN];

        // Enemy rooks safe and other checks
        if (b1 & ei.attackedBy[Them][ROOK] & safe)
            attackUnits += RookCheck, score -= SafeCheck;

        else if (b1 & ei.attackedBy[Them][ROOK] & other)
            score -= OtherCheck;

        // Enemy bishops safe and other checks
        if (b2 & ei.attackedBy[Them][BISHOP] & safe)
            attackUnits += BishopCheck, score -= SafeCheck;

        else if (b2 & ei.attackedBy[Them][BISHOP] & other)
            score -= OtherCheck;

        // Enemy knights safe and other checks
        b = pos.attacks_from<KNIGHT>(ksq) & ei.attackedBy[Them][KNIGHT];
        if (b & safe)
            attackUnits += KnightCheck, score -= SafeCheck;

        else if (b & other)
            score -= OtherCheck;

        // Finally, extract the king danger score from the KingDanger[]
        // array and subtract the score from the evaluation.
#ifdef THREECHECK
        if (pos.is_three_check())
        {
            switch(pos.side_to_move() == Us ? pos.checks_taken() : pos.checks_given())
            {
            case CHECKS_NB:
            case CHECKS_3:
            case CHECKS_2:  attackUnits += RookCheck; break;
            case CHECKS_1:  attackUnits += KnightCheck + attackUnits / 2; break;
            case CHECKS_0:  attackUnits += BishopCheck + attackUnits; break;
            }
        }
#endif
        score -= KingDanger[std::max(std::min(attackUnits, 399), 0)];
    }
#ifdef RACE
    }
#endif

    if (DoTrace)
        Trace::add(KING, Us, score);

    return score;
  }


  // evaluate_threats() assigns bonuses according to the types of the attacking
  // and the attacked pieces.

  const Bitboard WhiteCamp = Rank4BB | Rank5BB | Rank6BB | Rank7BB | Rank8BB;
  const Bitboard BlackCamp = Rank5BB | Rank4BB | Rank3BB | Rank2BB | Rank1BB;
  const Bitboard QueenSide   = FileABB | FileBBB | FileCBB | FileDBB;
  const Bitboard CenterFiles = FileCBB | FileDBB | FileEBB | FileFBB;
  const Bitboard KingSide    = FileEBB | FileFBB | FileGBB | FileHBB;

  const Bitboard KingFlank[COLOR_NB][FILE_NB] = {
    { QueenSide   & WhiteCamp, QueenSide & WhiteCamp, QueenSide & WhiteCamp, CenterFiles & WhiteCamp,
      CenterFiles & WhiteCamp, KingSide  & WhiteCamp, KingSide  & WhiteCamp, KingSide    & WhiteCamp },
    { QueenSide   & BlackCamp, QueenSide & BlackCamp, QueenSide & BlackCamp, CenterFiles & BlackCamp,
      CenterFiles & BlackCamp, KingSide  & BlackCamp, KingSide  & BlackCamp, KingSide    & BlackCamp },
  };

  template<Color Us, bool DoTrace>
  Score evaluate_threats(const Position& pos, const EvalInfo& ei) {

    const Color Them        = (Us == WHITE ? BLACK    : WHITE);
    const Square Up         = (Us == WHITE ? DELTA_N  : DELTA_S);
    const Square Left       = (Us == WHITE ? DELTA_NW : DELTA_SE);
    const Square Right      = (Us == WHITE ? DELTA_NE : DELTA_SW);
    const Bitboard TRank2BB = (Us == WHITE ? Rank2BB  : Rank7BB);
    const Bitboard TRank7BB = (Us == WHITE ? Rank7BB  : Rank2BB);

    enum { Minor, Rook };

    Bitboard b, weak, defended, safeThreats;
    Score score = SCORE_ZERO;

    // Small bonus if the opponent has loose pawns or pieces
    if (   (pos.pieces(Them) ^ pos.pieces(Them, QUEEN, KING))
        & ~(ei.attackedBy[Us][ALL_PIECES] | ei.attackedBy[Them][ALL_PIECES]))
        score += LooseEnemies;

    // Non-pawn enemies attacked by a pawn
    weak = (pos.pieces(Them) ^ pos.pieces(Them, PAWN)) & ei.attackedBy[Us][PAWN];

    if (weak)
    {
        b = pos.pieces(Us, PAWN) & ( ~ei.attackedBy[Them][ALL_PIECES]
                                    | ei.attackedBy[Us][ALL_PIECES]);

        safeThreats = (shift_bb<Right>(b) | shift_bb<Left>(b)) & weak;

        if (weak ^ safeThreats)
            score += ThreatByHangingPawn;

        while (safeThreats)
            score += ThreatBySafePawn[type_of(pos.piece_on(pop_lsb(&safeThreats)))];
    }

    // Non-pawn enemies defended by a pawn
    defended = (pos.pieces(Them) ^ pos.pieces(Them, PAWN)) & ei.attackedBy[Them][PAWN];

    // Enemies not defended by a pawn and under our attack
    weak =   pos.pieces(Them)
          & ~ei.attackedBy[Them][PAWN]
          &  ei.attackedBy[Us][ALL_PIECES];

    // Add a bonus according to the kind of attacking pieces
    if (defended | weak)
    {
        b = (defended | weak) & (ei.attackedBy[Us][KNIGHT] | ei.attackedBy[Us][BISHOP]);
        while (b)
            score += Threat[Minor][type_of(pos.piece_on(pop_lsb(&b)))];

        b = (pos.pieces(Them, QUEEN) | weak) & ei.attackedBy[Us][ROOK];
        while (b)
            score += Threat[Rook ][type_of(pos.piece_on(pop_lsb(&b)))];

        score += Hanging * popcount(weak & ~ei.attackedBy[Them][ALL_PIECES]);

        b = weak & ei.attackedBy[Us][KING];
        if (b)
            score += ThreatByKing[more_than_one(b)];
    }

    // Bonus if some pawns can safely push and attack an enemy piece
    b = pos.pieces(Us, PAWN) & ~TRank7BB;
    b = shift_bb<Up>(b | (shift_bb<Up>(b & TRank2BB) & ~pos.pieces()));

    b &=  ~pos.pieces()
        & ~ei.attackedBy[Them][PAWN]
        & (ei.attackedBy[Us][ALL_PIECES] | ~ei.attackedBy[Them][ALL_PIECES]);

    b =  (shift_bb<Left>(b) | shift_bb<Right>(b))
       &  pos.pieces(Them)
       & ~ei.attackedBy[Us][PAWN];

    score += ThreatByPawnPush * popcount(b);

    // King tropism: firstly, find squares that we attack in the enemy king flank
    b = ei.attackedBy[Us][ALL_PIECES] & KingFlank[Us][file_of(pos.square<KING>(Them))];

    // Secondly, add to the bitboard the squares which we attack twice in that flank
    // but which are not protected by a enemy pawn. Note the trick to shift away the
    // previous attack bits to the empty part of the bitboard.
    b =  (b & ei.attackedBy2[Us] & ~ei.attackedBy[Them][PAWN])
       | (Us == WHITE ? b >> 4 : b << 4);

    // Count all these squares with a single popcount
    score += make_score(7 * popcount(b), 0);

    if (DoTrace)
        Trace::add(THREAT, Us, score);

    return score;
  }


  // evaluate_passed_pawns() evaluates the passed pawns of the given color

  template<Color Us, bool DoTrace>
  Score evaluate_passed_pawns(const Position& pos, const EvalInfo& ei) {

    const Color Them = (Us == WHITE ? BLACK : WHITE);
#ifdef RACE
    const Color Up = pos.is_race() ? WHITE : Us;
#else
    const Color Up = Us;
#endif

    Bitboard b, squaresToQueen, defendedSquares, unsafeSquares;
    Score score = SCORE_ZERO;

#ifdef RACE
    if (pos.is_race())
    {
        Square ksq = pos.square<KING>(Us);
        int s = relative_rank(BLACK, ksq);
        for (Rank i = Rank(rank_of(ksq) + 1); i < RANK_8; ++i)
            if (!(rank_bb(i) & DistanceRingBB[ksq][i - 1 - rank_of(ksq)] & ~ei.attackedBy[Them][ALL_PIECES] & ~pos.pieces(Us)))
                s++;
        Value v = MidgameLimit / (s + 1);
        score = make_score(v, v);
    }
    else
    {
#endif
    b = ei.pi->passed_pawns(Us);

#ifdef KOTH
    if (pos.is_koth())
    {
        Square ksq = pos.square<KING>(Us);
        Square center[4] = {SQ_E4, SQ_D4, SQ_D5, SQ_E5};
        for (int i = 0; i<4; i++)
        {
            int dist = distance(ksq, center[i])+popcount(pos.attackers_to(center[i]) & pos.pieces(Them))+popcount(pos.pieces(Us) & center[i]) ;
            assert(dist > 0);
            Value bonus = RookValueMg / (dist * dist);
            score += make_score(bonus, bonus);
        }
    }
#endif
    while (b)
    {
        Square s = pop_lsb(&b);

        assert(pos.pawn_passed(Us, s));
        assert(!(pos.pieces(PAWN) & forward_bb(Us, s)));

        int r = relative_rank(Up, s) - RANK_2;
        int rr = r * (r - 1);

        Value mbonus = Passed[MG][r], ebonus = Passed[EG][r];

        if (rr)
        {
            Square pawnPush = pawn_push(Up);
            Square blockSq = s + pawnPush;
#ifdef HORDE
            if (pos.is_horde())
            {
                // Assume a horde king distance of approximately 5
                if (Us == WHITE)
                    ebonus += distance(pos.square<KING>(Them), blockSq) * 5 * rr - 10 * rr;
                else
                    ebonus += 25 * rr - distance(pos.square<KING>(Us), blockSq) * 2 * rr;
            }
            else
#endif
#ifdef ATOMIC
            if (pos.is_atomic())
            {
                // Adjust bonus based on proximity to promotion
                ebonus += relative_rank(Us, s) * 5 * rr;
            }
            else
#endif
            {
            // Adjust bonus based on the king's proximity
            ebonus +=  distance(pos.square<KING>(Them), blockSq) * 5 * rr
                     - distance(pos.square<KING>(Us  ), blockSq) * 2 * rr;

            // If blockSq is not the queening square then consider also a second push
            if (relative_rank(Up, blockSq) != RANK_8)
                ebonus -= distance(pos.square<KING>(Us), blockSq + pawnPush) * rr;
            }

            // If the pawn is free to advance, then increase the bonus
            if (pos.empty(blockSq))
            {
                // If there is a rook or queen attacking/defending the pawn from behind,
                // consider all the squaresToQueen. Otherwise consider only the squares
                // in the pawn's path attacked or occupied by the enemy.
                defendedSquares = unsafeSquares = squaresToQueen = forward_bb(Us, s);

                Bitboard bb = forward_bb(Them, s) & pos.pieces(ROOK, QUEEN) & pos.attacks_from<ROOK>(s);

                if (!(pos.pieces(Us) & bb))
                    defendedSquares &= ei.attackedBy[Us][ALL_PIECES];

                if (!(pos.pieces(Them) & bb))
                {
                    unsafeSquares &= ei.attackedBy[Them][ALL_PIECES] | pos.pieces(Them);
                }

                // If there aren't any enemy attacks, assign a big bonus. Otherwise
                // assign a smaller bonus if the block square isn't attacked.
                int k = !unsafeSquares ? 18 : !(unsafeSquares & blockSq) ? 8 : 0;

                // If the path to the queen is fully defended, assign a big bonus.
                // Otherwise assign a smaller bonus if the block square is defended.
                if (defendedSquares == squaresToQueen)
                    k += 6;
                else if (defendedSquares & blockSq)
                    k += 4;

                mbonus += k * rr, ebonus += k * rr;
            }
            else if (pos.pieces(Us) & blockSq)
                mbonus += rr + r * 2, ebonus += rr + r * 2;
        } // rr != 0

        score += make_score(mbonus, ebonus) + PassedFile[file_of(s)];
    }
#ifdef RACE
    }
#endif
    if (DoTrace)
        Trace::add(PASSED, Us, score);

    // Add the scores to the middlegame and endgame eval
    return score;
  }


  // evaluate_space() computes the space evaluation for a given side. The
  // space evaluation is a simple bonus based on the number of safe squares
  // available for minor pieces on the central four files on ranks 2--4. Safe
  // squares one, two or three squares behind a friendly pawn are counted
  // twice. Finally, the space bonus is multiplied by a weight. The aim is to
  // improve play on game opening.
  template<Color Us>
  Score evaluate_space(const Position& pos, const EvalInfo& ei) {

    const Color Them = (Us == WHITE ? BLACK : WHITE);
    const Bitboard SpaceMask =
      Us == WHITE ? (FileCBB | FileDBB | FileEBB | FileFBB) & (Rank2BB | Rank3BB | Rank4BB)
                  : (FileCBB | FileDBB | FileEBB | FileFBB) & (Rank7BB | Rank6BB | Rank5BB);

    // Find the safe squares for our pieces inside the area defined by
    // SpaceMask. A square is unsafe if it is attacked by an enemy
    // pawn, or if it is undefended and attacked by an enemy piece.
    Bitboard safe =   SpaceMask
                   & ~pos.pieces(Us, PAWN)
                   & ~ei.attackedBy[Them][PAWN]
                   & (ei.attackedBy[Us][ALL_PIECES] | ~ei.attackedBy[Them][ALL_PIECES]);
#ifdef HORDE
    if (pos.is_horde())
        safe =   ~ei.attackedBy[Them][PAWN]
               & (ei.attackedBy[Us][ALL_PIECES] | ~ei.attackedBy[Them][ALL_PIECES]);
#endif

    // Find all squares which are at most three squares behind some friendly pawn
    Bitboard behind = pos.pieces(Us, PAWN);
    behind |= (Us == WHITE ? behind >>  8 : behind <<  8);
    behind |= (Us == WHITE ? behind >> 16 : behind << 16);
#ifdef HORDE
    if (pos.is_horde())
        behind |= (Us == WHITE ? behind >> 24 : behind << 24);
#endif

    // Since SpaceMask[Us] is fully on our half of the board...
#ifdef HORDE
    assert(pos.is_horde() || unsigned(safe >> (Us == WHITE ? 32 : 0)) == 0);
#else
    assert(unsigned(safe >> (Us == WHITE ? 32 : 0)) == 0);
#endif

    // ...count safe + (behind & safe) with a single popcount
    int bonus = popcount((Us == WHITE ? safe << 32 : safe >> 32) | (behind & safe));
<<<<<<< HEAD
#ifdef HORDE
    if (pos.is_horde())
        bonus = popcount(safe) + popcount(behind & safe);
#endif
    int weight =  pos.count<KNIGHT>(Us) + pos.count<BISHOP>(Us)
                + pos.count<KNIGHT>(Them) + pos.count<BISHOP>(Them);
#ifdef THREECHECK
    if (pos.is_three_check())
        weight -= pos.checks_count();
#endif
#ifdef HORDE
    if (pos.is_horde() && Us == WHITE)
    {
        weight = pos.count<PAWN>(Us) + int(pos.non_pawn_material(BLACK)/PawnValueMg);
        bonus = bonus * weight * weight / 200;
        return make_score(bonus, bonus) + make_score(pos.non_pawn_material(BLACK) * 2 / 9,0);
    }
#endif
#ifdef KOTH
    if (pos.is_koth())
    {
        int koth_bonus = 200*popcount(safe & behind & (Rank4BB | Rank5BB) & (FileDBB | FileEBB));
        return make_score(bonus * weight * weight * 2 / 11, 0) + make_score(koth_bonus, koth_bonus);
    }
#endif
=======
    int weight = pos.count<ALL_PIECES>(Us);
>>>>>>> 8abb9845

    return make_score(bonus * weight * weight  / 22, 0);
  }


  // evaluate_initiative() computes the initiative correction value for the
  // position, i.e., second order bonus/malus based on the known attacking/defending
  // status of the players.
  Score evaluate_initiative(const Position& pos, int asymmetry, Value eg) {

    int kingDistance =  distance<File>(pos.square<KING>(WHITE), pos.square<KING>(BLACK))
                      - distance<Rank>(pos.square<KING>(WHITE), pos.square<KING>(BLACK));
    int pawns = pos.count<PAWN>(WHITE) + pos.count<PAWN>(BLACK);

    // Compute the initiative bonus for the attacking side
    int initiative = 8 * (asymmetry + kingDistance - 15) + 12 * pawns;

    // Now apply the bonus: note that we find the attacking side by extracting
    // the sign of the endgame value, and that we carefully cap the bonus so
    // that the endgame score will never be divided by more than two.
    int value = ((eg > 0) - (eg < 0)) * std::max(initiative, -abs(eg / 2));

    return make_score(0, value);
  }


  // evaluate_scale_factor() computes the scale factor for the winning side
  ScaleFactor evaluate_scale_factor(const Position& pos, const EvalInfo& ei, Value eg) {

    Color strongSide = eg > VALUE_DRAW ? WHITE : BLACK;
    ScaleFactor sf = ei.me->scale_factor(pos, strongSide);

    // If we don't already have an unusual scale factor, check for certain
    // types of endgames, and use a lower scale for those.
    if (    ei.me->game_phase() < PHASE_MIDGAME
        && (sf == SCALE_FACTOR_NORMAL || sf == SCALE_FACTOR_ONEPAWN))
    {
        if (pos.opposite_bishops())
        {
            // Endgame with opposite-colored bishops and no other pieces (ignoring pawns)
            // is almost a draw, in case of KBP vs KB, it is even more a draw.
            if (   pos.non_pawn_material(WHITE) == BishopValueMg
                && pos.non_pawn_material(BLACK) == BishopValueMg)
                sf = more_than_one(pos.pieces(PAWN)) ? ScaleFactor(31) : ScaleFactor(9);

            // Endgame with opposite-colored bishops, but also other pieces. Still
            // a bit drawish, but not as drawish as with only the two bishops.
            else
                sf = ScaleFactor(46);
        }
        // Endings where weaker side can place his king in front of the opponent's
        // pawns are drawish.
        else if (    abs(eg) <= BishopValueEg
                 &&  ei.pi->pawn_span(strongSide) <= 1
                 && !pos.pawn_passed(~strongSide, pos.square<KING>(~strongSide)))
            sf = ei.pi->pawn_span(strongSide) ? ScaleFactor(51) : ScaleFactor(37);
    }

    return sf;
  }

} // namespace

/// evaluate() is the main evaluation function. It returns a static evaluation
/// of the position from the point of view of the side to move.

template<bool DoTrace>
Value Eval::evaluate(const Position& pos) {

  assert(!pos.checkers());

  EvalInfo ei;
  Score score, mobility[COLOR_NB] = { SCORE_ZERO, SCORE_ZERO };

  // Initialize score by reading the incrementally updated scores included in
  // the position object (material + piece square tables). Score is computed
  // internally from the white point of view.
  score = pos.psq_score();

#ifdef KOTH
    // Possibly redundant static evaluator
    if (pos.is_koth())
    {
        if (pos.is_koth_win())
            return VALUE_MATE;
        if (pos.is_koth_loss())
            return -VALUE_MATE;
    }
#endif
#ifdef RACE
    // Possibly redundant static evaluator
    if (pos.is_race())
    {
        if (pos.is_race_draw())
            return VALUE_DRAW;
        if (pos.is_race_win())
            return VALUE_MATE;
        if (pos.is_race_loss())
            return -VALUE_MATE;
    }
#endif
#ifdef THREECHECK
    if (pos.is_three_check())
    {
        // Possibly redundant static evaluator
        if (pos.is_three_check_win())
            return VALUE_MATE;
        if (pos.is_three_check_loss())
            return -VALUE_MATE;

        if (pos.side_to_move() == WHITE)
        {
            score += ChecksGivenBonus[pos.checks_given()];
            score -= ChecksGivenBonus[pos.checks_taken()];
        }
        else
        {
            score -= ChecksGivenBonus[pos.checks_given()];
            score += ChecksGivenBonus[pos.checks_taken()];
        }
    }
#endif
#ifdef HORDE
    // Possibly redundant static evaluator
    if (pos.is_horde())
    {
        if (pos.is_horde_loss())
            return -VALUE_MATE;
    }
#endif
#ifdef ATOMIC
    // Possibly redundant static evaluator
    if (pos.is_atomic())
    {
        if (pos.is_atomic_win())
            return VALUE_MATE;
        if (pos.is_atomic_loss())
            return -VALUE_MATE;
    }
#endif

  // Probe the material hash table
  ei.me = Material::probe(pos);
  score += ei.me->imbalance();

  // If we have a specialized evaluation function for the current material
  // configuration, call it and return.
#ifdef KOTH
  if (pos.is_koth()) {} else
#endif
#ifdef RACE
  if (pos.is_race()) {} else
#endif
#ifdef THREECHECK
  if (pos.is_three_check()) {} else
#endif
#ifdef HORDE
  if (pos.is_horde()) {} else
#endif
#ifdef ATOMIC
  if (pos.is_atomic()) {} else
#endif
  if (ei.me->specialized_eval_exists())
      return ei.me->evaluate(pos);

  // Probe the pawn hash table
  ei.pi = Pawns::probe(pos);
  score += ei.pi->pawns_score();

  // Initialize attack and king safety bitboards
  ei.attackedBy[WHITE][ALL_PIECES] = ei.attackedBy[BLACK][ALL_PIECES] = 0;
  ei.attackedBy[WHITE][KING] = pos.attacks_from<KING>(pos.square<KING>(WHITE));
  ei.attackedBy[BLACK][KING] = pos.attacks_from<KING>(pos.square<KING>(BLACK));
  eval_init<WHITE>(pos, ei);
  eval_init<BLACK>(pos, ei);

  // Pawns blocked or on ranks 2 and 3 will be excluded from the mobility area
  Bitboard blockedPawns[] = {
    pos.pieces(WHITE, PAWN) & (shift_bb<DELTA_S>(pos.pieces()) | Rank2BB | Rank3BB),
    pos.pieces(BLACK, PAWN) & (shift_bb<DELTA_N>(pos.pieces()) | Rank7BB | Rank6BB)
  };

  // Do not include in mobility area squares protected by enemy pawns, or occupied
  // by our blocked pawns or king.
  Bitboard mobilityArea[] = {
    ~(ei.attackedBy[BLACK][PAWN] | blockedPawns[WHITE] | pos.square<KING>(WHITE)),
    ~(ei.attackedBy[WHITE][PAWN] | blockedPawns[BLACK] | pos.square<KING>(BLACK))
  };

  // Evaluate all pieces but king and pawns
  score += evaluate_pieces<DoTrace>(pos, ei, mobility, mobilityArea);
  score += mobility[WHITE] - mobility[BLACK];

  // Evaluate kings after all other pieces because we need full attack
  // information when computing the king safety evaluation.
  score +=  evaluate_king<WHITE, DoTrace>(pos, ei)
          - evaluate_king<BLACK, DoTrace>(pos, ei);

  // Evaluate tactical threats, we need full attack information including king
  score +=  evaluate_threats<WHITE, DoTrace>(pos, ei)
          - evaluate_threats<BLACK, DoTrace>(pos, ei);

  // Evaluate passed pawns, we need full attack information including king
  score +=  evaluate_passed_pawns<WHITE, DoTrace>(pos, ei)
          - evaluate_passed_pawns<BLACK, DoTrace>(pos, ei);

  // If both sides have only pawns, score for potential unstoppable pawns
  if (!pos.non_pawn_material(WHITE) && !pos.non_pawn_material(BLACK))
  {
      Bitboard b;
      if ((b = ei.pi->passed_pawns(WHITE)) != 0)
          score += Unstoppable * int(relative_rank(WHITE, frontmost_sq(WHITE, b)));

      if ((b = ei.pi->passed_pawns(BLACK)) != 0)
          score -= Unstoppable * int(relative_rank(BLACK, frontmost_sq(BLACK, b)));
  }

  // Evaluate space for both sides, only during opening
#ifdef HORDE
  if (pos.is_horde())
  {
      score +=  evaluate_space<WHITE>(pos, ei)
              - evaluate_space<BLACK>(pos, ei);
  }
  else
  {
#endif
  if (pos.non_pawn_material(WHITE) + pos.non_pawn_material(BLACK) >= 12222)
      score +=  evaluate_space<WHITE>(pos, ei)
              - evaluate_space<BLACK>(pos, ei);

  // Evaluate position potential for the winning side
  score += evaluate_initiative(pos, ei.pi->pawn_asymmetry(), eg_value(score));
#ifdef HORDE
  }
#endif
#ifdef ATOMIC
  if (pos.is_atomic())
      score -= make_score(pos.non_pawn_material(WHITE) - pos.non_pawn_material(BLACK),pos.non_pawn_material(WHITE) - pos.non_pawn_material(BLACK))/4;
#endif

  // Evaluate scale factor for the winning side
  ScaleFactor sf = evaluate_scale_factor(pos, ei, eg_value(score));

  // Interpolate between a middlegame and a (scaled by 'sf') endgame score
  Value v =  mg_value(score) * int(ei.me->game_phase())
           + eg_value(score) * int(PHASE_MIDGAME - ei.me->game_phase()) * sf / SCALE_FACTOR_NORMAL;

  v /= int(PHASE_MIDGAME);

  // In case of tracing add all remaining individual evaluation terms
  if (DoTrace)
  {
      Trace::add(MATERIAL, pos.psq_score());
      Trace::add(IMBALANCE, ei.me->imbalance());
      Trace::add(PAWN, ei.pi->pawns_score());
      Trace::add(MOBILITY, mobility[WHITE], mobility[BLACK]);
      Trace::add(SPACE, evaluate_space<WHITE>(pos, ei)
                      , evaluate_space<BLACK>(pos, ei));
      Trace::add(TOTAL, score);
  }

  return (pos.side_to_move() == WHITE ? v : -v) + Eval::Tempo; // Side to move point of view
}

// Explicit template instantiations
template Value Eval::evaluate<true >(const Position&);
template Value Eval::evaluate<false>(const Position&);


/// trace() is like evaluate(), but instead of returning a value, it returns
/// a string (suitable for outputting to stdout) that contains the detailed
/// descriptions and values of each evaluation term. Useful for debugging.

std::string Eval::trace(const Position& pos) {

  std::memset(scores, 0, sizeof(scores));

  Value v = evaluate<true>(pos);
  v = pos.side_to_move() == WHITE ? v : -v; // White's point of view

  std::stringstream ss;
  ss << std::showpoint << std::noshowpos << std::fixed << std::setprecision(2)
     << "      Eval term |    White    |    Black    |    Total    \n"
     << "                |   MG    EG  |   MG    EG  |   MG    EG  \n"
     << "----------------+-------------+-------------+-------------\n"
     << "       Material | " << Term(MATERIAL)
     << "      Imbalance | " << Term(IMBALANCE)
     << "          Pawns | " << Term(PAWN)
     << "        Knights | " << Term(KNIGHT)
     << "         Bishop | " << Term(BISHOP)
     << "          Rooks | " << Term(ROOK)
     << "         Queens | " << Term(QUEEN)
     << "       Mobility | " << Term(MOBILITY)
     << "    King safety | " << Term(KING)
     << "        Threats | " << Term(THREAT)
     << "   Passed pawns | " << Term(PASSED)
     << "          Space | " << Term(SPACE)
     << "----------------+-------------+-------------+-------------\n"
     << "          Total | " << Term(TOTAL);

  ss << "\nTotal Evaluation: " << to_cp(v) << " (white side)\n";

  return ss.str();
}


/// init() computes evaluation weights, usually at startup

void Eval::init() {

  const int MaxSlope = 322;
  const int Peak = 47410;
  int t = 0;

  for (int i = 0; i < 400; ++i)
  {
      t = std::min(Peak, std::min(i * i - 16, t + MaxSlope));
      KingDanger[i] = make_score(t * 268 / 7700, 0);
  }
}<|MERGE_RESOLUTION|>--- conflicted
+++ resolved
@@ -810,13 +810,11 @@
 
     // ...count safe + (behind & safe) with a single popcount
     int bonus = popcount((Us == WHITE ? safe << 32 : safe >> 32) | (behind & safe));
-<<<<<<< HEAD
 #ifdef HORDE
     if (pos.is_horde())
         bonus = popcount(safe) + popcount(behind & safe);
 #endif
-    int weight =  pos.count<KNIGHT>(Us) + pos.count<BISHOP>(Us)
-                + pos.count<KNIGHT>(Them) + pos.count<BISHOP>(Them);
+    int weight = pos.count<ALL_PIECES>(Us);
 #ifdef THREECHECK
     if (pos.is_three_check())
         weight -= pos.checks_count();
@@ -824,21 +822,18 @@
 #ifdef HORDE
     if (pos.is_horde() && Us == WHITE)
     {
-        weight = pos.count<PAWN>(Us) + int(pos.non_pawn_material(BLACK)/PawnValueMg);
+        weight += pos.non_pawn_material(BLACK) / PawnValueMg;
         bonus = bonus * weight * weight / 200;
-        return make_score(bonus, bonus) + make_score(pos.non_pawn_material(BLACK) * 2 / 9,0);
+        return make_score(bonus, bonus) + make_score(pos.non_pawn_material(BLACK) * 2 / 9, 0);
     }
 #endif
 #ifdef KOTH
     if (pos.is_koth())
     {
-        int koth_bonus = 200*popcount(safe & behind & (Rank4BB | Rank5BB) & (FileDBB | FileEBB));
-        return make_score(bonus * weight * weight * 2 / 11, 0) + make_score(koth_bonus, koth_bonus);
-    }
-#endif
-=======
-    int weight = pos.count<ALL_PIECES>(Us);
->>>>>>> 8abb9845
+        int koth_bonus = 200 * popcount(safe & behind & (Rank4BB | Rank5BB) & (FileDBB | FileEBB));
+        return make_score(bonus * weight * weight / 22, 0) + make_score(koth_bonus, koth_bonus);
+    }
+#endif
 
     return make_score(bonus * weight * weight  / 22, 0);
   }
