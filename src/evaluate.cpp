/*
  Stockfish, a UCI chess playing engine derived from Glaurung 2.1
  Copyright (C) 2004-2008 Tord Romstad (Glaurung author)
  Copyright (C) 2008-2015 Marco Costalba, Joona Kiiski, Tord Romstad
  Copyright (C) 2015-2019 Marco Costalba, Joona Kiiski, Gary Linscott, Tord Romstad

  Stockfish is free software: you can redistribute it and/or modify
  it under the terms of the GNU General Public License as published by
  the Free Software Foundation, either version 3 of the License, or
  (at your option) any later version.

  Stockfish is distributed in the hope that it will be useful,
  but WITHOUT ANY WARRANTY; without even the implied warranty of
  MERCHANTABILITY or FITNESS FOR A PARTICULAR PURPOSE.  See the
  GNU General Public License for more details.

  You should have received a copy of the GNU General Public License
  along with this program.  If not, see <http://www.gnu.org/licenses/>.
*/

#include <algorithm>
#include <cassert>
#include <cstring>   // For std::memset
#include <iomanip>
#include <sstream>

#include "bitboard.h"
#include "evaluate.h"
#include "material.h"
#include "pawns.h"
#include "thread.h"

namespace Trace {

  enum Tracing { NO_TRACE, TRACE };

  enum Term { // The first PIECE_TYPE_NB entries are reserved for PieceType
    MATERIAL = PIECE_TYPE_NB, IMBALANCE, MOBILITY, THREAT, PASSED, SPACE, INITIATIVE, VARIANT, TOTAL, TERM_NB
  };

  Score scores[TERM_NB][COLOR_NB];

  double to_cp(Value v) { return double(v) / PawnValueEg; }

  void add(int idx, Color c, Score s) {
    scores[idx][c] = s;
  }

  void add(int idx, Score w, Score b = SCORE_ZERO) {
    scores[idx][WHITE] = w;
    scores[idx][BLACK] = b;
  }

  std::ostream& operator<<(std::ostream& os, Score s) {
    os << std::setw(5) << to_cp(mg_value(s)) << " "
       << std::setw(5) << to_cp(eg_value(s));
    return os;
  }

  std::ostream& operator<<(std::ostream& os, Term t) {

    if (t == MATERIAL || t == IMBALANCE || t == INITIATIVE || t == TOTAL)
        os << " ----  ----"    << " | " << " ----  ----";
    else
        os << scores[t][WHITE] << " | " << scores[t][BLACK];

    os << " | " << scores[t][WHITE] - scores[t][BLACK] << "\n";
    return os;
  }
}

using namespace Trace;

namespace {

  constexpr Bitboard QueenSide   = FileABB | FileBBB | FileCBB | FileDBB;
  constexpr Bitboard CenterFiles = FileCBB | FileDBB | FileEBB | FileFBB;
  constexpr Bitboard KingSide    = FileEBB | FileFBB | FileGBB | FileHBB;
  constexpr Bitboard Center      = (FileDBB | FileEBB) & (Rank4BB | Rank5BB);

  constexpr Bitboard KingFlank[FILE_NB] = {
    QueenSide ^ FileDBB, QueenSide, QueenSide,
    CenterFiles, CenterFiles,
    KingSide, KingSide, KingSide ^ FileEBB
  };

  // Threshold for space evaluation
  constexpr Value SpaceThreshold = Value(12222);

  // KingAttackWeights[PieceType] contains king attack weights by piece type
  constexpr int KingAttackWeights[PIECE_TYPE_NB] = { 0, 0, 77, 55, 44, 10, 40 };

  // Penalties for enemy's safe checks
  constexpr int QueenSafeCheck  = 780;
  constexpr int RookSafeCheck   = 1080;
  constexpr int BishopSafeCheck = 635;
  constexpr int KnightSafeCheck = 790;
  constexpr int OtherSafeCheck  = 600;

#define S(mg, eg) make_score(mg, eg)

  // MobilityBonus[PieceType-2][attacked] contains bonuses for middle and end game,
  // indexed by piece type and number of attacked squares in the mobility area.
#ifdef LARGEBOARDS
  constexpr Score MobilityBonus[][38] = {
#else
  constexpr Score MobilityBonus[][32] = {
#endif
    { S(-62,-81), S(-53,-56), S(-12,-30), S( -4,-14), S(  3,  8), S( 13, 15), // Knights
      S( 22, 23), S( 28, 27), S( 33, 33) },
    { S(-48,-59), S(-20,-23), S( 16, -3), S( 26, 13), S( 38, 24), S( 51, 42), // Bishops
      S( 55, 54), S( 63, 57), S( 63, 65), S( 68, 73), S( 81, 78), S( 81, 86),
      S( 91, 88), S( 98, 97) },
    { S(-58,-76), S(-27,-18), S(-15, 28), S(-10, 55), S( -5, 69), S( -2, 82), // Rooks
      S(  9,112), S( 16,118), S( 30,132), S( 29,142), S( 32,155), S( 38,165),
      S( 46,166), S( 48,169), S( 58,171) },
    { S(-39,-36), S(-21,-15), S(  3,  8), S(  3, 18), S( 14, 34), S( 22, 54), // Queens
      S( 28, 61), S( 41, 73), S( 43, 79), S( 48, 92), S( 56, 94), S( 60,104),
      S( 60,113), S( 66,120), S( 67,123), S( 70,126), S( 71,133), S( 73,136),
      S( 79,140), S( 88,143), S( 88,148), S( 99,166), S(102,170), S(102,175),
      S(106,184), S(109,191), S(113,206), S(116,212) }
  };
  constexpr Score MaxMobility  = S(250, 250);
  constexpr Score DropMobility = S(10, 10);

  // Outpost[knight/bishop][supported by pawn] contains bonuses for minor
  // pieces if they occupy or can reach an outpost square, bigger if that
  // square is supported by a pawn.
  constexpr Score Outpost[][2] = {
    { S(22, 6), S(36,12) }, // Knight
    { S( 9, 2), S(15, 5) }  // Bishop
  };

  // RookOnFile[semiopen/open] contains bonuses for each rook when there is
  // no (friendly) pawn on the rook file.
  constexpr Score RookOnFile[] = { S(18, 7), S(44, 20) };

  // ThreatByMinor/ByRook[attacked PieceType] contains bonuses according to
  // which piece type attacks which one. Attacks on lesser pieces which are
  // pawn-defended are not considered.
  constexpr Score ThreatByMinor[PIECE_TYPE_NB] = {
    S(0, 0), S(0, 31), S(39, 42), S(57, 44), S(68, 112), S(62, 120)
  };

  constexpr Score ThreatByRook[PIECE_TYPE_NB] = {
    S(0, 0), S(0, 24), S(38, 71), S(38, 61), S(0, 38), S(51, 38)
  };

  // PassedRank[Rank] contains a bonus according to the rank of a passed pawn
  constexpr Score PassedRank[RANK_NB] = {
    S(0, 0), S(5, 18), S(12, 23), S(10, 31), S(57, 62), S(163, 167), S(271, 250)
  };

  // PassedFile[File] contains a bonus according to the file of a passed pawn
  constexpr Score PassedFile[FILE_NB] = {
    S( -1,  7), S( 0,  9), S(-9, -8), S(-30,-14),
    S(-30,-14), S(-9, -8), S( 0,  9), S( -1,  7)
  };

  // KingProximity contains a penalty according to distance from king
  constexpr Score KingProximity = S(2, 2);

  // Assorted bonuses and penalties
  constexpr Score BishopPawns        = S(  3,  7);
  constexpr Score CloseEnemies       = S(  8,  0);
  constexpr Score CorneredBishop     = S( 50, 50);
  constexpr Score Hanging            = S( 69, 36);
  constexpr Score KingProtector      = S(  7,  8);
  constexpr Score KnightOnQueen      = S( 16, 12);
  constexpr Score LongDiagonalBishop = S( 45,  0);
  constexpr Score MinorBehindPawn    = S( 18,  3);
  constexpr Score PawnlessFlank      = S( 17, 95);
  constexpr Score RestrictedPiece    = S(  7,  7);
  constexpr Score RookOnPawn         = S( 10, 32);
  constexpr Score SliderOnQueen      = S( 59, 18);
  constexpr Score ThreatByKing       = S( 24, 89);
  constexpr Score ThreatByPawnPush   = S( 48, 39);
  constexpr Score ThreatByRank       = S( 13,  0);
  constexpr Score ThreatBySafePawn   = S(173, 94);
  constexpr Score TrappedRook        = S( 47,  4);
  constexpr Score WeakQueen          = S( 49, 15);
  constexpr Score WeakUnopposedPawn  = S( 12, 23);

#undef S

  // Evaluation class computes and stores attacks tables and other working data
  template<Tracing T>
  class Evaluation {

  public:
    Evaluation() = delete;
    explicit Evaluation(const Position& p) : pos(p) {}
    Evaluation& operator=(const Evaluation&) = delete;
    Value value();

  private:
    template<Color Us> void initialize();
    template<Color Us> Score pieces(PieceType Pt);
    template<Color Us> Score hand(PieceType pt);
    template<Color Us> Score king() const;
    template<Color Us> Score threats() const;
    template<Color Us> Score passed() const;
    template<Color Us> Score space() const;
    template<Color Us> Score variant() const;
    ScaleFactor scale_factor(Value eg) const;
    Score initiative(Value eg) const;

    const Position& pos;
    Material::Entry* me;
    Pawns::Entry* pe;
    Bitboard mobilityArea[COLOR_NB];
    Score mobility[COLOR_NB] = { SCORE_ZERO, SCORE_ZERO };

    // attackedBy[color][piece type] is a bitboard representing all squares
    // attacked by a given color and piece type. Special "piece types" which
    // is also calculated is ALL_PIECES.
    Bitboard attackedBy[COLOR_NB][PIECE_TYPE_NB];

    // attackedBy2[color] are the squares attacked by 2 pieces of a given color,
    // possibly via x-ray or by one pawn and one piece. Diagonal x-ray through
    // pawn or squares attacked by 2 pawns are not explicitly added.
    Bitboard attackedBy2[COLOR_NB];

    // kingRing[color] are the squares adjacent to the king, plus (only for a
    // king on its first rank) the squares two ranks in front. For instance,
    // if black's king is on g8, kingRing[BLACK] is f8, h8, f7, g7, h7, f6, g6
    // and h6.
    Bitboard kingRing[COLOR_NB];

    // kingAttackersCount[color] is the number of pieces of the given color
    // which attack a square in the kingRing of the enemy king.
    int kingAttackersCount[COLOR_NB];

    // kingAttackersWeight[color] is the sum of the "weights" of the pieces of
    // the given color which attack a square in the kingRing of the enemy king.
    // The weights of the individual piece types are given by the elements in
    // the KingAttackWeights array.
    int kingAttackersWeight[COLOR_NB];

    // kingAttacksCount[color] is the number of attacks by the given color to
    // squares directly adjacent to the enemy king. Pieces which attack more
    // than one square are counted multiple times. For instance, if there is
    // a white knight on g5 and black's king is on g8, this white knight adds 2
    // to kingAttacksCount[WHITE].
    int kingAttacksCount[COLOR_NB];
  };


  // Evaluation::initialize() computes king and pawn attacks, and the king ring
  // bitboard for a given color. This is done at the beginning of the evaluation.
  template<Tracing T> template<Color Us>
  void Evaluation<T>::initialize() {

    constexpr Color     Them = (Us == WHITE ? BLACK : WHITE);
    constexpr Direction Up   = (Us == WHITE ? NORTH : SOUTH);
    constexpr Direction Down = (Us == WHITE ? SOUTH : NORTH);
    Bitboard LowRanks = rank_bb(relative_rank(Us, RANK_2, pos.max_rank())) | rank_bb(relative_rank(Us, RANK_3, pos.max_rank()));

    // Find our pawns that are blocked or on the first two ranks
    Bitboard b = pos.pieces(Us, PAWN) & (shift<Down>(pos.pieces()) | LowRanks);

    // Squares occupied by those pawns, by our king or queen, or controlled by enemy pawns
    // are excluded from the mobility area.
    if (pos.must_capture())
        mobilityArea[Us] = AllSquares;
    else
        mobilityArea[Us] = ~(b | pos.pieces(Us, KING, QUEEN) | pe->pawn_attacks(Them) | shift<Down>(pos.pieces(Them, SHOGI_PAWN)));

    // Initialise attackedBy bitboards for kings and pawns
    attackedBy[Us][KING]       = pos.count<KING>(Us) ? pos.attacks_from<KING>(Us, pos.square<KING>(Us)) : 0;
    attackedBy[Us][PAWN]       = pe->pawn_attacks(Us);
    attackedBy[Us][SHOGI_PAWN] = shift<Up>(pos.pieces(Us, SHOGI_PAWN));
    attackedBy[Us][ALL_PIECES] = attackedBy[Us][KING] | attackedBy[Us][PAWN] | attackedBy[Us][SHOGI_PAWN];
    attackedBy2[Us]            =  (attackedBy[Us][KING] & attackedBy[Us][PAWN])
                                | (attackedBy[Us][KING] & attackedBy[Us][SHOGI_PAWN])
                                | (attackedBy[Us][PAWN] & attackedBy[Us][SHOGI_PAWN]);

    // Init our king safety tables
    kingRing[Us] = attackedBy[Us][KING];
    if (pos.count<KING>(Us) && relative_rank(Us, pos.square<KING>(Us), pos.max_rank()) == RANK_1)
        kingRing[Us] |= shift<Up>(kingRing[Us]);

    if (pos.count<KING>(Us) && file_of(pos.square<KING>(Us)) == pos.max_file())
        kingRing[Us] |= shift<WEST>(kingRing[Us]);

    else if (pos.count<KING>(Us) && file_of(pos.square<KING>(Us)) == FILE_A)
        kingRing[Us] |= shift<EAST>(kingRing[Us]);

    kingAttackersCount[Them] = popcount(kingRing[Us] & pe->pawn_attacks(Them));
    kingRing[Us] &= ~double_pawn_attacks_bb<Us>(pos.pieces(Us, PAWN));
    kingAttacksCount[Them] = kingAttackersWeight[Them] = 0;
    kingRing[Us] &= pos.board_bb();
  }


  // Evaluation::pieces() scores pieces of a given color and type
  template<Tracing T> template<Color Us>
  Score Evaluation<T>::pieces(PieceType Pt) {

    constexpr Color     Them = (Us == WHITE ? BLACK : WHITE);
    constexpr Direction Down = (Us == WHITE ? SOUTH : NORTH);
    constexpr Bitboard OutpostRanks = (Us == WHITE ? Rank4BB | Rank5BB | Rank6BB
                                                   : Rank5BB | Rank4BB | Rank3BB);
    const Square* pl = pos.squares(Us, Pt);

    Bitboard b, bb;
    Square s;
    Score score = SCORE_ZERO;

    attackedBy[Us][Pt] = 0;

    while ((s = *pl++) != SQ_NONE)
    {
        // Find attacked squares, including x-ray attacks for bishops and rooks
        b = Pt == BISHOP ? attacks_bb<BISHOP>(s, pos.pieces() ^ pos.pieces(QUEEN))
          : Pt ==   ROOK ? attacks_bb<  ROOK>(s, pos.pieces() ^ pos.pieces(QUEEN) ^ pos.pieces(Us, ROOK))
                         : (  (pos.attacks_from(Us, Pt, s) & pos.pieces())
                            | (pos.moves_from(Us, Pt, s) & ~pos.pieces()));

        // Restrict mobility to actual squares of board
        b &= pos.board_bb();

        if (pos.blockers_for_king(Us) & s)
            b &= LineBB[pos.square<KING>(Us)][s];

        attackedBy2[Us] |= attackedBy[Us][ALL_PIECES] & b;
        attackedBy[Us][Pt] |= b;
        attackedBy[Us][ALL_PIECES] |= b;

        if (b & kingRing[Them])
        {
            kingAttackersCount[Us]++;
            kingAttackersWeight[Us] += KingAttackWeights[std::min(int(Pt), QUEEN + 1)];
            kingAttacksCount[Us] += popcount(b & attackedBy[Them][KING]);
        }

        int mob = popcount(b & mobilityArea[Us]);

        if (Pt <= QUEEN)
            mobility[Us] += MobilityBonus[Pt - 2][mob];
        else
            mobility[Us] += MaxMobility * (mob - 1) / (8 + mob);

        // Piece promotion bonus
        if (pos.promoted_piece_type(Pt) != NO_PIECE_TYPE)
        {
            if (promotion_zone_bb(Us, pos.promotion_rank(), pos.max_rank()) & (b | s))
                score += make_score(PieceValue[MG][pos.promoted_piece_type(Pt)] - PieceValue[MG][Pt],
                                    PieceValue[EG][pos.promoted_piece_type(Pt)] - PieceValue[EG][Pt]) / 10;
        }
        else if (pos.captures_to_hand() && pos.unpromoted_piece_on(s))
            score += make_score(PieceValue[MG][Pt] - PieceValue[MG][pos.unpromoted_piece_on(s)],
                                PieceValue[EG][Pt] - PieceValue[EG][pos.unpromoted_piece_on(s)]) / 8;

        // Penalty if the piece is far from the kings in drop variants
        if (pos.captures_to_hand() && pos.count<KING>(Them) && pos.count<KING>(Us))
            score -= KingProximity * distance(s, pos.square<KING>(Us)) * distance(s, pos.square<KING>(Them));

        if (Pt == BISHOP || Pt == KNIGHT)
        {
            // Bonus if piece is on an outpost square or can reach one
            bb = OutpostRanks & ~pe->pawn_attacks_span(Them);
            if (bb & s)
                score += Outpost[Pt == BISHOP][bool(attackedBy[Us][PAWN] & s)] * 2;

            else if (bb &= b & ~pos.pieces(Us))
                score += Outpost[Pt == BISHOP][bool(attackedBy[Us][PAWN] & bb)];

            // Knight and Bishop bonus for being right behind a pawn
            if (shift<Down>(pos.pieces(PAWN)) & s)
                score += MinorBehindPawn;

            // Penalty if the piece is far from the king
            if (pos.count<KING>(Us))
            score -= KingProtector * distance(s, pos.square<KING>(Us));

            if (Pt == BISHOP)
            {
                // Penalty according to number of pawns on the same color square as the
                // bishop, bigger when the center files are blocked with pawns.
                Bitboard blocked = pos.pieces(Us, PAWN) & shift<Down>(pos.pieces());

                score -= BishopPawns * pe->pawns_on_same_color_squares(Us, s)
                                     * (1 + popcount(blocked & CenterFiles));

                // Bonus for bishop on a long diagonal which can "see" both center squares
                if (more_than_one(attacks_bb<BISHOP>(s, pos.pieces(PAWN)) & Center))
                    score += LongDiagonalBishop;
            }

            // An important Chess960 pattern: A cornered bishop blocked by a friendly
            // pawn diagonally in front of it is a very serious problem, especially
            // when that pawn is also blocked.
            if (   Pt == BISHOP
                && pos.is_chess960()
                && (s == relative_square(Us, SQ_A1) || s == relative_square(Us, SQ_H1)))
            {
                Direction d = pawn_push(Us) + (file_of(s) == FILE_A ? EAST : WEST);
                if (pos.piece_on(s + d) == make_piece(Us, PAWN))
                    score -= !pos.empty(s + d + pawn_push(Us))                ? CorneredBishop * 4
                            : pos.piece_on(s + d + d) == make_piece(Us, PAWN) ? CorneredBishop * 2
                                                                              : CorneredBishop;
            }
        }

        if (Pt == ROOK)
        {
            // Bonus for aligning rook with enemy pawns on the same rank/file
            if (relative_rank(Us, s, pos.max_rank()) >= RANK_5)
                score += RookOnPawn * popcount(pos.pieces(Them, PAWN) & PseudoAttacks[Us][ROOK][s]);

            // Bonus for rook on an open or semi-open file
            if (pe->semiopen_file(Us, file_of(s)))
                score += RookOnFile[bool(pe->semiopen_file(Them, file_of(s)))];

            // Penalty when trapped by the king, even more if the king cannot castle
            else if (mob <= 3 && pos.count<KING>(Us))
            {
                File kf = file_of(pos.square<KING>(Us));
                if ((kf < FILE_E) == (file_of(s) < kf))
                    score -= TrappedRook * (1 + !pos.castling_rights(Us));
            }
        }

        if (Pt == QUEEN)
        {
            // Penalty if any relative pin or discovered attack against the queen
            Bitboard queenPinners;
            if (pos.slider_blockers(pos.pieces(Them, ROOK, BISHOP), s, queenPinners, Them))
                score -= WeakQueen;
        }
    }
    if (T)
        Trace::add(Pt, Us, score);

    return score;
  }

  // Evaluation::hand() scores pieces of a given color and type in hand
  template<Tracing T> template<Color Us>
  Score Evaluation<T>::hand(PieceType pt) {

    constexpr Color Them = (Us == WHITE ? BLACK : WHITE);

    Score score = SCORE_ZERO;

    if (pos.count_in_hand(Us, pt))
    {
        Bitboard b = pos.drop_region(Us, pt) & ~pos.pieces() & (~attackedBy2[Them] | attackedBy[Us][ALL_PIECES]);
        if ((b & kingRing[Them]) && pt != SHOGI_PAWN)
        {
            kingAttackersCount[Us] += pos.count_in_hand(Us, pt);
            kingAttackersWeight[Us] += KingAttackWeights[std::min(int(pt), QUEEN + 1)] * pos.count_in_hand(Us, pt);
            kingAttacksCount[Us] += popcount(b & attackedBy[Them][KING]);
        }
        Bitboard theirHalf = pos.board_bb() & ~forward_ranks_bb(Them, relative_rank(Them, Rank((pos.max_rank() - 1) / 2), pos.max_rank()));
        mobility[Us] += DropMobility * popcount(b & theirHalf & ~attackedBy[Them][ALL_PIECES]);
    }

    return score;
  }

  // Evaluation::king() assigns bonuses and penalties to a king of a given color
  template<Tracing T> template<Color Us>
  Score Evaluation<T>::king() const {

    constexpr Color    Them = (Us == WHITE ? BLACK : WHITE);
    Rank r = relative_rank(Us, std::min(Rank((pos.max_rank() - 1) / 2 + 1), pos.max_rank()), pos.max_rank());
    Bitboard Camp = AllSquares ^ forward_ranks_bb(Us, r);

    if (!pos.count<KING>(Us) || !pos.checking_permitted())
        return SCORE_ZERO;

    const Square ksq = pos.square<KING>(Us);
    Bitboard kingFlank, weak, b, b1, b2, safe, unsafeChecks, QueenCheck;

    // King shelter and enemy pawns storm
    Score score = pe->king_safety<Us>(pos);

    // Find the squares that opponent attacks in our king flank, and the squares
    // which are attacked twice in that flank but not defended by our pawns.
    File f = std::max(std::min(file_of(ksq), File(pos.max_file() - 1)), FILE_B);
    kingFlank = pos.max_file() == FILE_H ? KingFlank[file_of(ksq)] : file_bb(f) | adjacent_files_bb(f);
    b1 = attackedBy[Them][ALL_PIECES] & kingFlank & Camp;
    b2 = b1 & attackedBy2[Them];

    int tropism = popcount(b1) + popcount(b2);

    // Main king safety evaluation
    int kingDanger = 0;
    unsafeChecks = 0;

    // Attacked squares defended at most once by our queen or king
    weak =  attackedBy[Them][ALL_PIECES]
          & ~attackedBy2[Us]
          & (~attackedBy[Us][ALL_PIECES] | attackedBy[Us][KING] | attackedBy[Us][QUEEN]);

    // Analyse the safe enemy's checks which are possible on next move
    safe  = ~pos.pieces(Them);
    safe &= ~attackedBy[Us][ALL_PIECES] | (weak & attackedBy2[Them]);

    b1 = attacks_bb<ROOK  >(ksq, pos.pieces() ^ pos.pieces(Us, QUEEN));
    b2 = attacks_bb<BISHOP>(ksq, pos.pieces() ^ pos.pieces(Us, QUEEN));

    std::function <Bitboard (Color, PieceType)> get_attacks = [this](Color c, PieceType pt) {
        return attackedBy[c][pt] | (pos.captures_to_hand() && pos.count_in_hand(c, pt) ? ~pos.pieces() : 0);
    };
    for (PieceType pt : pos.piece_types())
    {
        switch (pt)
        {
        case QUEEN:
            // Enemy queen safe checks: we count them only if they are from squares from
            // which we can't give a rook check, because rook checks are more valuable.
            QueenCheck = (b1 | b2)
                        & get_attacks(Them, QUEEN)
                        & safe
                        & ~attackedBy[Us][QUEEN]
                        & ~(b1 & attackedBy[Them][ROOK]);

            if (QueenCheck)
                kingDanger += QueenSafeCheck;
            break;
        case ROOK:
        case BISHOP:
        case KNIGHT:
            b = attacks_bb(Us, pt, ksq, pos.pieces() ^ pos.pieces(Us, QUEEN)) & get_attacks(Them, pt) & pos.board_bb();
            if (b & safe)
                kingDanger +=  pt == ROOK   ? RookSafeCheck
                             : pt == BISHOP ? BishopSafeCheck
                                            : KnightSafeCheck;
            else
                unsafeChecks |= b;
            break;
        case PAWN:
            if (pos.captures_to_hand() && pos.count_in_hand(Them, pt))
            {
                b = attacks_bb(Us, pt, ksq, pos.pieces()) & ~pos.pieces() & pos.board_bb();
                if (b & safe)
                    kingDanger += OtherSafeCheck;
                else
                    unsafeChecks |= b;
            }
            break;
        case SHOGI_PAWN:
        case KING:
            break;
        default:
            b = attacks_bb(Us, pt, ksq, pos.pieces()) & get_attacks(Them, pt) & pos.board_bb();
            if (b & safe)
                kingDanger += OtherSafeCheck;
            else
                unsafeChecks |= b;
        }
    }

    if (pos.max_check_count())
        kingDanger *= 2;

    // Unsafe or occupied checking squares will also be considered, as long as
    // the square is in the attacker's mobility area.
    unsafeChecks &= mobilityArea[Them];

    kingDanger +=        kingAttackersCount[Them] * kingAttackersWeight[Them]
<<<<<<< HEAD
                    + 69  * kingAttacksCount[Them] * (1 + 2 * !!pos.max_check_count())
                    + 185 * popcount(kingRing[Us] & weak) * (1 + pos.captures_to_hand() + !!pos.max_check_count())
                    + 150 * popcount(pos.blockers_for_king(Us) | unsafeChecks)
                    +       tropism * tropism / 4
                    - 873 * !(pos.count<QUEEN>(Them) || pos.captures_to_hand()) / (1 + !!pos.max_check_count())
                    -   6 * mg_value(score) / 8
                    +       mg_value(mobility[Them] - mobility[Us])
                    -   30;
=======
                 +  69 * kingAttacksCount[Them]
                 + 185 * popcount(kingRing[Us] & weak)
                 - 100 * bool(attackedBy[Us][KNIGHT] & attackedBy[Us][KING])
                 + 150 * popcount(pos.blockers_for_king(Us) | unsafeChecks)
                 +   5 * tropism * tropism / 16
                 - 873 * !pos.count<QUEEN>(Them)
                 -   6 * mg_value(score) / 8
                 +       mg_value(mobility[Them] - mobility[Us])
                 -   25;
>>>>>>> 332b9045

    // Transform the kingDanger units into a Score, and subtract it from the evaluation
    if (kingDanger > 0)
        score -= make_score(std::min(kingDanger * kingDanger / 4096, 3000), kingDanger / 16);

    // Penalty when our king is on a pawnless flank
    if (!(pos.pieces(PAWN) & kingFlank))
        score -= PawnlessFlank;

    // King tropism bonus, to anticipate slow motion attacks on our king
    score -= CloseEnemies * tropism * (1 + pos.captures_to_hand() + !!pos.max_check_count());

    // For drop games, king danger is independent of game phase
    if (pos.captures_to_hand())
        score = make_score(mg_value(score), mg_value(score)) / (1 + !pos.shogi_doubled_pawn());

    if (T)
        Trace::add(KING, Us, score);

    return score;
  }


  // Evaluation::threats() assigns bonuses according to the types of the
  // attacking and the attacked pieces.
  template<Tracing T> template<Color Us>
  Score Evaluation<T>::threats() const {

    constexpr Color     Them     = (Us == WHITE ? BLACK   : WHITE);
    constexpr Direction Up       = (Us == WHITE ? NORTH   : SOUTH);
    constexpr Bitboard  TRank3BB = (Us == WHITE ? Rank3BB : Rank6BB);

    Bitboard b, weak, defended, nonPawnEnemies, stronglyProtected, safe, restricted;
    Score score = SCORE_ZERO;

    // Bonuses for variants with mandatory captures
    if (pos.must_capture())
    {
        // Penalties for possible captures
        score -= make_score(100, 100) * popcount(attackedBy[Us][ALL_PIECES] & pos.pieces(Them));

        // Bonus if we threaten to force captures
        Bitboard moves = 0, piecebb = pos.pieces(Us);
        while (piecebb)
        {
            Square s = pop_lsb(&piecebb);
            if (type_of(pos.piece_on(s)) != KING)
                moves |= pos.moves_from(Us, type_of(pos.piece_on(s)), s);
        }
        score += make_score(200, 200) * popcount(attackedBy[Them][ALL_PIECES] & moves & ~pos.pieces());
        score += make_score(200, 200) * popcount(attackedBy[Them][ALL_PIECES] & moves & ~pos.pieces() & ~attackedBy2[Us]);
    }

    // Non-pawn enemies
    nonPawnEnemies = pos.pieces(Them) & ~pos.pieces(PAWN, SHOGI_PAWN);

    // Squares strongly protected by the enemy, either because they defend the
    // square with a pawn, or because they defend the square twice and we don't.
    stronglyProtected =  (attackedBy[Them][PAWN] | attackedBy[Them][SHOGI_PAWN])
                       | (attackedBy2[Them] & ~attackedBy2[Us]);

    // Non-pawn enemies, strongly protected
    defended = nonPawnEnemies & stronglyProtected;

    // Enemies not strongly protected and under our attack
    weak = pos.pieces(Them) & ~stronglyProtected & attackedBy[Us][ALL_PIECES];

    // Safe or protected squares
    safe = ~attackedBy[Them][ALL_PIECES] | attackedBy[Us][ALL_PIECES];

    // Bonus according to the kind of attacking pieces
    if (defended | weak)
    {
        b = (defended | weak) & (attackedBy[Us][KNIGHT] | attackedBy[Us][BISHOP]);
        while (b)
        {
            Square s = pop_lsb(&b);
            score += ThreatByMinor[type_of(pos.piece_on(s))];
            if (type_of(pos.piece_on(s)) != PAWN && type_of(pos.piece_on(s)) != SHOGI_PAWN)
                score += ThreatByRank * (int)relative_rank(Them, s, pos.max_rank());
        }

        b = weak & attackedBy[Us][ROOK];
        while (b)
        {
            Square s = pop_lsb(&b);
            score += ThreatByRook[type_of(pos.piece_on(s))];
            if (type_of(pos.piece_on(s)) != PAWN && type_of(pos.piece_on(s)) != SHOGI_PAWN)
                score += ThreatByRank * (int)relative_rank(Them, s, pos.max_rank());
        }

        if (weak & attackedBy[Us][KING])
            score += ThreatByKing;

        b =  ~attackedBy[Them][ALL_PIECES]
           | (nonPawnEnemies & attackedBy2[Us]);
        score += Hanging * popcount(weak & b);
    }

    // Bonus for restricting their piece moves
    restricted =   attackedBy[Them][ALL_PIECES]
                & ~stronglyProtected
                &  attackedBy[Us][ALL_PIECES];
    score += RestrictedPiece * popcount(restricted);

    // Bonus for enemy unopposed weak pawns
    if (pos.pieces(Us, ROOK, QUEEN))
        score += WeakUnopposedPawn * pe->weak_unopposed(Them);

    // Find squares where our pawns can push on the next move
    b  = shift<Up>(pos.pieces(Us, PAWN)) & ~pos.pieces();
    b |= shift<Up>(b & TRank3BB) & ~pos.pieces();

    // Keep only the squares which are relatively safe
    b &= ~attackedBy[Them][PAWN] & safe;

    // Bonus for safe pawn threats on the next move
    b = (pawn_attacks_bb<Us>(b) | shift<Up>(shift<Up>(pos.pieces(Us, SHOGI_PAWN)))) & pos.pieces(Them);
    score += ThreatByPawnPush * popcount(b);

    // Our safe or protected pawns
    b = pos.pieces(Us, PAWN) & safe;

    b = (pawn_attacks_bb<Us>(b) | shift<Up>(pos.pieces(Us, SHOGI_PAWN))) & nonPawnEnemies;
    score += ThreatBySafePawn * popcount(b);

    // Bonus for threats on the next moves against enemy queen
    if (pos.count<QUEEN>(Them) == 1)
    {
        Square s = pos.square<QUEEN>(Them);
        safe = mobilityArea[Us] & ~stronglyProtected;

        b = attackedBy[Us][KNIGHT] & pos.attacks_from<KNIGHT>(Us, s);

        score += KnightOnQueen * popcount(b & safe);

        b =  (attackedBy[Us][BISHOP] & pos.attacks_from<BISHOP>(Us, s))
           | (attackedBy[Us][ROOK  ] & pos.attacks_from<ROOK  >(Us, s));

        score += SliderOnQueen * popcount(b & safe & attackedBy2[Us]);
    }

    if (T)
        Trace::add(THREAT, Us, score);

    return score;
  }

  // Evaluation::passed() evaluates the passed pawns and candidate passed
  // pawns of the given color.

  template<Tracing T> template<Color Us>
  Score Evaluation<T>::passed() const {

    constexpr Color     Them = (Us == WHITE ? BLACK : WHITE);
    constexpr Direction Up   = (Us == WHITE ? NORTH : SOUTH);

    auto king_proximity = [&](Color c, Square s) {
      return pos.count<KING>(c) ? std::min(distance(pos.square<KING>(c), s), 5) : 5;
    };

    Bitboard b, bb, squaresToQueen, defendedSquares, unsafeSquares;
    Score score = SCORE_ZERO;

    b = pe->passed_pawns(Us);

    while (b)
    {
        Square s = pop_lsb(&b);

        assert(!(pos.pieces(Them, PAWN) & forward_file_bb(Us, s + Up)));

        int r = std::max(RANK_8 - std::max(pos.promotion_rank() - relative_rank(Us, s, pos.max_rank()), 0), 0);

        Score bonus = PassedRank[r];

        if (r > RANK_3)
        {
            int w = (r-2) * (r-2) + 2;
            Square blockSq = s + Up;

            // Skip bonus for antichess variants
            if (pos.extinction_value() != VALUE_MATE)
            {
                // Adjust bonus based on the king's proximity
                bonus += make_score(0, (  king_proximity(Them, blockSq) * 5
                                        - king_proximity(Us,   blockSq) * 2) * w);

                // If blockSq is not the queening square then consider also a second push
                if (r != pos.promotion_rank() - 1)
                    bonus -= make_score(0, king_proximity(Us, blockSq + Up) * w);
            }

            // If the pawn is free to advance, then increase the bonus
            if (pos.empty(blockSq))
            {
                // If there is a rook or queen attacking/defending the pawn from behind,
                // consider all the squaresToQueen. Otherwise consider only the squares
                // in the pawn's path attacked or occupied by the enemy.
                defendedSquares = unsafeSquares = squaresToQueen = forward_file_bb(Us, s);

                bb = forward_file_bb(Them, s) & pos.pieces(ROOK, QUEEN) & pos.attacks_from<ROOK>(Us, s);

                if (!(pos.pieces(Us) & bb))
                    defendedSquares &= attackedBy[Us][ALL_PIECES];

                if (!(pos.pieces(Them) & bb))
                    unsafeSquares &= attackedBy[Them][ALL_PIECES] | pos.pieces(Them);

                // If there aren't any enemy attacks, assign a big bonus. Otherwise
                // assign a smaller bonus if the block square isn't attacked.
                int k = !unsafeSquares ? 20 : !(unsafeSquares & blockSq) ? 9 : 0;

                // If the path to the queen is fully defended, assign a big bonus.
                // Otherwise assign a smaller bonus if the block square is defended.
                if (defendedSquares == squaresToQueen)
                    k += 6;

                else if (defendedSquares & blockSq)
                    k += 4;

                bonus += make_score(k * w, k * w);
            }
        } // rank > RANK_3

        // Scale down bonus for candidate passers which need more than one
        // pawn push to become passed, or have a pawn in front of them.
        if (   !pos.pawn_passed(Us, s + Up)
            || (pos.pieces(PAWN) & forward_file_bb(Us, s)))
            bonus = bonus / 2;

        score += bonus + PassedFile[file_of(s)];
    }

    // Scale by maximum promotion piece value
    Value maxMg = VALUE_ZERO, maxEg = VALUE_ZERO;
    for (PieceType pt : pos.promotion_piece_types())
    {
        maxMg = std::max(maxMg, PieceValue[MG][pt]);
        maxEg = std::max(maxEg, PieceValue[EG][pt]);
    }
    score = make_score(mg_value(score) * int(maxMg) / QueenValueMg,
                       eg_value(score) * int(maxEg) / QueenValueEg);

    // Score passed shogi pawns
    const Square* pl = pos.squares(Us, SHOGI_PAWN);
    Square s;

    PieceType pt = pos.promoted_piece_type(SHOGI_PAWN);
    if (pt != NO_PIECE_TYPE)
    {
        while ((s = *pl++) != SQ_NONE)
        {
            if ((pos.pieces(Them, SHOGI_PAWN) & forward_file_bb(Us, s)) || relative_rank(Us, s, pos.max_rank()) == pos.max_rank())
                continue;

            Square blockSq = s + Up;
            int d = std::max(pos.promotion_rank() - relative_rank(Us, s, pos.max_rank()), 1);
            d += !!(attackedBy[Them][ALL_PIECES] & ~attackedBy2[Us] & blockSq);
            score += make_score(PieceValue[MG][pt], PieceValue[EG][pt]) / (4 * d * d);
        }
    }

    if (T)
        Trace::add(PASSED, Us, score);

    return score;
  }


  // Evaluation::space() computes the space evaluation for a given side. The
  // space evaluation is a simple bonus based on the number of safe squares
  // available for minor pieces on the central four files on ranks 2--4. Safe
  // squares one, two or three squares behind a friendly pawn are counted
  // twice. Finally, the space bonus is multiplied by a weight. The aim is to
  // improve play on game opening.

  template<Tracing T> template<Color Us>
  Score Evaluation<T>::space() const {

    bool pawnsOnly = !(pos.pieces(Us) ^ pos.pieces(Us, PAWN));

    if (pos.non_pawn_material() < SpaceThreshold && !pos.captures_to_hand() && !pawnsOnly)
        return SCORE_ZERO;

    constexpr Color Them     = (Us == WHITE ? BLACK : WHITE);
    constexpr Direction Down = (Us == WHITE ? SOUTH : NORTH);
    constexpr Bitboard SpaceMask =
      Us == WHITE ? CenterFiles & (Rank2BB | Rank3BB | Rank4BB)
                  : CenterFiles & (Rank7BB | Rank6BB | Rank5BB);

    // Find the available squares for our pieces inside the area defined by SpaceMask
    Bitboard safe =   SpaceMask
                   & ~pos.pieces(Us, PAWN, SHOGI_PAWN)
                   & ~attackedBy[Them][PAWN]
                   & ~attackedBy[Them][SHOGI_PAWN];

    if (pawnsOnly)
        safe = pos.pieces(Us, PAWN) & ~attackedBy[Them][ALL_PIECES];

    // Find all squares which are at most three squares behind some friendly pawn
    Bitboard behind = pos.pieces(Us, PAWN, SHOGI_PAWN);
    behind |= shift<Down>(behind);
    behind |= shift<Down>(shift<Down>(behind));

    int bonus = popcount(safe) + popcount(behind & safe);
    int weight =  pos.count<ALL_PIECES>(Us)
                - 2 * popcount(pe->semiopenFiles[WHITE] & pe->semiopenFiles[BLACK]);

    Score score = make_score(bonus * weight * weight / 16, 0);

    if (T)
        Trace::add(SPACE, Us, score);

    return score;
  }


  // Evaluation::variant() computes variant-specific evaluation bonuses for a given side.

  template<Tracing T> template<Color Us>
  Score Evaluation<T>::variant() const {

    constexpr Color Them = (Us == WHITE ? BLACK : WHITE);

    Score score = SCORE_ZERO;

    // Capture the flag
    if (pos.capture_the_flag(Us))
    {
        bool isKingCTF = pos.capture_the_flag_piece() == KING;
        Bitboard ctfPieces = pos.pieces(Us, pos.capture_the_flag_piece());
        int scale = pos.count(Us, pos.capture_the_flag_piece());
        while (ctfPieces)
        {
            Square s1 = pop_lsb(&ctfPieces);
            Bitboard target_squares = pos.capture_the_flag(Us);
            while (target_squares)
            {
                Square s2 = pop_lsb(&target_squares);
                int dist =  distance(s1, s2)
                          + (isKingCTF ? popcount(pos.attackers_to(s2) & pos.pieces(Them)) : 0)
                          + !!(pos.pieces(Us) & s2);
                score += make_score(2500, 2500) / (1 + scale * dist * (!isKingCTF || pos.checking_permitted() ? dist : 1));
            }
        }
    }

    // nCheck
    if (pos.max_check_count())
    {
        int remainingChecks = pos.max_check_count() - pos.checks_given(Us);
        assert(remainingChecks > 0);
        score += make_score(3200, 1000) / (remainingChecks * remainingChecks);
    }

    // Extinction
    if (pos.extinction_value() != VALUE_NONE)
    {
        for (PieceType pt : pos.extinction_piece_types())
            if (pt != ALL_PIECES)
                score += make_score(1100, 1100) / pos.count(Us, pt) * (pos.extinction_value() / VALUE_MATE);
            else if (pos.extinction_value() == VALUE_MATE && !pos.count<KING>(Us))
                score += make_score(5000, pos.non_pawn_material(Us)) / pos.count<ALL_PIECES>(Us);
    }

    // Connect-n
    if (pos.connect_n() > 0)
    {
        for (Direction d : {NORTH, NORTH_EAST, EAST, SOUTH_EAST})
        {
            // Find sufficiently large gaps
            Bitboard b = pos.board_bb() & ~pos.pieces(Them);
            for (int i = 1; i < pos.connect_n(); i++)
                b &= shift(d, b);
            // Count number of pieces per gap
            while (b)
            {
                Square s = pop_lsb(&b);
                int c = 0;
                for (int j = 0; j < pos.connect_n(); j++)
                    if (pos.pieces(Us) & (s - j * d))
                        c++;
                score += make_score(200, 200)  * c / (pos.connect_n() - c) / (pos.connect_n() - c);
            }
        }
    }

    if (T)
        Trace::add(VARIANT, Us, score);

    return score;
  }


  // Evaluation::initiative() computes the initiative correction value
  // for the position. It is a second order bonus/malus based on the
  // known attacking/defending status of the players.

  template<Tracing T>
  Score Evaluation<T>::initiative(Value eg) const {

    // No initiative bonus for extinction variants
    if (pos.extinction_value() != VALUE_NONE || pos.captures_to_hand() || pos.connect_n())
      return SCORE_ZERO;

    int outflanking = !pos.count<KING>(WHITE) || !pos.count<KING>(BLACK) ? 0
                     :  distance<File>(pos.square<KING>(WHITE), pos.square<KING>(BLACK))
                      - distance<Rank>(pos.square<KING>(WHITE), pos.square<KING>(BLACK));

    bool pawnsOnBothFlanks =   (pos.pieces(PAWN) & QueenSide)
                            && (pos.pieces(PAWN) & KingSide);

    // Compute the initiative bonus for the attacking side
    int complexity =   9 * pe->pawn_asymmetry()
                    + 11 * pos.count<PAWN>()
                    +  9 * outflanking
                    + 18 * pawnsOnBothFlanks
                    + 49 * !pos.non_pawn_material()
                    -121 ;

    // Now apply the bonus: note that we find the attacking side by extracting
    // the sign of the endgame value, and that we carefully cap the bonus so
    // that the endgame score will never change sign after the bonus.
    int v = ((eg > 0) - (eg < 0)) * std::max(complexity, -abs(eg));

    if (T)
        Trace::add(INITIATIVE, make_score(0, v));

    return make_score(0, v);
  }


  // Evaluation::scale_factor() computes the scale factor for the winning side

  template<Tracing T>
  ScaleFactor Evaluation<T>::scale_factor(Value eg) const {

    Color strongSide = eg > VALUE_DRAW ? WHITE : BLACK;
    int sf = me->scale_factor(pos, strongSide);

    // If scale is not already specific, scale down the endgame via general heuristics
    if (sf == SCALE_FACTOR_NORMAL && !pos.captures_to_hand())
    {
        if (   pos.opposite_bishops()
            && pos.non_pawn_material(WHITE) == BishopValueMg
            && pos.non_pawn_material(BLACK) == BishopValueMg)
            sf = 8 + 4 * pe->pawn_asymmetry();
        else
            sf = std::min(40 + (pos.opposite_bishops() ? 2 : 7) * pos.count<PAWN>(strongSide), sf);

    }

    return ScaleFactor(sf);
  }


  // Evaluation::value() is the main function of the class. It computes the various
  // parts of the evaluation and returns the value of the position from the point
  // of view of the side to move.

  template<Tracing T>
  Value Evaluation<T>::value() {

    assert(!pos.checkers());
    assert(!pos.is_immediate_game_end());

    // Probe the material hash table
    me = Material::probe(pos);

    // If we have a specialized evaluation function for the current material
    // configuration, call it and return.
    if (me->specialized_eval_exists())
        return me->evaluate(pos);

    // Initialize score by reading the incrementally updated scores included in
    // the position object (material + piece square tables) and the material
    // imbalance. Score is computed internally from the white point of view.
    Score score = pos.psq_score();
    if (T)
        Trace::add(MATERIAL, score);
    score += me->imbalance() + pos.this_thread()->contempt;

    // Probe the pawn hash table
    pe = Pawns::probe(pos);
    score += pe->pawn_score(WHITE) - pe->pawn_score(BLACK);

    // Main evaluation begins here

    initialize<WHITE>();
    initialize<BLACK>();

    // Pieces should be evaluated first (populate attack tables).
    // For unused piece types, we still need to set attack bitboard to zero.
    for (PieceType pt = KNIGHT; pt < KING; ++pt)
        if (pt != SHOGI_PAWN)
            score += pieces<WHITE>(pt) - pieces<BLACK>(pt);

    // Evaluate pieces in hand once attack tables are complete
    if (pos.piece_drops())
        for (PieceType pt = PAWN; pt < KING; ++pt)
            score += hand<WHITE>(pt) - hand<BLACK>(pt);

    score += (mobility[WHITE] - mobility[BLACK]) * (1 + pos.captures_to_hand() + pos.must_capture());

    score +=  king<   WHITE>() - king<   BLACK>()
            + threats<WHITE>() - threats<BLACK>()
            + passed< WHITE>() - passed< BLACK>()
            + space<  WHITE>() - space<  BLACK>()
            + variant<WHITE>() - variant<BLACK>();

    score += initiative(eg_value(score));

    // Interpolate between a middlegame and a (scaled by 'sf') endgame score
    ScaleFactor sf = scale_factor(eg_value(score));
    Value v =  mg_value(score) * int(me->game_phase())
             + eg_value(score) * int(PHASE_MIDGAME - me->game_phase()) * sf / SCALE_FACTOR_NORMAL;

    v /= int(PHASE_MIDGAME);

    // In case of tracing add all remaining individual evaluation terms
    if (T)
    {
        Trace::add(IMBALANCE, me->imbalance());
        Trace::add(PAWN, pe->pawn_score(WHITE), pe->pawn_score(BLACK));
        Trace::add(MOBILITY, mobility[WHITE], mobility[BLACK]);
        Trace::add(TOTAL, score);
    }

    return  (pos.side_to_move() == WHITE ? v : -v) // Side to move point of view
           + Eval::tempo_value(pos);
  }

} // namespace


/// tempo_value() returns the evaluation offset for the side to move

Value Eval::tempo_value(const Position& pos) {
  return Tempo * (1 + 4 * pos.captures_to_hand());
}


/// evaluate() is the evaluator for the outer world. It returns a static
/// evaluation of the position from the point of view of the side to move.

Value Eval::evaluate(const Position& pos) {
  return Evaluation<NO_TRACE>(pos).value();
}


/// trace() is like evaluate(), but instead of returning a value, it returns
/// a string (suitable for outputting to stdout) that contains the detailed
/// descriptions and values of each evaluation term. Useful for debugging.

std::string Eval::trace(const Position& pos) {

  std::memset(scores, 0, sizeof(scores));

  pos.this_thread()->contempt = SCORE_ZERO; // Reset any dynamic contempt

  Value v = Evaluation<TRACE>(pos).value();

  v = pos.side_to_move() == WHITE ? v : -v; // Trace scores are from white's point of view

  std::stringstream ss;
  ss << std::showpoint << std::noshowpos << std::fixed << std::setprecision(2)
     << "     Term    |    White    |    Black    |    Total   \n"
     << "             |   MG    EG  |   MG    EG  |   MG    EG \n"
     << " ------------+-------------+-------------+------------\n"
     << "    Material | " << Term(MATERIAL)
     << "   Imbalance | " << Term(IMBALANCE)
     << "  Initiative | " << Term(INITIATIVE)
     << "       Pawns | " << Term(PAWN)
     << "     Knights | " << Term(KNIGHT)
     << "     Bishops | " << Term(BISHOP)
     << "       Rooks | " << Term(ROOK)
     << "      Queens | " << Term(QUEEN)
     << "    Mobility | " << Term(MOBILITY)
     << " King safety | " << Term(KING)
     << "     Threats | " << Term(THREAT)
     << "      Passed | " << Term(PASSED)
     << "       Space | " << Term(SPACE)
     << "     Variant | " << Term(VARIANT)
     << " ------------+-------------+-------------+------------\n"
     << "       Total | " << Term(TOTAL);

  ss << "\nTotal evaluation: " << to_cp(v) << " (white side)\n";

  return ss.str();
}<|MERGE_RESOLUTION|>--- conflicted
+++ resolved
@@ -562,26 +562,15 @@
     unsafeChecks &= mobilityArea[Them];
 
     kingDanger +=        kingAttackersCount[Them] * kingAttackersWeight[Them]
-<<<<<<< HEAD
-                    + 69  * kingAttacksCount[Them] * (1 + 2 * !!pos.max_check_count())
-                    + 185 * popcount(kingRing[Us] & weak) * (1 + pos.captures_to_hand() + !!pos.max_check_count())
-                    + 150 * popcount(pos.blockers_for_king(Us) | unsafeChecks)
-                    +       tropism * tropism / 4
-                    - 873 * !(pos.count<QUEEN>(Them) || pos.captures_to_hand()) / (1 + !!pos.max_check_count())
-                    -   6 * mg_value(score) / 8
-                    +       mg_value(mobility[Them] - mobility[Us])
-                    -   30;
-=======
-                 +  69 * kingAttacksCount[Them]
-                 + 185 * popcount(kingRing[Us] & weak)
+                 + 69  * kingAttacksCount[Them] * (1 + 2 * !!pos.max_check_count())
+                 + 185 * popcount(kingRing[Us] & weak) * (1 + pos.captures_to_hand() + !!pos.max_check_count())
                  - 100 * bool(attackedBy[Us][KNIGHT] & attackedBy[Us][KING])
                  + 150 * popcount(pos.blockers_for_king(Us) | unsafeChecks)
                  +   5 * tropism * tropism / 16
-                 - 873 * !pos.count<QUEEN>(Them)
+                 - 873 * !(pos.count<QUEEN>(Them) || pos.captures_to_hand()) / (1 + !!pos.max_check_count())
                  -   6 * mg_value(score) / 8
                  +       mg_value(mobility[Them] - mobility[Us])
                  -   25;
->>>>>>> 332b9045
 
     // Transform the kingDanger units into a Score, and subtract it from the evaluation
     if (kingDanger > 0)
