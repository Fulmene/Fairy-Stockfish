/*
  Stockfish, a UCI chess playing engine derived from Glaurung 2.1
  Copyright (C) 2004-2008 Tord Romstad (Glaurung author)
  Copyright (C) 2008-2015 Marco Costalba, Joona Kiiski, Tord Romstad
  Copyright (C) 2015-2019 Marco Costalba, Joona Kiiski, Gary Linscott, Tord Romstad

  Stockfish is free software: you can redistribute it and/or modify
  it under the terms of the GNU General Public License as published by
  the Free Software Foundation, either version 3 of the License, or
  (at your option) any later version.

  Stockfish is distributed in the hope that it will be useful,
  but WITHOUT ANY WARRANTY; without even the implied warranty of
  MERCHANTABILITY or FITNESS FOR A PARTICULAR PURPOSE.  See the
  GNU General Public License for more details.

  You should have received a copy of the GNU General Public License
  along with this program.  If not, see <http://www.gnu.org/licenses/>.
*/

#include <iostream>

#include "bitboard.h"
#include "position.h"
#include "search.h"
#include "thread.h"
#include "tt.h"
#include "uci.h"
#include "syzygy/tbprobe.h"

namespace PSQT {
  void init();
}

int main(int argc, char* argv[]) {

  std::cout << engine_info() << std::endl;

  UCI::init(Options);
  PSQT::init();
  Bitboards::init();
  Position::init();
  Bitbases::init();
  Search::init();
  Pawns::init();
<<<<<<< HEAD
  Tablebases::init(CHESS_VARIANT, Options["SyzygyPath"]); // After Bitboards are set
=======
>>>>>>> cf5d6834
  Threads.set(Options["Threads"]);
  Search::clear(); // After threads are up

  UCI::loop(argc, argv);

  Threads.set(0);
  return 0;
}<|MERGE_RESOLUTION|>--- conflicted
+++ resolved
@@ -43,10 +43,6 @@
   Bitbases::init();
   Search::init();
   Pawns::init();
-<<<<<<< HEAD
-  Tablebases::init(CHESS_VARIANT, Options["SyzygyPath"]); // After Bitboards are set
-=======
->>>>>>> cf5d6834
   Threads.set(Options["Threads"]);
   Search::clear(); // After threads are up
 
