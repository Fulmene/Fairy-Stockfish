--- conflicted
+++ resolved
@@ -304,7 +304,7 @@
       Square rsq;
       Color c = islower(token) ? BLACK : WHITE;
       Rank rank = relative_rank(c, RANK_1);
-      Square ksq = king_square(c);
+      Square ksq = square<KING>(c);
       if (rank_of(ksq) != rank)
           continue;
       Piece rook = make_piece(c, ROOK);
@@ -431,15 +431,14 @@
 
 void Position::set_state(StateInfo* si) const {
 
-  si->key = si->pawnKey = si->materialKey = 0;
+  si->key = si->pawnKey = si->materialKey = variant;
   si->nonPawnMaterial[WHITE] = si->nonPawnMaterial[BLACK] = VALUE_ZERO;
   si->psq = SCORE_ZERO;
 
-<<<<<<< HEAD
 #ifdef HORDE
   if (is_horde())
   {
-      Square ksq = king_square(sideToMove);
+      Square ksq = square<KING>(sideToMove);
       si->checkersBB = ksq == SQ_NONE ? 0 : attackers_to(ksq) & pieces(~sideToMove);
   }
   else
@@ -447,17 +446,14 @@
 #ifdef ATOMIC
   if (is_atomic())
   {
-      Square ksq = king_square(sideToMove);
-      si->checkersBB = (ksq == SQ_NONE || (attacks_from<KING>(ksq) & king_square(~sideToMove))) ? 0 : attackers_to(ksq) & pieces(~sideToMove);
+      Square ksq = square<KING>(sideToMove);
+      si->checkersBB = (ksq == SQ_NONE || (attacks_from<KING>(ksq) & square<KING>(~sideToMove))) ? 0 : attackers_to(ksq) & pieces(~sideToMove);
   }
   else
 #endif
   {
-      si->checkersBB = attackers_to(king_square(sideToMove)) & pieces(~sideToMove);
-  }
-=======
-  si->checkersBB = attackers_to(square<KING>(sideToMove)) & pieces(~sideToMove);
->>>>>>> 613dc66c
+      si->checkersBB = attackers_to(square<KING>(sideToMove)) & pieces(~sideToMove);
+  }
 
   for (Bitboard b = pieces(); b; )
   {
@@ -578,14 +574,10 @@
 Bitboard Position::check_blockers(Color c, Color kingColor) const {
 
   Bitboard b, pinners, result = 0;
-<<<<<<< HEAD
-  Square ksq = king_square(kingColor);
+  Square ksq = square<KING>(kingColor);
 #ifdef HORDE
   if (is_horde() && ksq == SQ_NONE) return result;
 #endif
-=======
-  Square ksq = square<KING>(kingColor);
->>>>>>> 613dc66c
 
   // Pinners are sliders that give check when a pinned piece is removed
   pinners = (  (pieces(  ROOK, QUEEN) & PseudoAttacks[ROOK  ][ksq])
@@ -627,11 +619,10 @@
   Square from = from_sq(m);
 
   assert(color_of(moved_piece(m)) == us);
-<<<<<<< HEAD
 #ifdef HORDE
-  assert(is_horde() && us == WHITE ? king_square(us) == SQ_NONE : piece_on(king_square(us)) == make_piece(us, KING));
+  assert(is_horde() && us == WHITE ? square<KING>(us) == SQ_NONE : piece_on(square<KING>(us)) == make_piece(us, KING));
 #else
-  assert(piece_on(king_square(us)) == make_piece(us, KING));
+  assert(piece_on(square<KING>(us)) == make_piece(us, KING));
 #endif
 
 #ifdef KOTH
@@ -644,13 +635,13 @@
   if (is_horde() && is_horde_loss())
       return false;
   // All pseudo-legal moves by the horde are legal
-  if (is_horde() && king_square(us) == SQ_NONE)
+  if (is_horde() && square<KING>(us) == SQ_NONE)
       return true;
 #endif
 #ifdef ATOMIC
   if (is_atomic())
   {
-      Square ksq = king_square(us);
+      Square ksq = square<KING>(us);
       Square to = to_sq(m);
       // If the game is already won or lost, further moves are illegal
       if (is_atomic_win() || is_atomic_loss())
@@ -659,13 +650,13 @@
           return false;
       if (type_of(piece_on(from)) != KING)
       {
-          if (attacks_from<KING>(king_square(~us)) & ksq)
+          if (attacks_from<KING>(square<KING>(~us)) & ksq)
               return true;
           if (capture(m))
           {
               Square capsq = type_of(m) == ENPASSANT ? make_square(file_of(to), rank_of(from)) : to;
               Bitboard blast = attacks_from<KING>(to) & (pieces() ^ pieces(PAWN));
-              if (blast & king_square(~us))
+              if (blast & square<KING>(~us))
                   return true;
               Bitboard b = pieces() ^ ((blast | capsq) | from);
               if (checkers() & b)
@@ -676,13 +667,10 @@
               return true;
           }
       }
-      else if (attacks_from<KING>(king_square(~us)) & to)
+      else if (attacks_from<KING>(square<KING>(~us)) & to)
           return true;
   }
 #endif
-=======
-  assert(piece_on(square<KING>(us)) == make_piece(us, KING));
->>>>>>> 613dc66c
 
   // En passant captures are a tricky special case. Because they are rather
   // uncommon, we do it simply by testing whether the king is attacked after
@@ -706,7 +694,7 @@
 #ifdef ATOMIC
   if (is_atomic() && type_of(piece_on(from)) == KING && type_of(m) != CASTLING)
   {
-      Square ksq = king_square(~us);
+      Square ksq = square<KING>(~us);
       Square to = to_sq(m);
       if ((attacks_from<KING>(ksq) & from) && !(attacks_from<KING>(ksq) & to))
       {
@@ -756,7 +744,7 @@
 #ifdef ATOMIC
   if (is_atomic())
   {
-      Square ksq = king_square(us);
+      Square ksq = square<KING>(us);
       // If the game is already won or lost, further moves are illegal
       if (is_atomic_win() || is_atomic_loss())
           return false;
@@ -766,13 +754,13 @@
           return false;
       if (type_of(pc) != KING)
       {
-          if (attacks_from<KING>(king_square(~us)) & ksq)
+          if (attacks_from<KING>(square<KING>(~us)) & ksq)
               return true;
           if (capture(m))
           {
               Square capsq = type_of(m) == ENPASSANT ? make_square(file_of(to), rank_of(from)) : to;
               Bitboard blast = attacks_from<KING>(to) & (pieces() ^ pieces(PAWN));
-              if (blast & king_square(~us))
+              if (blast & square<KING>(~us))
                   return true;
               Bitboard b = pieces() ^ ((blast | capsq) | from);
               if (checkers() & b)
@@ -783,7 +771,7 @@
               return true;
           }
       }
-      else if (attacks_from<KING>(king_square(~us)) & to)
+      else if (attacks_from<KING>(square<KING>(~us)) & to)
           return true;
   }
 #endif
@@ -884,7 +872,7 @@
                     || (attacks_bb<BISHOP>(ci.ksq, occupied) & pieces(sideToMove, QUEEN, BISHOP));
           }
       }
-      else if (attacks_from<KING>(ci.ksq) & king_square(sideToMove))
+      else if (attacks_from<KING>(ci.ksq) & square<KING>(sideToMove))
           return false;
   }
   if (is_atomic() && capture(m))
@@ -1571,9 +1559,8 @@
 
       if (step == Default)
       {
-          Square wksq = king_square(WHITE), bksq = king_square(BLACK);
+          Square wksq = square<KING>(WHITE), bksq = square<KING>(BLACK);
           if (   (sideToMove != WHITE && sideToMove != BLACK)
-<<<<<<< HEAD
 #ifdef HORDE
 #ifdef ATOMIC
               || (is_horde() ? wksq != SQ_NONE : ((!is_atomic() || wksq != SQ_NONE) && piece_on(wksq) != W_KING))
@@ -1592,10 +1579,6 @@
 #else
               || piece_on(bksq) != B_KING
 #endif
-=======
-              || piece_on(square<KING>(WHITE)) != W_KING
-              || piece_on(square<KING>(BLACK)) != B_KING
->>>>>>> 613dc66c
               || (   ep_square() != SQ_NONE
 #ifdef HORDE
                   && (!is_horde() || relative_rank(sideToMove, ep_square()) != RANK_7)
@@ -1611,7 +1594,7 @@
           {
               if (   std::count(board, board + SQUARE_NB, W_KING) != 0
                   || std::count(board, board + SQUARE_NB, B_KING) != 1
-                  || (sideToMove == WHITE && attackers_to(king_square(~sideToMove)) & pieces(sideToMove)))
+                  || (sideToMove == WHITE && attackers_to(square<KING>(~sideToMove)) & pieces(sideToMove)))
               return false;
           } else
 #endif
@@ -1622,7 +1605,7 @@
                   std::count(board, board + SQUARE_NB, B_KING) != 1)
               return false;
           }
-          else if (is_atomic() && (attacks_from<KING>(king_square(~sideToMove)) & king_square(sideToMove)))
+          else if (is_atomic() && (attacks_from<KING>(square<KING>(~sideToMove)) & square<KING>(sideToMove)))
           {
           } else
 #endif
