/*
  Stockfish, a UCI chess playing engine derived from Glaurung 2.1
  Copyright (C) 2004-2008 Tord Romstad (Glaurung author)
  Copyright (C) 2008-2015 Marco Costalba, Joona Kiiski, Tord Romstad
  Copyright (C) 2015-2016 Marco Costalba, Joona Kiiski, Gary Linscott, Tord Romstad

  Stockfish is free software: you can redistribute it and/or modify
  it under the terms of the GNU General Public License as published by
  the Free Software Foundation, either version 3 of the License, or
  (at your option) any later version.

  Stockfish is distributed in the hope that it will be useful,
  but WITHOUT ANY WARRANTY; without even the implied warranty of
  MERCHANTABILITY or FITNESS FOR A PARTICULAR PURPOSE.  See the
  GNU General Public License for more details.

  You should have received a copy of the GNU General Public License
  along with this program.  If not, see <http://www.gnu.org/licenses/>.
*/

#include <algorithm>
#include <cassert>
#include <cstddef> // For offsetof()
#include <cstring> // For std::memset, std::memcmp
#include <iomanip>
#include <sstream>

#include "bitboard.h"
#include "misc.h"
#include "movegen.h"
#include "position.h"
#include "thread.h"
#include "tt.h"
#include "uci.h"
#include "syzygy/tbprobe.h"

using std::string;

namespace PSQT {
#ifdef CRAZYHOUSE
  extern Score psq[VARIANT_NB][PIECE_NB][SQUARE_NB+1];
#else
  extern Score psq[VARIANT_NB][PIECE_NB][SQUARE_NB];
#endif
}

namespace Zobrist {

  Key psq[PIECE_NB][SQUARE_NB];
  Key enpassant[FILE_NB];
  Key castling[CASTLING_RIGHT_NB];
  Key side;
  Key variant[VARIANT_NB];
#ifdef CRAZYHOUSE
  Key inHand[PIECE_NB][17];
#endif
#ifdef THREECHECK
  Key checks[COLOR_NB][CHECKS_NB];
#endif
}

namespace {

const string PieceToChar(" PNBRQK  pnbrqk");

// min_attacker() is a helper function used by see_ge() to locate the least
// valuable attacker for the side to move, remove the attacker we just found
// from the bitboards and scan for new X-ray attacks behind it.

template<int Pt>
PieceType min_attacker(const Bitboard* bb, Square to, Bitboard stmAttackers,
                       Bitboard& occupied, Bitboard& attackers) {

  Bitboard b = stmAttackers & bb[Pt];
  if (!b)
      return min_attacker<Pt+1>(bb, to, stmAttackers, occupied, attackers);

  occupied ^= b & ~(b - 1);

  if (Pt == PAWN || Pt == BISHOP || Pt == QUEEN)
      attackers |= attacks_bb<BISHOP>(to, occupied) & (bb[BISHOP] | bb[QUEEN]);

  if (Pt == ROOK || Pt == QUEEN)
      attackers |= attacks_bb<ROOK>(to, occupied) & (bb[ROOK] | bb[QUEEN]);

  attackers &= occupied; // After X-ray that may add already processed pieces
  return (PieceType)Pt;
}

template<>
PieceType min_attacker<KING>(const Bitboard*, Square, Bitboard, Bitboard&, Bitboard&) {
  return KING; // No need to update bitboards: it is the last cycle
}

template<int Pt>
PieceType min_attacker_anti(const Bitboard* bb, Square to, Bitboard stmAttackers,
                       Bitboard& occupied, Bitboard& attackers) {

  Bitboard b = stmAttackers & bb[Pt];
  if (!b)
      return min_attacker_anti<Pt-1>(bb, to, stmAttackers, occupied, attackers);

  occupied ^= b & ~(b - 1);

  if (Pt == PAWN || Pt == BISHOP || Pt == QUEEN || Pt == KING)
      attackers |= attacks_bb<BISHOP>(to, occupied) & (bb[BISHOP] | bb[QUEEN]);

  if (Pt == ROOK || Pt == QUEEN || Pt == KING)
      attackers |= attacks_bb<ROOK>(to, occupied) & (bb[ROOK] | bb[QUEEN]);

  attackers &= occupied; // After X-ray that may add already processed pieces
  return (PieceType)Pt;
}

template<>
PieceType min_attacker_anti<NO_PIECE_TYPE>(const Bitboard* bb, Square to, Bitboard stmAttackers,
                       Bitboard& occupied, Bitboard& attackers) {

  Bitboard b = stmAttackers & bb[KING];
  if (b)
      return min_attacker_anti<KING>(bb, to, stmAttackers, occupied, attackers);
  return NO_PIECE_TYPE; // No need to update bitboards: it is the last cycle
}

} // namespace


/// operator<<(Position) returns an ASCII representation of the position

std::ostream& operator<<(std::ostream& os, Position& pos) {

  os << "\n +---+---+---+---+---+---+---+---+\n";

  for (Rank r = RANK_8; r >= RANK_1; --r)
  {
      for (File f = FILE_A; f <= FILE_H; ++f)
          os << " | " << PieceToChar[pos.piece_on(make_square(f, r))];

      os << " |\n +---+---+---+---+---+---+---+---+\n";
  }

  os << "\nFen: " << pos.fen() << "\nKey: " << std::hex << std::uppercase
     << std::setfill('0') << std::setw(16) << pos.key()
     << std::setfill(' ') << std::dec << "\nCheckers: ";

  for (Bitboard b = pos.checkers(); b; )
      os << UCI::square(pop_lsb(&b)) << " ";

  if (    int(Tablebases::MaxCardinality) >= popcount(pos.pieces())
      && !pos.can_castle(ANY_CASTLING))
  {
      Tablebases::ProbeState s1, s2;
      Tablebases::WDLScore wdl = Tablebases::probe_wdl(pos, &s1);
      int dtz = Tablebases::probe_dtz(pos, &s2);
      os << "\nTablebases WDL: " << std::setw(4) << wdl << " (" << s1 << ")"
         << "\nTablebases DTZ: " << std::setw(4) << dtz << " (" << s2 << ")";
  }

  return os;
}


/// Position::init() initializes at startup the various arrays used to compute
/// hash keys.

void Position::init() {

  PRNG rng(1070372);

  for (Piece pc : Pieces)
      for (Square s = SQ_A1; s <= SQ_H8; ++s)
          Zobrist::psq[pc][s] = rng.rand<Key>();

  for (File f = FILE_A; f <= FILE_H; ++f)
      Zobrist::enpassant[f] = rng.rand<Key>();

  for (int cr = NO_CASTLING; cr <= ANY_CASTLING; ++cr)
  {
      Zobrist::castling[cr] = 0;
      Bitboard b = cr;
      while (b)
      {
          Key k = Zobrist::castling[1ULL << pop_lsb(&b)];
          Zobrist::castling[cr] ^= k ? k : rng.rand<Key>();
      }
  }

  Zobrist::side = rng.rand<Key>();

  for (Variant var = CHESS_VARIANT; var < VARIANT_NB; ++var)
      Zobrist::variant[var] = var == CHESS_VARIANT ? 0 : rng.rand<Key>();

#ifdef THREECHECK
  for (Color c = WHITE; c <= BLACK; ++c)
      for (CheckCount n : Checks)
          Zobrist::checks[c][n] = rng.rand<Key>();
#endif
#ifdef CRAZYHOUSE
  for (Piece pc : Pieces)
      for (int n = 0; n < 17; ++n)
          Zobrist::inHand[pc][n] = rng.rand<Key>();
#endif
}


/// Position::set() initializes the position object with the given FEN string.
/// This function is not very robust - make sure that input FENs are correct,
/// this is assumed to be the responsibility of the GUI.

Position& Position::set(const string& fenStr, bool isChess960, Variant v, StateInfo* si, Thread* th) {
/*
   A FEN string defines a particular position using only the ASCII character set.

   A FEN string contains six fields separated by a space. The fields are:

   1) Piece placement (from white's perspective). Each rank is described, starting
      with rank 8 and ending with rank 1. Within each rank, the contents of each
      square are described from file A through file H. Following the Standard
      Algebraic Notation (SAN), each piece is identified by a single letter taken
      from the standard English names. White pieces are designated using upper-case
      letters ("PNBRQK") whilst Black uses lowercase ("pnbrqk"). Blank squares are
      noted using digits 1 through 8 (the number of blank squares), and "/"
      separates ranks.

   2) Active color. "w" means white moves next, "b" means black.

   3) Castling availability. If neither side can castle, this is "-". Otherwise,
      this has one or more letters: "K" (White can castle kingside), "Q" (White
      can castle queenside), "k" (Black can castle kingside), and/or "q" (Black
      can castle queenside).

   4) En passant target square (in algebraic notation). If there's no en passant
      target square, this is "-". If a pawn has just made a 2-square move, this
      is the position "behind" the pawn. This is recorded only if there is a pawn
      in position to make an en passant capture, and if there really is a pawn
      that might have advanced two squares.

   5) Halfmove clock. This is the number of halfmoves since the last pawn advance
      or capture. This is used to determine if a draw can be claimed under the
      fifty-move rule.

   6) Fullmove number. The number of the full move. It starts at 1, and is
      incremented after Black's move.
*/

  unsigned char col, row, token;
  size_t idx;
  Square sq = SQ_A8;
  std::istringstream ss(fenStr);

  std::memset(this, 0, sizeof(Position));
  std::memset(si, 0, sizeof(StateInfo));
  std::fill_n(&pieceList[0][0], sizeof(pieceList) / sizeof(Square), SQ_NONE);
  st = si;
  var = v;

  ss >> std::noskipws;

  // 1. Piece placement
  while ((ss >> token) && !isspace(token))
  {
      if (isdigit(token))
          sq += Square(token - '0'); // Advance the given number of files

      else if (token == '/')
          sq -= Square(16);

      else if ((idx = PieceToChar.find(token)) != string::npos)
      {
          put_piece(Piece(idx), sq);
          ++sq;
      }
#ifdef CRAZYHOUSE
      // Set flag for promoted pieces
      else if (is_house() && token == '~')
          promotedPieces |= sq - Square(1);
      // Stop before pieces in hand
      else if (is_house() && token == '[')
          break;
#endif
  }

#ifdef CRAZYHOUSE
  // Pieces in hand
  if (is_house())
  {
      while ((ss >> token) && !isspace(token))
      {
          if (token == ']')
              continue;
          else if ((idx = PieceToChar.find(token)) != string::npos)
              add_to_hand(color_of(Piece(idx)), type_of(Piece(idx)));
      }
  }
#endif

  // 2. Active color
  ss >> token;
  sideToMove = (token == 'w' ? WHITE : BLACK);
  ss >> token;

  // 3. Castling availability. Compatible with 3 standards: Normal FEN standard,
  // Shredder-FEN that uses the letters of the columns on which the rooks began
  // the game instead of KQkq and also X-FEN standard that, in case of Chess960,
  // if an inner rook is associated with the castling right, the castling tag is
  // replaced by the file letter of the involved rook, as for the Shredder-FEN.
  while ((ss >> token) && !isspace(token))
  {
      Square rsq;
      Color c = islower(token) ? BLACK : WHITE;
      Rank rank = relative_rank(c, RANK_1);
      Square ksq = square<KING>(c);
#ifdef ANTI
      if (is_anti())
      {
          // X-FEN is ambiguous if there are multiple kings
          // Assume the first king on the rank has castling rights
          const Square* kl = squares<KING>(c);
          while ((ksq = *kl++) != SQ_NONE)
          {
              assert(piece_on(ksq) == make_piece(c, KING));
              if (rank_of(ksq) == rank)
                  break;
          }
      }
#endif
      if (rank_of(ksq) != rank)
          continue;
      Piece rook = make_piece(c, ROOK);

      token = char(toupper(token));

      if (token == 'K')
          for (rsq = relative_square(c, SQ_H1); rsq != ksq && piece_on(rsq) != rook; --rsq) {}

      else if (token == 'Q')
          for (rsq = relative_square(c, SQ_A1); rsq != ksq && piece_on(rsq) != rook; ++rsq) {}

      else if (token >= 'A' && token <= 'H')
          rsq = make_square(File(token - 'A'), rank);

      else
          continue;

      if (rsq != ksq)
          set_castling_right(c, ksq, rsq);
  }

  // 4. En passant square. Ignore if no pawn capture is possible
  if (((ss >> col) && (col >= 'a' && col <= 'h'))
        && ((ss >> row) && (sideToMove ? row == '3' : row == '6')))
  {
      st->epSquare = make_square(File(col - 'a'), Rank(row - '1'));

      if (   !(attackers_to(st->epSquare) & pieces(sideToMove, PAWN))
          || !(pieces(~sideToMove, PAWN) & (st->epSquare + pawn_push(~sideToMove))))
          st->epSquare = SQ_NONE;
      else if (SquareBB[st->epSquare] & pieces())
          st->epSquare = SQ_NONE;
      else if (sideToMove == WHITE && (shift<NORTH>(SquareBB[st->epSquare]) & pieces()))
          st->epSquare = SQ_NONE;
      else if (sideToMove == BLACK && (shift<SOUTH>(SquareBB[st->epSquare]) & pieces()))
          st->epSquare = SQ_NONE;
      else if (sideToMove == WHITE && !(shift<SOUTH>(SquareBB[st->epSquare]) & pieces(BLACK, PAWN)))
          st->epSquare = SQ_NONE;
      else if (sideToMove == BLACK && !(shift<NORTH>(SquareBB[st->epSquare]) & pieces(WHITE, PAWN)))
          st->epSquare = SQ_NONE;
  }
  else
      st->epSquare = SQ_NONE;

#ifdef THREECHECK
    st->checksGiven[WHITE] = CHECKS_0;
    st->checksGiven[BLACK] = CHECKS_0;
    if (is_three_check())
    {
        // 7. Checks given counter for Three-Check positions
        if ((ss >> std::skipws >> token))
        {
            switch('3' - token)
            {
            case 0: st->checksGiven[WHITE] = CHECKS_0; break;
            case 1: st->checksGiven[WHITE] = CHECKS_1; break;
            case 2: st->checksGiven[WHITE] = CHECKS_2; break;
            case 3: st->checksGiven[WHITE] = CHECKS_3; break;
            default: st->checksGiven[WHITE] = CHECKS_NB;
            }
            ss >> token >> token;
            switch('3' - token)
            {
            case 0: st->checksGiven[BLACK] = CHECKS_0; break;
            case 1: st->checksGiven[BLACK] = CHECKS_1; break;
            case 2: st->checksGiven[BLACK] = CHECKS_2; break;
            case 3: st->checksGiven[BLACK] = CHECKS_3; break;
            default : st->checksGiven[BLACK] = CHECKS_NB;
            }
        }
    }
#endif

  // 5-6. Halfmove clock and fullmove number
  ss >> std::skipws >> st->rule50 >> gamePly;

  // Convert from fullmove starting from 1 to ply starting from 0,
  // handle also common incorrect FEN with fullmove = 0.
  gamePly = std::max(2 * (gamePly - 1), 0) + (sideToMove == BLACK);

  chess960 = isChess960;
  thisThread = th;
  set_state(st);

  assert(pos_is_ok());

  return *this;
}


/// Position::set_castling_right() is a helper function used to set castling
/// rights given the corresponding color and the rook starting square.

void Position::set_castling_right(Color c, Square kfrom, Square rfrom) {

  CastlingSide cs = kfrom < rfrom ? KING_SIDE : QUEEN_SIDE;
  CastlingRight cr = (c | cs);

  st->castlingRights |= cr;
  castlingRightsMask[kfrom] |= cr;
  castlingRightsMask[rfrom] |= cr;
#ifdef ANTI
  castlingKingSquare[cr] = kfrom;
#endif
  castlingRookSquare[cr] = rfrom;

  Square kto = relative_square(c, cs == KING_SIDE ? SQ_G1 : SQ_C1);
  Square rto = relative_square(c, cs == KING_SIDE ? SQ_F1 : SQ_D1);

  for (Square s = std::min(rfrom, rto); s <= std::max(rfrom, rto); ++s)
      if (s != kfrom && s != rfrom)
          castlingPath[cr] |= s;

  for (Square s = std::min(kfrom, kto); s <= std::max(kfrom, kto); ++s)
      if (s != kfrom && s != rfrom)
          castlingPath[cr] |= s;
}


/// Position::set_check_info() sets king attacks to detect if a move gives check

void Position::set_check_info(StateInfo* si) const {

#ifdef ANTI
  if (is_anti()) si->blockersForKing[WHITE] = si->blockersForKing[BLACK] = 0;
  else
#endif
  {
  si->blockersForKing[WHITE] = slider_blockers(pieces(BLACK), square<KING>(WHITE), si->pinnersForKing[WHITE]);
  si->blockersForKing[BLACK] = slider_blockers(pieces(WHITE), square<KING>(BLACK), si->pinnersForKing[BLACK]);
  }

  Square ksq = square<KING>(~sideToMove);
#ifdef ANTI
  if (is_anti()) { // There are no checks in antichess
  si->checkSquares[PAWN]   = 0;
  si->checkSquares[KNIGHT] = 0;
  si->checkSquares[BISHOP] = 0;
  si->checkSquares[ROOK]   = 0;
  si->checkSquares[QUEEN]  = 0;
  si->checkSquares[KING]   = 0;
  return;
  }
#endif
#ifdef HORDE
  if (is_horde() && is_horde_color(~sideToMove)) {
  si->checkSquares[PAWN]   = 0;
  si->checkSquares[KNIGHT] = 0;
  si->checkSquares[BISHOP] = 0;
  si->checkSquares[ROOK]   = 0;
  si->checkSquares[QUEEN]  = 0;
  si->checkSquares[KING]   = 0;
  return;
  }
#endif
#ifdef ATOMIC
  if (is_atomic() && ksq == SQ_NONE) {
  si->checkSquares[PAWN]   = 0;
  si->checkSquares[KNIGHT] = 0;
  si->checkSquares[BISHOP] = 0;
  si->checkSquares[ROOK]   = 0;
  si->checkSquares[QUEEN]  = 0;
  si->checkSquares[KING]   = 0;
  return;
  }
#endif
  si->checkSquares[PAWN]   = attacks_from<PAWN>(ksq, ~sideToMove);
  si->checkSquares[KNIGHT] = attacks_from<KNIGHT>(ksq);
  si->checkSquares[BISHOP] = attacks_from<BISHOP>(ksq);
  si->checkSquares[ROOK]   = attacks_from<ROOK>(ksq);
  si->checkSquares[QUEEN]  = si->checkSquares[BISHOP] | si->checkSquares[ROOK];
  si->checkSquares[KING]   = 0;
}


/// Position::set_state() computes the hash keys of the position, and other
/// data that once computed is updated incrementally as moves are made.
/// The function is only used when a new position is set up, and to verify
/// the correctness of the StateInfo data when running in debug mode.

void Position::set_state(StateInfo* si) const {

  si->key = si->pawnKey = si->materialKey = 0;
  si->key ^= Zobrist::variant[var];
  si->nonPawnMaterial[WHITE] = si->nonPawnMaterial[BLACK] = VALUE_ZERO;
  si->psq = SCORE_ZERO;
  set_check_info(si);
#ifdef RACE
  if (is_race())
  {
      Rank r = rank_of(square<KING>(sideToMove));
      si->checkersBB = r == RANK_8 ? 0 : Rank8BB & square<KING>(~sideToMove);
  }
  else
#endif
#ifdef HORDE
  if (is_horde() && is_horde_color(sideToMove))
      si->checkersBB = 0;
  else
#endif
#ifdef ANTI
  if (is_anti())
      si->checkersBB = 0;
  else
#endif
#ifdef ATOMIC
  if (is_atomic() && (square<KING>(sideToMove) == SQ_NONE ||
         (attacks_from<KING>(square<KING>(sideToMove)) & square<KING>(~sideToMove))))
      si->checkersBB = 0;
  else
#endif
  {
      si->checkersBB = attackers_to(square<KING>(sideToMove)) & pieces(~sideToMove);
  }

  for (Bitboard b = pieces(); b; )
  {
      Square s = pop_lsb(&b);
      Piece pc = piece_on(s);
      si->key ^= Zobrist::psq[pc][s];
      si->psq += PSQT::psq[var][pc][s];
  }
#ifdef CRAZYHOUSE
  if (is_house())
  {
      for (Piece pc : Pieces)
          si->psq += pieceCountInHand[color_of(pc)][type_of(pc)] * PSQT::psq[var][pc][SQ_NONE];
  }
#endif

  if (si->epSquare != SQ_NONE)
      si->key ^= Zobrist::enpassant[file_of(si->epSquare)];

  if (sideToMove == BLACK)
      si->key ^= Zobrist::side;

  si->key ^= Zobrist::castling[si->castlingRights];

  for (Bitboard b = pieces(PAWN); b; )
  {
      Square s = pop_lsb(&b);
      si->pawnKey ^= Zobrist::psq[piece_on(s)][s];
  }

  for (Piece pc : Pieces)
  {
      if (type_of(pc) != PAWN && type_of(pc) != KING)
          si->nonPawnMaterial[color_of(pc)] += pieceCount[pc] * PieceValue[CHESS_VARIANT][MG][pc];

      for (int cnt = 0; cnt < pieceCount[pc]; ++cnt)
          si->materialKey ^= Zobrist::psq[pc][cnt];

#ifdef CRAZYHOUSE
      if (is_house())
          si->key ^= Zobrist::inHand[pc][pieceCountInHand[color_of(pc)][type_of(pc)]];
#endif
  }

#ifdef THREECHECK
  if (is_three_check())
      for (Color c = WHITE; c <= BLACK; ++c)
          si->key ^= Zobrist::checks[c][si->checksGiven[c]];
#endif
}


/// Position::set() is an overload to initialize the position object with
/// the given endgame code string like "KBPKN". It is manily an helper to
/// get the material key out of an endgame code. Position is not playable,
/// indeed is even not guaranteed to be legal.

Position& Position::set(const string& code, Color c, StateInfo* si) {

  assert(code.length() > 0 && code.length() < 8);
  assert(code[0] == 'K');

  string sides[] = { code.substr(code.find('K', 1)),      // Weak
                     code.substr(0, code.find('K', 1)) }; // Strong

  std::transform(sides[c].begin(), sides[c].end(), sides[c].begin(), tolower);

  string fenStr =  sides[0] + char(8 - sides[0].length() + '0') + "/8/8/8/8/8/8/"
                 + sides[1] + char(8 - sides[1].length() + '0') + " w - - 0 10";

  return set(fenStr, false, CHESS_VARIANT, si, nullptr);
}


/// Position::fen() returns a FEN representation of the position. In case of
/// Chess960 the Shredder-FEN notation is used. This is mainly a debugging function.

const string Position::fen() const {

  int emptyCnt;
  std::ostringstream ss;

  for (Rank r = RANK_8; r >= RANK_1; --r)
  {
      for (File f = FILE_A; f <= FILE_H; ++f)
      {
          for (emptyCnt = 0; f <= FILE_H && empty(make_square(f, r)); ++f)
              ++emptyCnt;

          if (emptyCnt)
              ss << emptyCnt;

          if (f <= FILE_H)
          {
              ss << PieceToChar[piece_on(make_square(f, r))];
#ifdef CRAZYHOUSE
              // Set promoted pieces
              if (is_house() && is_promoted(make_square(f, r)))
                  ss << "~";
#endif
          }
      }

      if (r > RANK_1)
          ss << '/';
  }

#ifdef CRAZYHOUSE
  // pieces in hand
  if (is_house())
  {
      ss << '[';
      for (Color c = WHITE; c <= BLACK; ++c)
          for (PieceType pt = QUEEN; pt >= PAWN; --pt)
              ss << std::string(pieceCountInHand[c][pt], PieceToChar[make_piece(c, pt)]);
      ss << ']';
  }
#endif

  ss << (sideToMove == WHITE ? " w " : " b ");

  if (can_castle(WHITE_OO))
      ss << (chess960 ? char('A' + file_of(castling_rook_square(WHITE |  KING_SIDE))) : 'K');

  if (can_castle(WHITE_OOO))
      ss << (chess960 ? char('A' + file_of(castling_rook_square(WHITE | QUEEN_SIDE))) : 'Q');

  if (can_castle(BLACK_OO))
      ss << (chess960 ? char('a' + file_of(castling_rook_square(BLACK |  KING_SIDE))) : 'k');

  if (can_castle(BLACK_OOO))
      ss << (chess960 ? char('a' + file_of(castling_rook_square(BLACK | QUEEN_SIDE))) : 'q');

  if (!can_castle(WHITE) && !can_castle(BLACK))
      ss << '-';

  ss << (ep_square() == SQ_NONE ? " - " : " " + UCI::square(ep_square()) + " ");
#ifdef THREECHECK
  if (is_three_check())
      ss << (CHECKS_3 - st->checksGiven[WHITE]) << "+" << (CHECKS_3 - st->checksGiven[BLACK]) << " ";
#endif
  ss << st->rule50 << " " << 1 + (gamePly - (sideToMove == BLACK)) / 2;


  return ss.str();
}


/// Position::game_phase() calculates the game phase interpolating total non-pawn
/// material between endgame and midgame limits.

Phase Position::game_phase() const {

  Value npm = st->nonPawnMaterial[WHITE] + st->nonPawnMaterial[BLACK];
#ifdef HORDE
  if (is_horde())
      npm = 2 * st->nonPawnMaterial[is_horde_color(WHITE) ? BLACK : WHITE];
#endif

  npm = std::max(EndgameLimit, std::min(npm, MidgameLimit));

  return Phase(((npm - EndgameLimit) * PHASE_MIDGAME) / (MidgameLimit - EndgameLimit));
}


/// Position::slider_blockers() returns a bitboard of all the pieces (both colors)
/// that are blocking attacks on the square 's' from 'sliders'. A piece blocks a
/// slider if removing that piece from the board would result in a position where
/// square 's' is attacked. For example, a king-attack blocking piece can be either
/// a pinned or a discovered check piece, according if its color is the opposite
/// or the same of the color of the slider.

Bitboard Position::slider_blockers(Bitboard sliders, Square s, Bitboard& pinners) const {

  Bitboard result = 0;
  pinners = 0;
#ifdef HORDE
  if (is_horde() && s == SQ_NONE) return result;
#endif
#ifdef ATOMIC
  if (is_atomic() && s == SQ_NONE) return result;
#endif

  // Snipers are sliders that attack 's' when a piece is removed
  Bitboard snipers = (  (PseudoAttacks[ROOK  ][s] & pieces(QUEEN, ROOK))
                      | (PseudoAttacks[BISHOP][s] & pieces(QUEEN, BISHOP))) & sliders;

  while (snipers)
  {
    Square sniperSq = pop_lsb(&snipers);
    Bitboard b = between_bb(s, sniperSq) & pieces();

    if (!more_than_one(b))
    {
        result |= b;
        if (b & pieces(color_of(piece_on(s))))
            pinners |= sniperSq;
    }
  }
  return result;
}


/// Position::attackers_to() computes a bitboard of all pieces which attack a
/// given square. Slider attacks use the occupied bitboard to indicate occupancy.

Bitboard Position::attackers_to(Square s, Bitboard occupied) const {

  return  (attacks_from<PAWN>(s, BLACK)    & pieces(WHITE, PAWN))
        | (attacks_from<PAWN>(s, WHITE)    & pieces(BLACK, PAWN))
        | (attacks_from<KNIGHT>(s)         & pieces(KNIGHT))
        | (attacks_bb<ROOK  >(s, occupied) & pieces(ROOK,   QUEEN))
        | (attacks_bb<BISHOP>(s, occupied) & pieces(BISHOP, QUEEN))
        | (attacks_from<KING>(s)           & pieces(KING));
}


/// Position::legal() tests whether a pseudo-legal move is legal

bool Position::legal(Move m) const {

  assert(is_ok(m));

  Color us = sideToMove;
  Square from = from_sq(m);

  assert(color_of(moved_piece(m)) == us);
#ifdef ANTI
  // If a player can capture, that player must capture
  // Is handled by move generator
  assert(!is_anti() || capture(m) == can_capture());
  if (is_anti())
      return true;
#endif
#ifdef HORDE
  assert((is_horde() && is_horde_color(us)) || piece_on(square<KING>(us)) == make_piece(us, KING));
#else
  assert(piece_on(square<KING>(us)) == make_piece(us, KING));
#endif

#ifdef RACE
  // Checking moves are illegal
  if (is_race() && gives_check(m))
      return false;
#endif
#ifdef HORDE
  // All pseudo-legal moves by the horde are legal
  if (is_horde() && is_horde_color(us))
      return true;
#endif
#ifdef ATOMIC
  if (is_atomic())
  {
      Square ksq = square<KING>(us);
      Square to = to_sq(m);
      if (capture(m) && (attacks_from<KING>(to) & ksq))
          return false;
      if (type_of(piece_on(from)) != KING)
      {
          if (attacks_from<KING>(square<KING>(~us)) & ksq)
              return true;
          if (capture(m))
          {
              Square capsq = type_of(m) == ENPASSANT ? make_square(file_of(to), rank_of(from)) : to;
              Bitboard blast = attacks_from<KING>(to) & (pieces() ^ pieces(PAWN));
              if (blast & square<KING>(~us))
                  return true;
              Bitboard b = pieces() ^ ((blast | capsq) | from);
              if (checkers() & b)
                  return false;
              if ((attacks_bb<  ROOK>(ksq, b) & pieces(~us, QUEEN, ROOK) & b) ||
                  (attacks_bb<BISHOP>(ksq, b) & pieces(~us, QUEEN, BISHOP) & b))
                  return false;
              return true;
          }
      }
      else if (attacks_from<KING>(square<KING>(~us)) & to)
          return true;
  }
#endif

  // En passant captures are a tricky special case. Because they are rather
  // uncommon, we do it simply by testing whether the king is attacked after
  // the move is made.
  if (type_of(m) == ENPASSANT)
  {
      Square ksq = square<KING>(us);
      Square to = to_sq(m);
      Square capsq = to - pawn_push(us);
      Bitboard occupied = (pieces() ^ from ^ capsq) | to;

      assert(to == ep_square());
      assert(moved_piece(m) == make_piece(us, PAWN));
      assert(piece_on(capsq) == make_piece(~us, PAWN));
      assert(piece_on(to) == NO_PIECE);

      return   !(attacks_bb<  ROOK>(ksq, occupied) & pieces(~us, QUEEN, ROOK))
            && !(attacks_bb<BISHOP>(ksq, occupied) & pieces(~us, QUEEN, BISHOP));
  }

#ifdef CRAZYHOUSE
  if (type_of(m) == DROP)
      return pieceCountInHand[us][type_of(moved_piece(m))] && empty(to_sq(m));
#endif

#ifdef ATOMIC
  if (is_atomic() && type_of(piece_on(from)) == KING && type_of(m) != CASTLING)
  {
      Square ksq = square<KING>(~us);
      Square to = to_sq(m);
      if ((attacks_from<KING>(ksq) & from) && !(attacks_from<KING>(ksq) & to))
      {
          if (attackers_to(to) & pieces(~us, KNIGHT, PAWN))
              return false;
          Bitboard occupied = (pieces() ^ from) | to;
          return   !(attacks_bb<  ROOK>(to, occupied) & pieces(~us, QUEEN, ROOK))
                && !(attacks_bb<BISHOP>(to, occupied) & pieces(~us, QUEEN, BISHOP));
      }
  }
#endif

  // If the moving piece is a king, check whether the destination
  // square is attacked by the opponent. Castling moves are checked
  // for legality during move generation.
  if (type_of(piece_on(from)) == KING)
      return type_of(m) == CASTLING || !(attackers_to(to_sq(m)) & pieces(~us));

  // A non-king move is legal if and only if it is not pinned or it
  // is moving along the ray towards or away from the king.
  return   !(pinned_pieces(us) & from)
        ||  aligned(from, to_sq(m), square<KING>(us));
}


/// Position::pseudo_legal() takes a random move and tests whether the move is
/// pseudo legal. It is used to validate moves from TT that can be corrupted
/// due to SMP concurrent access or hash position key aliasing.

bool Position::pseudo_legal(const Move m) const {

  Color us = sideToMove;
  Square from = from_sq(m);
  Square to = to_sq(m);
  Piece pc = moved_piece(m);

#ifdef KOTH
  // If the game is already won or lost, further moves are illegal
  if (is_koth() && (is_koth_win() || is_koth_loss()))
      return false;
#endif
#ifdef RACE
  // If the game is already won or lost, further moves are illegal
  if (is_race() && (is_race_draw() || is_race_win() || is_race_loss()))
      return false;
#endif
#ifdef HORDE
  // If the game is already won or lost, further moves are illegal
  if (is_horde() && is_horde_loss())
      return false;
#endif
#ifdef ANTI
  // If the game is already won or lost, further moves are illegal
  if (is_anti() && (is_anti_win() || is_anti_loss()))
      return false;
#endif
#ifdef ATOMIC
  if (is_atomic())
  {
      // If the game is already won or lost, further moves are illegal
      if (is_atomic_win() || is_atomic_loss())
          return false;
      if (pc == NO_PIECE || color_of(pc) != us)
          return false;
      if (capture(m))
      {
          if (type_of(pc) == KING)
              return false;
          Square ksq = square<KING>(us);
          if ((pieces(us) & to) || (attacks_from<KING>(ksq) & to))
              return false;
          if (!(attacks_from<KING>(square<KING>(~us)) & ksq))
          {
              // Illegal pawn capture generated by killer move heuristic
              if (type_of(pc) == PAWN && file_of(from) == file_of(to))
                 return false;
              Square capsq = type_of(m) == ENPASSANT ? make_square(file_of(to), rank_of(from)) : to;
              Bitboard blast = attacks_from<KING>(to) & (pieces() ^ pieces(PAWN));
              if (blast & square<KING>(~us))
                  return true;
              Bitboard b = pieces() ^ ((blast | capsq) | from);
              if (checkers() & b)
                  return false;
              if ((attacks_bb<  ROOK>(ksq, b) & pieces(~us, QUEEN, ROOK) & b) ||
                  (attacks_bb<BISHOP>(ksq, b) & pieces(~us, QUEEN, BISHOP) & b))
                  return false;
          }
      }
  }
#endif
#ifdef ANTI
  if (is_anti() && !capture(m) && can_capture())
      return false;
#endif

  // Use a slower but simpler function for uncommon cases
#ifdef CRAZYHOUSE
  if (type_of(m) != NORMAL && type_of(m) != DROP)
#else
  if (type_of(m) != NORMAL)
#endif
      return MoveList<LEGAL>(*this).contains(m);

  // Is not a promotion, so promotion piece must be empty
  if (promotion_type(m) - KNIGHT != NO_PIECE_TYPE)
      return false;

  // If the 'from' square is not occupied by a piece belonging to the side to
  // move, the move is obviously not legal.
  if (pc == NO_PIECE || color_of(pc) != us)
      return false;

  // The destination square cannot be occupied by a friendly piece
#ifdef CRAZYHOUSE
  if (type_of(m) == DROP && (!pieceCountInHand[us][type_of(pc)] || !empty(to)))
      return false;
  else
#endif
  if (pieces(us) & to)
      return false;

  // Handle the special case of a pawn move
#ifdef CRAZYHOUSE
  if (type_of(m) == DROP) {} else
#endif
  if (type_of(pc) == PAWN)
  {
      // We have already handled promotion moves, so destination
      // cannot be on the 8th/1st rank.
      if (rank_of(to) == relative_rank(us, RANK_8))
          return false;

      if (   !(attacks_from<PAWN>(from, us) & pieces(~us) & to) // Not a capture
          && !((from + pawn_push(us) == to) && empty(to))       // Not a single push
          && !(   (from + 2 * pawn_push(us) == to)              // Not a double push
               && (rank_of(from) == relative_rank(us, RANK_2))
               && empty(to)
               && empty(to - pawn_push(us))))
          return false;
  }
  else if (!(attacks_from(pc, from) & to))
      return false;

  // Evasions generator already takes care to avoid some kind of illegal moves
  // and legal() relies on this. We therefore have to take care that the same
  // kind of moves are filtered out here.
#ifdef ATOMIC
  if (is_atomic() && (attacks_from<KING>(square<KING>(~us)) & (type_of(pc) == KING ? to : square<KING>(us))))
      return true;
#endif
  if (checkers())
  {
      if (type_of(pc) != KING)
      {
          // Double check? In this case a king move is required
          if (more_than_one(checkers()))
              return false;

          // Our move must be a blocking evasion or a capture of the checking piece
          if (!((between_bb(lsb(checkers()), square<KING>(us)) | checkers()) & to))
              return false;
      }
      // In case of king moves under check we have to remove king so as to catch
      // invalid moves like b1a1 when opposite queen is on c1.
      else if (attackers_to(to, pieces() ^ from) & pieces(~us))
          return false;
  }

  return true;
}


/// Position::gives_check() tests whether a pseudo-legal move gives a check

bool Position::gives_check(Move m) const {

  assert(is_ok(m));
  assert(color_of(moved_piece(m)) == sideToMove);

  Square from = from_sq(m);
  Square to = to_sq(m);

#ifdef CRAZYHOUSE
  if (type_of(m) == DROP)
      return st->checkSquares[type_of(dropped_piece(m))] & to;
#endif
#ifdef HORDE
  if (is_horde() && is_horde_color(~sideToMove))
      return false;
#endif
#ifdef ANTI
  if (is_anti())
      return false;
#endif
#ifdef ATOMIC
  if (is_atomic())
  {
      Square ksq = square<KING>(~sideToMove);
      if (ksq == SQ_NONE)
          return false;
      // If kings are adjacent, there is no check
      // If kings were adjacent, there may be direct checks
      if (type_of(piece_on(from)) == KING)
      {
          if (attacks_from<KING>(ksq) & to)
              return false;
          else if (attacks_from<KING>(ksq) & from)
          {
              if (attackers_to(ksq) & pieces(sideToMove, KNIGHT, PAWN))
                  return true;
              Bitboard occupied = (pieces() ^ from) | to;
              return   (attacks_bb<  ROOK>(ksq, occupied) & pieces(sideToMove, QUEEN, ROOK))
                    || (attacks_bb<BISHOP>(ksq, occupied) & pieces(sideToMove, QUEEN, BISHOP));
          }
      }
      else if (attacks_from<KING>(ksq) & square<KING>(sideToMove))
          return false;
      if (capture(m))
      {
          // Do blasted pieces discover checks?
          Square capsq = type_of(m) == ENPASSANT ? make_square(file_of(to), rank_of(from)) : to;
          Bitboard blast = attacks_from<KING>(to) & (pieces() ^ pieces(PAWN));
          if (blast & ksq) // Variant ending
              return false;
          Bitboard b = pieces() ^ ((blast | capsq) | from);

          return (attacks_bb<  ROOK>(ksq, b) & pieces(sideToMove, QUEEN, ROOK) & b)
              || (attacks_bb<BISHOP>(ksq, b) & pieces(sideToMove, QUEEN, BISHOP) & b);
      }
  }
#endif

  // Is there a direct check?
#ifdef CRAZYHOUSE
  if (st->checkSquares[type_of(type_of(m) == DROP ? dropped_piece(m) : piece_on(from))] & to)
#else
  if (st->checkSquares[type_of(piece_on(from))] & to)
#endif
      return true;

  // Is there a discovered check?
#ifdef CRAZYHOUSE
  if (type_of(m) == DROP) {} else
#endif
  if (   (discovered_check_candidates() & from)
      && !aligned(from, to, square<KING>(~sideToMove)))
      return true;

  switch (type_of(m))
  {
  case NORMAL:
      return false;

  case PROMOTION:
      return attacks_bb(Piece(promotion_type(m)), to, pieces() ^ from) & square<KING>(~sideToMove);

  // En passant capture with check? We have already handled the case
  // of direct checks and ordinary discovered check, so the only case we
  // need to handle is the unusual case of a discovered check through
  // the captured pawn.
  case ENPASSANT:
  {
      Square capsq = make_square(file_of(to), rank_of(from));
      Bitboard b = (pieces() ^ from ^ capsq) | to;

      return  (attacks_bb<  ROOK>(square<KING>(~sideToMove), b) & pieces(sideToMove, QUEEN, ROOK))
            | (attacks_bb<BISHOP>(square<KING>(~sideToMove), b) & pieces(sideToMove, QUEEN, BISHOP));
  }
  case CASTLING:
  {
      Square kfrom = from;
      Square rfrom = to; // Castling is encoded as 'King captures the rook'
      Square kto = relative_square(sideToMove, rfrom > kfrom ? SQ_G1 : SQ_C1);
      Square rto = relative_square(sideToMove, rfrom > kfrom ? SQ_F1 : SQ_D1);

      return   (PseudoAttacks[ROOK][rto] & square<KING>(~sideToMove))
            && (attacks_bb<ROOK>(rto, (pieces() ^ kfrom ^ rfrom) | rto | kto) & square<KING>(~sideToMove));
  }
#ifdef CRAZYHOUSE
  case DROP:
      return false;
#endif
  default:
      assert(false);
      return false;
  }
}

/// Position::do_move() makes a move, and saves all information necessary
/// to a StateInfo object. The move is assumed to be legal. Pseudo-legal
/// moves should be filtered out before this function is called.

void Position::do_move(Move m, StateInfo& newSt, bool givesCheck) {

  assert(is_ok(m));
  assert(&newSt != st);

  ++nodes;
  Key k = st->key ^ Zobrist::side;

  // Copy some fields of the old state to our new StateInfo object except the
  // ones which are going to be recalculated from scratch anyway and then switch
  // our state pointer to point to the new (ready to be updated) state.
  std::memcpy(&newSt, st, offsetof(StateInfo, key));
  newSt.previous = st;
  st = &newSt;

  // Increment ply counters. In particular, rule50 will be reset to zero later on
  // in case of a capture or a pawn move.
  ++gamePly;
  ++st->rule50;
  ++st->pliesFromNull;

  Color us = sideToMove;
  Color them = ~us;
  Square from = from_sq(m);
  Square to = to_sq(m);
#ifdef CRAZYHOUSE
  Piece pc = type_of(m) == DROP ? dropped_piece(m) : piece_on(from);
#else
  Piece pc = piece_on(from);
#endif
  Piece captured = type_of(m) == ENPASSANT ? make_piece(them, PAWN) : piece_on(to);

  assert(color_of(pc) == us);
  assert(captured == NO_PIECE || color_of(captured) == (type_of(m) != CASTLING ? them : us));
#ifdef ANTI
  assert(is_anti() || type_of(captured) != KING);
#else
  assert(type_of(captured) != KING);
#endif

  if (type_of(m) == CASTLING)
  {
      assert(pc == make_piece(us, KING));
      assert(captured == make_piece(us, ROOK));

      Square rfrom, rto;
      do_castling<true>(us, from, to, rfrom, rto);

      st->psq += PSQT::psq[var][captured][rto] - PSQT::psq[var][captured][rfrom];
      k ^= Zobrist::psq[captured][rfrom] ^ Zobrist::psq[captured][rto];
      captured = NO_PIECE;
  }

  if (captured)
  {
      Square capsq = to;

      // If the captured piece is a pawn, update pawn hash key, otherwise
      // update non-pawn material.
      if (type_of(captured) == PAWN)
      {
          if (type_of(m) == ENPASSANT)
          {
              capsq -= pawn_push(us);

              assert(pc == make_piece(us, PAWN));
              assert(to == st->epSquare);
              assert(relative_rank(us, to) == RANK_6);
              assert(piece_on(to) == NO_PIECE);
              assert(piece_on(capsq) == make_piece(them, PAWN));

              board[capsq] = NO_PIECE; // Not done by remove_piece()
          }

          st->pawnKey ^= Zobrist::psq[captured][capsq];
      }
      else
          st->nonPawnMaterial[them] -= PieceValue[CHESS_VARIANT][MG][captured];

      // Update board and piece lists
      remove_piece(captured, capsq);
#ifdef CRAZYHOUSE
      if (is_house())
      {
          st->capturedpromoted = is_promoted(to);
          Piece add = is_promoted(to) ? make_piece(~color_of(captured), PAWN) : ~captured;
          add_to_hand(color_of(add), type_of(add));
          st->psq += PSQT::psq[var][add][SQ_NONE];
          k ^= Zobrist::inHand[add][pieceCountInHand[color_of(add)][type_of(add)] - 1]
              ^ Zobrist::inHand[add][pieceCountInHand[color_of(add)][type_of(add)]];
          promotedPieces -= to;
      }
#endif

      // Update material hash key and prefetch access to materialTable
      k ^= Zobrist::psq[captured][capsq];
      st->materialKey ^= Zobrist::psq[captured][pieceCount[captured]];
#ifdef ATOMIC
      if (is_atomic()) // Remove the blast piece(s)
      {
          Bitboard blast = attacks_from<KING>(to) - from;
          while (blast)
          {
              Square bsq = pop_lsb(&blast);
              Piece bpc = piece_on(bsq);
              st->blast[bsq] = bpc;
              if (bpc != NO_PIECE && type_of(bpc) != PAWN)
              {
                  Color bc = color_of(st->blast[bsq]);
                  st->nonPawnMaterial[bc] -= PieceValue[CHESS_VARIANT][MG][type_of(bpc)];

                  // Update board and piece lists
                  remove_piece(bpc, bsq);

                  // Update material hash key
                  k ^= Zobrist::psq[bpc][bsq];
                  st->materialKey ^= Zobrist::psq[bpc][pieceCount[bpc]];

                  // Update incremental scores
                  st->psq -= PSQT::psq[var][bpc][bsq];

                  // Update castling rights if needed
                  if (st->castlingRights && castlingRightsMask[bsq])
                  {
                      int cr = castlingRightsMask[bsq];
                      k ^= Zobrist::castling[st->castlingRights & cr];
                      st->castlingRights &= ~cr;
                  }
              }
          }
      }
#endif

      prefetch(thisThread->materialTable[st->materialKey]);

      // Update incremental scores
      st->psq -= PSQT::psq[var][captured][capsq];

      // Reset rule 50 counter
      st->rule50 = 0;
  }

#ifdef ATOMIC
  if (is_atomic() && captured)
      k ^= Zobrist::psq[pc][from];
  else
#endif
  // Update hash key
#ifdef CRAZYHOUSE
  if (type_of(m) == DROP)
      k ^= Zobrist::psq[pc][to] ^ Zobrist::inHand[pc][pieceCountInHand[color_of(pc)][type_of(pc)]]
          ^ Zobrist::inHand[pc][pieceCountInHand[color_of(pc)][type_of(pc)] + 1];
  else
#endif
  k ^= Zobrist::psq[pc][from] ^ Zobrist::psq[pc][to];

  // Reset en passant square
  if (st->epSquare != SQ_NONE)
  {
      k ^= Zobrist::enpassant[file_of(st->epSquare)];
      st->epSquare = SQ_NONE;
  }

  // Update castling rights if needed
#ifdef CRAZYHOUSE
  if (type_of(m) == DROP) {} else
#endif
  if (st->castlingRights && (castlingRightsMask[from] | castlingRightsMask[to]))
  {
      int cr = castlingRightsMask[from] | castlingRightsMask[to];
      k ^= Zobrist::castling[st->castlingRights & cr];
      st->castlingRights &= ~cr;
  }

#ifdef THREECHECK
  if (is_three_check() && givesCheck)
  {
      k ^= Zobrist::checks[us][st->checksGiven[us]];
      CheckCount checksGiven = ++(st->checksGiven[us]);
      assert(checksGiven < CHECKS_NB);
      k ^= Zobrist::checks[us][checksGiven];
  }
#endif

#ifdef ATOMIC
  if (is_atomic() && captured) // Remove the blast piece(s)
  {
      st->blast[from] = piece_on(from);
      remove_piece(pc, from);
      // Update material (hash key already updated)
      st->materialKey ^= Zobrist::psq[pc][pieceCount[pc]];
      if (type_of(pc) != PAWN)
          st->nonPawnMaterial[us] -= PieceValue[CHESS_VARIANT][MG][type_of(pc)];
  }
  else
#endif
  // Move the piece. The tricky Chess960 castling is handled earlier
#ifdef CRAZYHOUSE
  if (type_of(m) == DROP)
      drop_piece(pc, to);
  else
#endif
  if (type_of(m) != CASTLING)
      move_piece(pc, from, to);

  // If the moving piece is a pawn do some special extra work
  if (type_of(pc) == PAWN)
  {
      // Set en-passant square if the moved pawn can be captured
#ifdef HORDE
      if (is_horde() && rank_of(from) == relative_rank(us, RANK_1)); else
#endif
#ifdef ATOMIC
      if (is_atomic() && captured); else
#endif
      if (   (int(to) ^ int(from)) == 16
          && (attacks_from<PAWN>(to - pawn_push(us), us) & pieces(them, PAWN)))
      {
          st->epSquare = (from + to) / 2;
          k ^= Zobrist::enpassant[file_of(st->epSquare)];
      }
      else if (type_of(m) == PROMOTION)
      {
          Piece promotion = make_piece(us, promotion_type(m));

          assert(relative_rank(us, to) == RANK_8);
#ifdef ANTI
          assert(type_of(promotion) >= KNIGHT && type_of(promotion) <= (is_anti() ? KING : QUEEN));
#else
          assert(type_of(promotion) >= KNIGHT && type_of(promotion) <= QUEEN);
#endif

          remove_piece(pc, to);
          put_piece(promotion, to);
#ifdef CRAZYHOUSE
          if (is_house())
              promotedPieces = promotedPieces | to;
#endif

          // Update hash keys
          k ^= Zobrist::psq[pc][to] ^ Zobrist::psq[promotion][to];
          st->pawnKey ^= Zobrist::psq[pc][to];
          st->materialKey ^=  Zobrist::psq[promotion][pieceCount[promotion]-1]
                            ^ Zobrist::psq[pc][pieceCount[pc]];

          // Update incremental score
          st->psq += PSQT::psq[var][promotion][to] - PSQT::psq[var][pc][to];

          // Update material
          st->nonPawnMaterial[us] += PieceValue[CHESS_VARIANT][MG][promotion];
      }

      // Update pawn hash key and prefetch access to pawnsTable
#ifdef ATOMIC
      if (is_atomic() && captured)
          st->pawnKey ^= Zobrist::psq[make_piece(us, PAWN)][from];
      else
#endif
#ifdef CRAZYHOUSE
      if (type_of(m) == DROP)
          st->pawnKey ^= Zobrist::psq[pc][to];
      else
#endif
      st->pawnKey ^= Zobrist::psq[pc][from] ^ Zobrist::psq[pc][to];
      prefetch(thisThread->pawnsTable[st->pawnKey]);

      // Reset rule 50 draw counter
      st->rule50 = 0;
  }

#ifdef ATOMIC
  if (is_atomic() && captured)
      st->psq -= PSQT::psq[var][pc][from];
  else
#endif
  // Update incremental scores
  st->psq += PSQT::psq[var][pc][to] - PSQT::psq[var][pc][from];

  // Set capture piece
  st->capturedPiece = captured;
#ifdef CRAZYHOUSE
  if (is_house() && !captured)
      st->capturedpromoted = false;
#endif

  // Update the key with the final value
  st->key = k;

#ifdef ATOMIC
  if (is_atomic() && captured && is_atomic_win())
      givesCheck = false;
#endif
#ifdef RACE
  if (is_race())
      st->checkersBB = Rank8BB & square<KING>(us);
  else
#endif
#ifdef ANTI
  if (is_anti())
      st->checkersBB = 0;
  else
#endif
  // Calculate checkers bitboard (if move gives check)
  st->checkersBB = givesCheck ? attackers_to(square<KING>(them)) & pieces(us) : 0;

#ifdef CRAZYHOUSE
  if (is_house() && type_of(m) != DROP && is_promoted(from))
      promotedPieces = (promotedPieces - from) | to;
#endif

  sideToMove = ~sideToMove;

  // Update king attacks used for fast check detection
  set_check_info(st);

  assert(pos_is_ok());
}


/// Position::undo_move() unmakes a move. When it returns, the position should
/// be restored to exactly the same state as before the move was made.

void Position::undo_move(Move m) {

  assert(is_ok(m));

  sideToMove = ~sideToMove;

  Color us = sideToMove;
  Square from = from_sq(m);
  Square to = to_sq(m);
  Piece pc = piece_on(to);
#ifdef ATOMIC
  if (is_atomic() && st->capturedPiece) // Restore the blast piece(s)
      pc = st->blast[from];
#endif

  assert(empty(to) || color_of(piece_on(to)) == us);
#ifdef CRAZYHOUSE
  assert(type_of(m) == DROP || empty(from) || type_of(m) == CASTLING);
#else
  assert(empty(from) || type_of(m) == CASTLING);
#endif
#ifdef ANTI
  assert(is_anti() || type_of(st->capturedPiece) != KING);
#else
  assert(type_of(st->capturedPiece) != KING);
#endif

  if (type_of(m) == PROMOTION)
  {
      assert(relative_rank(us, to) == RANK_8);
#ifdef ATOMIC
      if (!is_atomic() || !st->capturedPiece)
      {
#endif
      assert(type_of(pc) == promotion_type(m));
#ifdef ANTI
      assert(type_of(pc) >= KNIGHT && type_of(pc) <= (is_anti() ? KING : QUEEN));
#else
      assert(type_of(pc) >= KNIGHT && type_of(pc) <= QUEEN);
#endif

      remove_piece(pc, to);
      pc = make_piece(us, PAWN);
      put_piece(pc, to);
#ifdef CRAZYHOUSE
      if (is_house())
          promotedPieces -= to;
#endif
#ifdef ATOMIC
      }
#endif
  }

  if (type_of(m) == CASTLING)
  {
      Square rfrom, rto;
      do_castling<false>(us, from, to, rfrom, rto);
  }
  else
  {
#ifdef ATOMIC
      if (is_atomic() && st->capturedPiece) // Restore the blast piece(s)
          put_piece(pc, from);
      else
#endif
#ifdef CRAZYHOUSE
      if (type_of(m) == DROP)
          undrop_piece(pc, to); // Remove the dropped piece
      else
#endif
      move_piece(pc, to, from); // Put the piece back at the source square
#ifdef CRAZYHOUSE
      if (is_house() && is_promoted(to))
          promotedPieces = (promotedPieces - to) | from;
#endif

      if (st->capturedPiece)
      {
          Square capsq = to;

          if (type_of(m) == ENPASSANT)
          {
              capsq -= pawn_push(us);

              assert(type_of(pc) == PAWN);
              assert(to == st->previous->epSquare);
              assert(relative_rank(us, to) == RANK_6);
              assert(piece_on(capsq) == NO_PIECE);
              assert(st->capturedPiece == make_piece(~us, PAWN));
          }

#ifdef ATOMIC
          if (is_atomic() && st->capturedPiece) // Restore the blast piece(s)
          {
              Bitboard blast = attacks_from<KING>(to); // squares in blast radius
              while (blast)
              {
                  Square bsq = pop_lsb(&blast);
                  if (bsq == from)
                      continue;
                  Piece bpc = st->blast[bsq];
                  if (bpc != NO_PIECE && type_of(bpc) != PAWN)
                      put_piece(bpc, bsq);
              }
          }
#endif
          put_piece(st->capturedPiece, capsq); // Restore the captured piece
#ifdef CRAZYHOUSE
          if (is_house())
          {
              remove_from_hand(~color_of(st->capturedPiece), st->capturedpromoted ? PAWN : type_of(st->capturedPiece));
              if (st->capturedpromoted)
                  promotedPieces |= to;
          }
#endif
      }
  }

  // Finally point our state pointer back to the previous state
  st = st->previous;
  --gamePly;

  assert(pos_is_ok());
}


/// Position::do_castling() is a helper used to do/undo a castling move. This
/// is a bit tricky in Chess960 where from/to squares can overlap.
template<bool Do>
void Position::do_castling(Color us, Square from, Square& to, Square& rfrom, Square& rto) {

  bool kingSide = to > from;
  rfrom = to; // Castling is encoded as "king captures friendly rook"
  rto = relative_square(us, kingSide ? SQ_F1 : SQ_D1);
  to = relative_square(us, kingSide ? SQ_G1 : SQ_C1);

  // Remove both pieces first since squares could overlap in Chess960
  remove_piece(make_piece(us, KING), Do ? from : to);
  remove_piece(make_piece(us, ROOK), Do ? rfrom : rto);
  board[Do ? from : to] = board[Do ? rfrom : rto] = NO_PIECE; // Since remove_piece doesn't do it for us
  put_piece(make_piece(us, KING), Do ? to : from);
  put_piece(make_piece(us, ROOK), Do ? rto : rfrom);
}


/// Position::do(undo)_null_move() is used to do(undo) a "null move": It flips
/// the side to move without executing any move on the board.

void Position::do_null_move(StateInfo& newSt) {

  assert(!checkers());
  assert(&newSt != st);

  std::memcpy(&newSt, st, sizeof(StateInfo));
  newSt.previous = st;
  st = &newSt;

  if (st->epSquare != SQ_NONE)
  {
      st->key ^= Zobrist::enpassant[file_of(st->epSquare)];
      st->epSquare = SQ_NONE;
  }

  st->key ^= Zobrist::side;
  prefetch(TT.first_entry(st->key));

  ++st->rule50;
  st->pliesFromNull = 0;

  sideToMove = ~sideToMove;

  set_check_info(st);

  assert(pos_is_ok());
}

void Position::undo_null_move() {

  assert(!checkers());

  st = st->previous;
  sideToMove = ~sideToMove;
}


/// Position::key_after() computes the new hash key after the given move. Needed
/// for speculative prefetch. It doesn't recognize special moves like castling,
/// en-passant and promotions.

Key Position::key_after(Move m) const {

  Square from = from_sq(m);
  Square to = to_sq(m);
#ifdef CRAZYHOUSE
  Piece pc = type_of(m) == DROP ? dropped_piece(m) : piece_on(from);
#else
  Piece pc = piece_on(from);
#endif
  Piece captured = piece_on(to);
  Key k = st->key ^ Zobrist::side;

  if (captured)
  {
      k ^= Zobrist::psq[captured][to];
#ifdef ATOMIC
      if (is_atomic())
      {
          Bitboard blast = (attacks_from<KING>(to) & (pieces() ^ pieces(PAWN))) - from;
          while (blast)
          {
              Square bsq = pop_lsb(&blast);
              Piece bpc = piece_on(bsq);
              k ^= Zobrist::psq[bpc][bsq];
          }
          return k ^ Zobrist::psq[pc][from];
      }
#endif
#ifdef CRAZYHOUSE
      if (is_house())
      {
          Piece add = is_promoted(to) ? make_piece(~color_of(captured), PAWN) : ~captured;
          k ^= Zobrist::inHand[add][pieceCountInHand[color_of(add)][type_of(add)] + 1]
              ^ Zobrist::inHand[add][pieceCountInHand[color_of(add)][type_of(add)]];
      }
#endif
  }

#ifdef CRAZYHOUSE
  if (type_of(m) == DROP)
      return k ^ Zobrist::psq[pc][to] ^ Zobrist::inHand[pc][pieceCountInHand[color_of(pc)][type_of(pc)]]
            ^ Zobrist::inHand[pc][pieceCountInHand[color_of(pc)][type_of(pc)] - 1];
#endif
  return k ^ Zobrist::psq[pc][to] ^ Zobrist::psq[pc][from];
}


/// Position::see_ge (Static Exchange Evaluation Greater or Equal) tests if the
/// SEE value of move is greater or equal to the given value. We'll use an
/// algorithm similar to alpha-beta pruning with a null window.

bool Position::see_ge(Move m, Value v) const {

  assert(is_ok(m));

#ifdef THREECHECK
  if (is_three_check() && gives_check(m))
      return true;
#endif

  // Castling moves are implemented as king capturing the rook so cannot be
  // handled correctly. Simply assume the SEE value is VALUE_ZERO that is always
  // correct unless in the rare case the rook ends up under attack.
  if (type_of(m) == CASTLING)
      return VALUE_ZERO >= v;

  Square from = from_sq(m), to = to_sq(m);
#ifdef CRAZYHOUSE
  PieceType nextVictim = type_of(type_of(m) == DROP ? dropped_piece(m) : piece_on(from));
  Color stm = ~color_of(type_of(m) == DROP ? dropped_piece(m) : piece_on(from)); // First consider opponent's move
#else
  PieceType nextVictim = type_of(piece_on(from));
  Color stm = ~color_of(piece_on(from)); // First consider opponent's move
#endif
  Value balance; // Values of the pieces taken by us minus opponent's ones
  Bitboard occupied, stmAttackers;

#ifdef ATOMIC
  if (is_atomic())
  {
      stm = color_of(piece_on(from));
      if (capture(m))
      {
          Value blast_eval = VALUE_ZERO;
          Bitboard blast = attacks_from<KING>(to) & (pieces() ^ pieces(PAWN)) & ~SquareBB[from];
          if (blast & pieces(~stm,KING))
              return true;
          for (Color c = WHITE; c <= BLACK; ++c)
              for (PieceType pt = KNIGHT; pt <= QUEEN; ++pt)
                  if (c == stm)
                      blast_eval -= popcount(blast & pieces(c,pt)) * PieceValue[var][MG][pt];
                  else
                      blast_eval += popcount(blast & pieces(c,pt)) * PieceValue[var][MG][pt];
          return blast_eval + PieceValue[var][MG][piece_on(to_sq(m))] - PieceValue[var][MG][moved_piece(m)] >= v;
      }
      else
      {
          if (v > VALUE_ZERO)
              return false;

          occupied = pieces() ^ from;
          Bitboard b = attackers_to(to, occupied) & occupied & pieces(~stm) & ~pieces(KING);

          // Loop over attacking pieces
          while (b)
          {
              Square s = pop_lsb(&b);

              Value blast_eval = VALUE_ZERO;
              Bitboard blast = attacks_from<KING>(to) & (pieces() ^ pieces(PAWN)) & ~SquareBB[from] & ~SquareBB[s];
              if (blast & pieces(~stm,KING))
                  continue;
              if (blast & pieces(stm,KING))
                  return false;
              for (Color c = WHITE; c <= BLACK; ++c)
                  for (PieceType pt = KNIGHT; pt <= QUEEN; ++pt)
                      if (c == stm)
                          blast_eval -= popcount(blast & pieces(c,pt)) * PieceValue[var][MG][pt];
                      else
                          blast_eval += popcount(blast & pieces(c,pt)) * PieceValue[var][MG][pt];
              if (blast_eval + PieceValue[var][MG][piece_on(s)] - PieceValue[var][MG][moved_piece(m)] < v)
                  return false;
          }
          return true;
      }
  }
#endif

  if (type_of(m) == ENPASSANT)
  {
      occupied = SquareBB[to - pawn_push(~stm)]; // Remove the captured pawn
      balance = PieceValue[var][MG][PAWN];
  }
  else
  {
      balance = PieceValue[var][MG][piece_on(to)];
      occupied = 0;
  }

  if (balance < v)
      return false;

#ifdef ANTI
  if (is_anti()) {} else
#endif
  if (nextVictim == KING)
      return true;

  balance -= PieceValue[var][MG][nextVictim];

  if (balance >= v)
      return true;

  bool relativeStm = true; // True if the opponent is to move
#ifdef CRAZYHOUSE
  if (type_of(m) == DROP)
      occupied ^= pieces() ^ to;
  else
#endif
  occupied ^= pieces() ^ from ^ to;

  // Find all attackers to the destination square, with the moving piece removed,
  // but possibly an X-ray attacker added behind it.
  Bitboard attackers = attackers_to(to, occupied) & occupied;

  while (true)
  {
      stmAttackers = attackers & pieces(stm);

      // Don't allow pinned pieces to attack pieces except the king as long all
      // pinners are on their original square.
#ifdef ANTI
      if (is_anti()) {} else
#endif
      if (!(st->pinnersForKing[stm] & ~occupied))
          stmAttackers &= ~st->blockersForKing[stm];

      if (!stmAttackers)
          return relativeStm;

      // Locate and remove the next least valuable attacker
#ifdef ANTI
      if (is_anti()) // Antichess: QUEEN-ROOK-BISHOP-KNIGHT-PAWN-KING
          nextVictim = min_attacker_anti<QUEEN>(byTypeBB, to, stmAttackers, occupied, attackers);
      else
#endif
      nextVictim = min_attacker<PAWN>(byTypeBB, to, stmAttackers, occupied, attackers);

      // Don't allow pinned pieces to attack pieces except the king
#ifdef ANTI
      if (is_anti()) {} else
#endif
      if (nextVictim == KING)
          return relativeStm == bool(attackers & pieces(~stm));

      balance += relativeStm ?  PieceValue[var][MG][nextVictim]
                             : -PieceValue[var][MG][nextVictim];

      relativeStm = !relativeStm;

      if (relativeStm == (balance >= v))
          return relativeStm;

      stm = ~stm;
  }
}


/// Position::is_draw() tests whether the position is drawn by 50-move rule
/// or by repetition. It does not detect stalemates.

bool Position::is_draw() const {

  if (st->rule50 > 99 && (!checkers() || MoveList<LEGAL>(*this).size()))
      return true;

<<<<<<< HEAD
  StateInfo* stp = st;
#ifdef CRAZYHOUSE
  for (int i = 2, rep = 1, e = is_house() ? st->pliesFromNull : std::min(st->rule50, st->pliesFromNull); i <= e; i += 2)
#else
  for (int i = 2, rep = 1, e = std::min(st->rule50, st->pliesFromNull); i <= e; i += 2)
#endif
  {
      stp = stp->previous->previous;

      if (stp->key == st->key && (++rep >= 2 + (gamePly - i < thisThread->rootPos.game_ply())))
          return true; // Draw at first repetition in search, and second repetition in game tree.
  }
=======
  int e = std::min(st->rule50, st->pliesFromNull);

  if (e < 4)
    return false;

  StateInfo* stp = st->previous->previous;

  do {
      stp = stp->previous->previous;

      if (stp->key == st->key)
          return true; // Draw at first repetition

  } while ((e -= 2) >= 4);
>>>>>>> 79760293

  return false;
}


/// Position::flip() flips position with the white and black sides reversed. This
/// is only useful for debugging e.g. for finding evaluation symmetry bugs.

void Position::flip() {

  string f, token;
  std::stringstream ss(fen());

  for (Rank r = RANK_8; r >= RANK_1; --r) // Piece placement
  {
      std::getline(ss, token, r > RANK_1 ? '/' : ' ');
      f.insert(0, token + (f.empty() ? " " : "/"));
  }

  ss >> token; // Active color
  f += (token == "w" ? "B " : "W "); // Will be lowercased later

  ss >> token; // Castling availability
  f += token + " ";

  std::transform(f.begin(), f.end(), f.begin(),
                 [](char c) { return char(islower(c) ? toupper(c) : tolower(c)); });

  ss >> token; // En passant square
  f += (token == "-" ? token : token.replace(1, 1, token[1] == '3' ? "6" : "3"));

  std::getline(ss, token); // Half and full moves
  f += token;

  set(f, is_chess960(), variant(), st, this_thread());

  assert(pos_is_ok());
}


/// Position::pos_is_ok() performs some consistency checks for the position object.
/// This is meant to be helpful when debugging.

bool Position::pos_is_ok(int* failedStep) const {

  const bool Fast = true; // Quick (default) or full check?

  enum { Default, King, Bitboards, State, Lists, Castling };

  for (int step = Default; step <= (Fast ? Default : Castling); step++)
  {
      if (failedStep)
          *failedStep = step;

      if (step == Default)
      {
          Square wksq = square<KING>(WHITE), bksq = square<KING>(BLACK);
#ifdef ANTI
          if (is_anti())
          {
              if ((sideToMove != WHITE && sideToMove != BLACK)
                  || (ep_square() != SQ_NONE && relative_rank(sideToMove, ep_square()) != RANK_6))
                  return false;
          }
          else
#endif
#ifdef HORDE
          if (is_horde())
          {
              if ((sideToMove != WHITE && sideToMove != BLACK)
                  || (is_horde_color(WHITE) ? wksq != SQ_NONE : piece_on(wksq) != W_KING)
                  || (is_horde_color(BLACK) ? bksq != SQ_NONE : piece_on(bksq) != B_KING)
                  || (ep_square() != SQ_NONE && relative_rank(sideToMove, ep_square()) < RANK_6))
                  return false;
          }
          else
#endif
          if (   (sideToMove != WHITE && sideToMove != BLACK)
#ifdef ATOMIC
              || ((!is_atomic() || wksq != SQ_NONE) && piece_on(wksq) != W_KING)
#else
              || piece_on(wksq) != W_KING
#endif
#ifdef ATOMIC
              || ((!is_atomic() || bksq != SQ_NONE) && piece_on(bksq) != B_KING)
#else
              || piece_on(bksq) != B_KING
#endif
              || (   ep_square() != SQ_NONE
                  && relative_rank(sideToMove, ep_square()) != RANK_6))
              return false;
      }

      if (step == King)
      {
#ifdef ANTI
          if (is_anti()) {} else
#endif
#ifdef HORDE
          if (is_horde())
          {
              if (   std::count(board, board + SQUARE_NB, W_KING) +
                     std::count(board, board + SQUARE_NB, B_KING) != 1
                  || (is_horde_color(sideToMove) && attackers_to(square<KING>(~sideToMove)) & pieces(sideToMove)))
              return false;
          } else
#endif
#ifdef ATOMIC
          if (is_atomic() && (is_atomic_win() || is_atomic_loss()))
          {
              if (std::count(board, board + SQUARE_NB, W_KING) +
                  std::count(board, board + SQUARE_NB, B_KING) != 1)
              return false;
          }
          else if (is_atomic() && (attacks_from<KING>(square<KING>(~sideToMove)) & square<KING>(sideToMove)))
          {
          } else
#endif
          if (   std::count(board, board + SQUARE_NB, W_KING) != 1
              || std::count(board, board + SQUARE_NB, B_KING) != 1
              || attackers_to(square<KING>(~sideToMove)) & pieces(sideToMove))
              return false;
      }

      if (step == Bitboards)
      {
          if (  (pieces(WHITE) & pieces(BLACK))
              ||(pieces(WHITE) | pieces(BLACK)) != pieces())
              return false;

          for (PieceType p1 = PAWN; p1 <= KING; ++p1)
              for (PieceType p2 = PAWN; p2 <= KING; ++p2)
                  if (p1 != p2 && (pieces(p1) & pieces(p2)))
                      return false;
      }

      if (step == State)
      {
          StateInfo si = *st;
          set_state(&si);
          if (std::memcmp(&si, st, sizeof(StateInfo)))
              return false;
      }

      if (step == Lists)
          for (Piece pc : Pieces)
          {
              if (pieceCount[pc] != popcount(pieces(color_of(pc), type_of(pc))))
                  return false;

              for (int i = 0; i < pieceCount[pc]; ++i)
                  if (board[pieceList[pc][i]] != pc || index[pieceList[pc][i]] != i)
                      return false;
          }

      if (step == Castling)
          for (Color c = WHITE; c <= BLACK; ++c)
              for (CastlingSide s = KING_SIDE; s <= QUEEN_SIDE; s = CastlingSide(s + 1))
              {
                  if (!can_castle(c | s))
                      continue;

#ifdef ANTI
                  if (   piece_on(castlingKingSquare[c | s]) != make_piece(c, KING)
                      || piece_on(castlingRookSquare[c | s]) != make_piece(c, ROOK)
                      || castlingRightsMask[castlingKingSquare[c | s]] != (c | s)
                      || castlingRightsMask[castlingRookSquare[c | s]] != (c | s))
#else
                  if (   piece_on(castlingRookSquare[c | s]) != make_piece(c, ROOK)
                      || castlingRightsMask[castlingRookSquare[c | s]] != (c | s)
                      ||(castlingRightsMask[square<KING>(c)] & (c | s)) != (c | s))
#endif
                      return false;
              }
  }

  return true;
}<|MERGE_RESOLUTION|>--- conflicted
+++ resolved
@@ -1867,21 +1867,11 @@
   if (st->rule50 > 99 && (!checkers() || MoveList<LEGAL>(*this).size()))
       return true;
 
-<<<<<<< HEAD
-  StateInfo* stp = st;
-#ifdef CRAZYHOUSE
-  for (int i = 2, rep = 1, e = is_house() ? st->pliesFromNull : std::min(st->rule50, st->pliesFromNull); i <= e; i += 2)
+#ifdef CRAZYHOUSE
+  int e = is_house() ? st->pliesFromNull : std::min(st->rule50, st->pliesFromNull);
 #else
-  for (int i = 2, rep = 1, e = std::min(st->rule50, st->pliesFromNull); i <= e; i += 2)
-#endif
-  {
-      stp = stp->previous->previous;
-
-      if (stp->key == st->key && (++rep >= 2 + (gamePly - i < thisThread->rootPos.game_ply())))
-          return true; // Draw at first repetition in search, and second repetition in game tree.
-  }
-=======
   int e = std::min(st->rule50, st->pliesFromNull);
+#endif
 
   if (e < 4)
     return false;
@@ -1895,7 +1885,6 @@
           return true; // Draw at first repetition
 
   } while ((e -= 2) >= 4);
->>>>>>> 79760293
 
   return false;
 }
