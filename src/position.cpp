/*
  Stockfish, a UCI chess playing engine derived from Glaurung 2.1
  Copyright (C) 2004-2008 Tord Romstad (Glaurung author)
  Copyright (C) 2008-2015 Marco Costalba, Joona Kiiski, Tord Romstad
  Copyright (C) 2015-2017 Marco Costalba, Joona Kiiski, Gary Linscott, Tord Romstad

  Stockfish is free software: you can redistribute it and/or modify
  it under the terms of the GNU General Public License as published by
  the Free Software Foundation, either version 3 of the License, or
  (at your option) any later version.

  Stockfish is distributed in the hope that it will be useful,
  but WITHOUT ANY WARRANTY; without even the implied warranty of
  MERCHANTABILITY or FITNESS FOR A PARTICULAR PURPOSE.  See the
  GNU General Public License for more details.

  You should have received a copy of the GNU General Public License
  along with this program.  If not, see <http://www.gnu.org/licenses/>.
*/

#include <algorithm>
#include <cassert>
#include <cstddef> // For offsetof()
#include <cstring> // For std::memset, std::memcmp
#include <iomanip>
#include <sstream>

#include "bitboard.h"
#include "misc.h"
#include "movegen.h"
#include "position.h"
#include "thread.h"
#include "tt.h"
#include "uci.h"
#include "syzygy/tbprobe.h"

using std::string;

namespace PSQT {
  extern Score psq[PIECE_NB][SQUARE_NB];
  extern Score inhand[PIECE_NB];
}

namespace Zobrist {

  Key psq[PIECE_NB][SQUARE_NB];
  Key inhand[PIECE_NB];
  Key enpassant[FILE_NB];
  Key castling[CASTLING_RIGHT_NB];
  Key side, noPawns;
}

namespace {

const string PieceToChar(" PNBRHEQK pnbrheqk");

const Piece Pieces[] = { W_PAWN, W_KNIGHT, W_BISHOP, W_ROOK, W_HAWK, W_ELEPHANT, W_QUEEN, W_KING,
                         B_PAWN, B_KNIGHT, B_BISHOP, B_ROOK, B_HAWK, B_ELEPHANT, B_QUEEN, B_KING };

// min_attacker() is a helper function used by see_ge() to locate the least
// valuable attacker for the side to move, remove the attacker we just found
// from the bitboards and scan for new X-ray attacks behind it.

template<int Pt>
PieceType min_attacker(const Bitboard* bb, Square to, Bitboard stmAttackers,
                       Bitboard& occupied, Bitboard& attackers) {

  Bitboard b = stmAttackers & bb[Pt];
  if (!b)
      return min_attacker<Pt + 1>(bb, to, stmAttackers, occupied, attackers);

  occupied ^= b & ~(b - 1);

  if (Pt == PAWN || Pt == BISHOP || Pt == HAWK || Pt == QUEEN)
      attackers |= attacks_bb<BISHOP>(to, occupied) & (bb[BISHOP] | bb[HAWK] | bb[QUEEN]);

  if (Pt == ROOK || Pt == ELEPHANT || Pt == QUEEN)
      attackers |= attacks_bb<ROOK>(to, occupied) & (bb[ROOK] | bb[ELEPHANT] | bb[QUEEN]);

  attackers &= occupied; // After X-ray that may add already processed pieces
  return (PieceType)Pt;
}

template<>
PieceType min_attacker<KING>(const Bitboard*, Square, Bitboard, Bitboard&, Bitboard&) {
  return KING; // No need to update bitboards: it is the last cycle
}

} // namespace


/// operator<<(Position) returns an ASCII representation of the position

std::ostream& operator<<(std::ostream& os, const Position& pos) {

  os << "\n +---+---+---+---+---+---+---+---+\n";

  for (Rank r = RANK_8; r >= RANK_1; --r)
  {
      for (File f = FILE_A; f <= FILE_H; ++f)
          os << " | " << PieceToChar[pos.piece_on(make_square(f, r))];

      os << " |\n +---+---+---+---+---+---+---+---+\n";
  }

  os << "\nFen: " << pos.fen() << "\nKey: " << std::hex << std::uppercase
     << std::setfill('0') << std::setw(16) << pos.key()
     << std::setfill(' ') << std::dec << "\nCheckers: ";

  for (Bitboard b = pos.checkers(); b; )
      os << UCI::square(pop_lsb(&b)) << " ";

  if (    int(Tablebases::MaxCardinality) >= popcount(pos.pieces())
      && !pos.can_castle(ANY_CASTLING))
  {
      StateInfo st;
      Position p;
      p.set(pos.fen(), pos.is_chess960(), &st, pos.this_thread());
      Tablebases::ProbeState s1, s2;
      Tablebases::WDLScore wdl = Tablebases::probe_wdl(p, &s1);
      int dtz = Tablebases::probe_dtz(p, &s2);
      os << "\nTablebases WDL: " << std::setw(4) << wdl << " (" << s1 << ")"
         << "\nTablebases DTZ: " << std::setw(4) << dtz << " (" << s2 << ")";
  }

  return os;
}


/// Position::init() initializes at startup the various arrays used to compute
/// hash keys.

void Position::init() {

  PRNG rng(1070372);

  for (Piece pc : Pieces)
  {
      for (Square s = SQ_A1; s < SQUARE_NB; ++s)
          Zobrist::psq[pc][s] = rng.rand<Key>();
      Zobrist::inhand[pc] = rng.rand<Key>();
  }

  for (File f = FILE_A; f <= FILE_H; ++f)
      Zobrist::enpassant[f] = rng.rand<Key>();

  for (int cr = NO_CASTLING; cr <= ANY_CASTLING; ++cr)
  {
      Zobrist::castling[cr] = 0;
      Bitboard b = cr;
      while (b)
      {
          Key k = Zobrist::castling[1ULL << pop_lsb(&b)];
          Zobrist::castling[cr] ^= k ? k : rng.rand<Key>();
      }
  }

  Zobrist::side = rng.rand<Key>();
  Zobrist::noPawns = rng.rand<Key>();
}


/// Position::set() initializes the position object with the given FEN string.
/// This function is not very robust - make sure that input FENs are correct,
/// this is assumed to be the responsibility of the GUI.

Position& Position::set(const string& fenStr, bool isChess960, StateInfo* si, Thread* th) {
/*
   A FEN string defines a particular position using only the ASCII character set.

   A FEN string contains six fields separated by a space. The fields are:

   1) Piece placement (from white's perspective). Each rank is described, starting
      with rank 8 and ending with rank 1. Within each rank, the contents of each
      square are described from file A through file H. Following the Standard
      Algebraic Notation (SAN), each piece is identified by a single letter taken
      from the standard English names. White pieces are designated using upper-case
      letters ("PNBRQK") whilst Black uses lowercase ("pnbrqk"). Blank squares are
      noted using digits 1 through 8 (the number of blank squares), and "/"
      separates ranks.

   2) Active color. "w" means white moves next, "b" means black.

   3) Castling availability. If neither side can castle, this is "-". Otherwise,
      this has one or more letters: "K" (White can castle kingside), "Q" (White
      can castle queenside), "k" (Black can castle kingside), and/or "q" (Black
      can castle queenside).

   4) En passant target square (in algebraic notation). If there's no en passant
      target square, this is "-". If a pawn has just made a 2-square move, this
      is the position "behind" the pawn. This is recorded only if there is a pawn
      in position to make an en passant capture, and if there really is a pawn
      that might have advanced two squares.

   5) Halfmove clock. This is the number of halfmoves since the last pawn advance
      or capture. This is used to determine if a draw can be claimed under the
      fifty-move rule.

   6) Fullmove number. The number of the full move. It starts at 1, and is
      incremented after Black's move.
*/

  unsigned char col, row, token;
  size_t idx;
  Square sq = SQ_A8;
  std::istringstream ss(fenStr);

  std::memset(this, 0, sizeof(Position));
  std::memset(si, 0, sizeof(StateInfo));
  std::fill_n(&pieceList[0][0], sizeof(pieceList) / sizeof(Square), SQ_NONE);
  st = si;

  ss >> std::noskipws;

  // 1. Piece placement
  while ((ss >> token) && !isspace(token))
  {
      if (isdigit(token))
          sq += Square(token - '0'); // Advance the given number of files

      else if (token == '/')
          sq -= Square(16);

      else if ((idx = PieceToChar.find(token)) != string::npos)
      {
          put_piece(Piece(idx), sq);
          ++sq;
      }
      else if (token == '[')
      {
          // Pieces in hand
          while ((ss >> token) && !isspace(token))
          {
              if (token == ']')
                  continue;
              else if ((idx = PieceToChar.find(token)) != string::npos)
                  add_to_hand(color_of(Piece(idx)), type_of(Piece(idx)));
          }
          break;
      }
  }

  // 2. Active color
  ss >> token;
  sideToMove = (token == 'w' ? WHITE : BLACK);
  ss >> token;

  // 3. Castling availability. Compatible with 3 standards: Normal FEN standard,
  // Shredder-FEN that uses the letters of the columns on which the rooks began
  // the game instead of KQkq and also X-FEN standard that, in case of Chess960,
  // if an inner rook is associated with the castling right, the castling tag is
  // replaced by the file letter of the involved rook, as for the Shredder-FEN.
  while ((ss >> token) && !isspace(token))
  {
      Square rsq;
      Color c = islower(token) ? BLACK : WHITE;
      Piece rook = make_piece(c, ROOK);

      token = char(toupper(token));

      if (token == 'K')
      {
          for (rsq = relative_square(c, SQ_H1); piece_on(rsq) != rook; --rsq) {}
          st->gatesBB |= rsq;
          st->gatesBB |= square<KING>(c);
      }

      else if (token == 'Q')
      {
          for (rsq = relative_square(c, SQ_A1); piece_on(rsq) != rook; ++rsq) {}
          st->gatesBB |= rsq;
          st->gatesBB |= square<KING>(c);
      }

      else if (token >= 'A' && token <= 'H')
      {
          rsq = make_square(File(token - 'A'), relative_rank(c, RANK_1));
          st->gatesBB |= rsq;
          continue;
      }

      else
          continue;

      set_castling_right(c, rsq);
  }

  // 4. En passant square. Ignore if no pawn capture is possible
  if (   ((ss >> col) && (col >= 'a' && col <= 'h'))
      && ((ss >> row) && (row == '3' || row == '6')))
  {
      st->epSquare = make_square(File(col - 'a'), Rank(row - '1'));

      if (   !(attackers_to(st->epSquare) & pieces(sideToMove, PAWN))
          || !(pieces(~sideToMove, PAWN) & (st->epSquare + pawn_push(~sideToMove))))
          st->epSquare = SQ_NONE;
  }
  else
      st->epSquare = SQ_NONE;

  // 5-6. Halfmove clock and fullmove number
  ss >> std::skipws >> st->rule50 >> gamePly;

  // Convert from fullmove starting from 1 to gamePly starting from 0,
  // handle also common incorrect FEN with fullmove = 0.
  gamePly = std::max(2 * (gamePly - 1), 0) + (sideToMove == BLACK);

  chess960 = isChess960;
  thisThread = th;
  set_state(st);

  assert(pos_is_ok());

  return *this;
}


/// Position::set_castling_right() is a helper function used to set castling
/// rights given the corresponding color and the rook starting square.

void Position::set_castling_right(Color c, Square rfrom) {

  Square kfrom = square<KING>(c);
  CastlingSide cs = kfrom < rfrom ? KING_SIDE : QUEEN_SIDE;
  CastlingRight cr = (c | cs);

  st->castlingRights |= cr;
  castlingRightsMask[kfrom] |= cr;
  castlingRightsMask[rfrom] |= cr;
  castlingRookSquare[cr] = rfrom;

  Square kto = relative_square(c, cs == KING_SIDE ? SQ_G1 : SQ_C1);
  Square rto = relative_square(c, cs == KING_SIDE ? SQ_F1 : SQ_D1);

  for (Square s = std::min(rfrom, rto); s <= std::max(rfrom, rto); ++s)
      if (s != kfrom && s != rfrom)
          castlingPath[cr] |= s;

  for (Square s = std::min(kfrom, kto); s <= std::max(kfrom, kto); ++s)
      if (s != kfrom && s != rfrom)
          castlingPath[cr] |= s;
}


/// Position::set_check_info() sets king attacks to detect if a move gives check

void Position::set_check_info(StateInfo* si) const {

  si->blockersForKing[WHITE] = slider_blockers(pieces(BLACK), square<KING>(WHITE), si->pinnersForKing[WHITE]);
  si->blockersForKing[BLACK] = slider_blockers(pieces(WHITE), square<KING>(BLACK), si->pinnersForKing[BLACK]);

  Square ksq = square<KING>(~sideToMove);

  si->checkSquares[PAWN]      = attacks_from<PAWN>(ksq, ~sideToMove);
  si->checkSquares[KNIGHT]    = attacks_from<KNIGHT>(ksq);
  si->checkSquares[BISHOP]    = attacks_from<BISHOP>(ksq);
  si->checkSquares[ROOK]      = attacks_from<ROOK>(ksq);
  si->checkSquares[HAWK]      = si->checkSquares[KNIGHT] | si->checkSquares[BISHOP];
  si->checkSquares[ELEPHANT]  = si->checkSquares[KNIGHT] | si->checkSquares[ROOK];
  si->checkSquares[QUEEN]     = si->checkSquares[BISHOP] | si->checkSquares[ROOK];
  si->checkSquares[KING]      = 0;
}


/// Position::set_state() computes the hash keys of the position, and other
/// data that once computed is updated incrementally as moves are made.
/// The function is only used when a new position is set up, and to verify
/// the correctness of the StateInfo data when running in debug mode.

void Position::set_state(StateInfo* si) const {

  si->key = si->materialKey = 0;
  si->pawnKey = Zobrist::noPawns;
  si->nonPawnMaterial[WHITE] = si->nonPawnMaterial[BLACK] = VALUE_ZERO;
  si->psq = SCORE_ZERO;
  si->checkersBB = attackers_to(square<KING>(sideToMove)) & pieces(~sideToMove);

  set_check_info(si);

  for (Bitboard b = pieces(); b; )
  {
      Square s = pop_lsb(&b);
      Piece pc = piece_on(s);
      si->key ^= Zobrist::psq[pc][s];
      si->psq += PSQT::psq[pc][s];
  }

  for (Color c = WHITE; c <= BLACK; ++c)
      for (PieceType pt : {HAWK, ELEPHANT})
          if (in_hand(c, pt))
          {
              si->psq += PSQT::inhand[make_piece(c, pt)];
              si->key ^= Zobrist::inhand[make_piece(c, pt)];
          }

  if (si->epSquare != SQ_NONE)
      si->key ^= Zobrist::enpassant[file_of(si->epSquare)];

  if (sideToMove == BLACK)
      si->key ^= Zobrist::side;

  si->key ^= Zobrist::castling[si->castlingRights];

  for (Bitboard b = pieces(PAWN); b; )
  {
      Square s = pop_lsb(&b);
      si->pawnKey ^= Zobrist::psq[piece_on(s)][s];
  }

  for (Piece pc : Pieces)
  {
      if (type_of(pc) != PAWN && type_of(pc) != KING)
          si->nonPawnMaterial[color_of(pc)] += pieceCount[pc] * PieceValue[MG][pc];

      for (int cnt = 0; cnt < pieceCount[pc]; ++cnt)
          si->materialKey ^= Zobrist::psq[pc][cnt];
  }
}


/// Position::set() is an overload to initialize the position object with
/// the given endgame code string like "KBPKN". It is mainly a helper to
/// get the material key out of an endgame code.

Position& Position::set(const string& code, Color c, StateInfo* si) {

  assert(code.length() > 0 && code.length() < 8);
  assert(code[0] == 'K');

  string sides[] = { code.substr(code.find('K', 1)),      // Weak
                     code.substr(0, code.find('K', 1)) }; // Strong

  std::transform(sides[c].begin(), sides[c].end(), sides[c].begin(), tolower);

  string fenStr = "8/" + sides[0] + char(8 - sides[0].length() + '0') + "/8/8/8/8/"
                       + sides[1] + char(8 - sides[1].length() + '0') + "/8 w - - 0 10";

  return set(fenStr, false, si, nullptr);
}


/// Position::fen() returns a FEN representation of the position. In case of
/// Chess960 the Shredder-FEN notation is used. This is mainly a debugging function.

const string Position::fen() const {

  int emptyCnt;
  std::ostringstream ss;

  for (Rank r = RANK_8; r >= RANK_1; --r)
  {
      for (File f = FILE_A; f <= FILE_H; ++f)
      {
          for (emptyCnt = 0; f <= FILE_H && empty(make_square(f, r)); ++f)
              ++emptyCnt;

          if (emptyCnt)
              ss << emptyCnt;

          if (f <= FILE_H)
              ss << PieceToChar[piece_on(make_square(f, r))];
      }

      if (r > RANK_1)
          ss << '/';
  }

  ss << '[';
  for (Color c = WHITE; c <= BLACK; ++c)
      for (PieceType pt = HAWK; pt <= ELEPHANT; ++pt)
          ss << std::string(in_hand(c, pt), PieceToChar[make_piece(c, pt)]);
  ss << ']';

  ss << (sideToMove == WHITE ? " w " : " b ");

  if (can_castle(WHITE_OO))
      ss << 'K';

  if (can_castle(WHITE_OOO))
      ss << 'Q';

  for (File f = FILE_A; f <= FILE_H; ++f)
      if (   (gates(WHITE) & make_square(f, RANK_1))
          && (!can_castle(WHITE_OO)  || f != file_of(castling_rook_square(WHITE_OO)))
          && (!can_castle(WHITE_OOO) || f != file_of(castling_rook_square(WHITE_OOO)))
          && (!can_castle(WHITE)     || f != file_of(square<KING>(WHITE))))
          ss << char('A' + f);

  if (can_castle(BLACK_OO))
      ss << 'k';

  if (can_castle(BLACK_OOO))
      ss << 'q';

  for (File f = FILE_A; f <= FILE_H; ++f)
      if (   (gates(BLACK) & make_square(f, RANK_8))
          && (!can_castle(BLACK_OO)  || f != file_of(castling_rook_square(BLACK_OO)))
          && (!can_castle(BLACK_OOO) || f != file_of(castling_rook_square(BLACK_OOO)))
          && (!can_castle(BLACK)     || f != file_of(square<KING>(BLACK))))
          ss << char('a' + f);

  if (!can_castle(WHITE) && !can_castle(BLACK) && !gates(WHITE) && !gates(BLACK))
      ss << '-';

  ss << (ep_square() == SQ_NONE ? " - " : " " + UCI::square(ep_square()) + " ")
     << st->rule50 << " " << 1 + (gamePly - (sideToMove == BLACK)) / 2;

  return ss.str();
}


/// Position::slider_blockers() returns a bitboard of all the pieces (both colors)
/// that are blocking attacks on the square 's' from 'sliders'. A piece blocks a
/// slider if removing that piece from the board would result in a position where
/// square 's' is attacked. For example, a king-attack blocking piece can be either
/// a pinned or a discovered check piece, according if its color is the opposite
/// or the same of the color of the slider.

Bitboard Position::slider_blockers(Bitboard sliders, Square s, Bitboard& pinners) const {

  Bitboard result = 0;
  pinners = 0;

  // Snipers are sliders that attack 's' when a piece is removed
  Bitboard snipers = (  (PseudoAttacks[  ROOK][s] & pieces(QUEEN, ROOK, ELEPHANT))
                      | (PseudoAttacks[BISHOP][s] & pieces(QUEEN, BISHOP, HAWK))) & sliders;

  while (snipers)
  {
    Square sniperSq = pop_lsb(&snipers);
    Bitboard b = between_bb(s, sniperSq) & pieces();

    if (!more_than_one(b))
    {
        result |= b;
        if (b & pieces(color_of(piece_on(s))))
            pinners |= sniperSq;
    }
  }
  return result;
}


/// Position::attackers_to() computes a bitboard of all pieces which attack a
/// given square. Slider attacks use the occupied bitboard to indicate occupancy.

Bitboard Position::attackers_to(Square s, Bitboard occupied) const {

  return  (attacks_from<PAWN>(s, BLACK)    & pieces(WHITE, PAWN))
        | (attacks_from<PAWN>(s, WHITE)    & pieces(BLACK, PAWN))
        | (attacks_from<KNIGHT>(s)         & pieces(KNIGHT, HAWK, ELEPHANT))
        | (attacks_bb<  ROOK>(s, occupied) & pieces(ROOK, ELEPHANT, QUEEN))
        | (attacks_bb<BISHOP>(s, occupied) & pieces(BISHOP, HAWK, QUEEN))
        | (attacks_from<KING>(s)           & pieces(KING));
}


/// Position::legal() tests whether a pseudo-legal move is legal

bool Position::legal(Move m) const {

  assert(is_ok(m));

  Color us = sideToMove;
  Square from = from_sq(m);

  assert(color_of(moved_piece(m)) == us);
  assert(piece_on(square<KING>(us)) == make_piece(us, KING));

  // En passant captures are a tricky special case. Because they are rather
  // uncommon, we do it simply by testing whether the king is attacked after
  // the move is made.
  if (type_of(m) == ENPASSANT)
  {
      Square ksq = square<KING>(us);
      Square to = to_sq(m);
      Square capsq = to - pawn_push(us);
      Bitboard occupied = (pieces() ^ from ^ capsq) | to;

      assert(to == ep_square());
      assert(moved_piece(m) == make_piece(us, PAWN));
      assert(piece_on(capsq) == make_piece(~us, PAWN));
      assert(piece_on(to) == NO_PIECE);

      return   !(attacks_bb<  ROOK>(ksq, occupied) & pieces(~us, QUEEN, ROOK, ELEPHANT))
            && !(attacks_bb<BISHOP>(ksq, occupied) & pieces(~us, QUEEN, BISHOP, HAWK));
  }

  // If the moving piece is a king, check whether the destination
  // square is attacked by the opponent. Castling moves are checked
  // for legality during move generation.
  if (type_of(piece_on(from)) == KING)
      return type_of(m) == CASTLING || !(attackers_to(to_sq(m)) & pieces(~us));

  // A non-king move is legal if and only if it is not pinned or it
  // is moving along the ray towards or away from the king.
  return   !(pinned_pieces(us) & from)
        ||  aligned(from, to_sq(m), square<KING>(us));
}


/// Position::pseudo_legal() takes a random move and tests whether the move is
/// pseudo legal. It is used to validate moves from TT that can be corrupted
/// due to SMP concurrent access or hash position key aliasing.

bool Position::pseudo_legal(const Move m) const {

  Color us = sideToMove;
  Square from = from_sq(m);
  Square to = to_sq(m);
  Piece pc = moved_piece(m);

  // Use a slower but simpler function for uncommon cases
  if (type_of(m) != NORMAL)
      return MoveList<LEGAL>(*this).contains(m);
  
  // If the move gates a piece make sure we have that piece in hand
  // and that we are allowed to gate on the from square.
  if (gating_type(m) != NO_GATE_TYPE && !(in_hand(us, gating_type(m)) && (gates(us) & from)))
      return false;

  // If the 'from' square is not occupied by a piece belonging to the side to
  // move, the move is obviously not legal.
  if (pc == NO_PIECE || color_of(pc) != us)
      return false;

  // The destination square cannot be occupied by a friendly piece
  if (pieces(us) & to)
      return false;

  // Handle the special case of a pawn move
  if (type_of(pc) == PAWN)
  {
      // We have already handled promotion moves, so destination
      // cannot be on the 8th/1st rank.
      if (rank_of(to) == relative_rank(us, RANK_8))
          return false;

      if (   !(attacks_from<PAWN>(from, us) & pieces(~us) & to) // Not a capture
          && !((from + pawn_push(us) == to) && empty(to))       // Not a single push
          && !(   (from + 2 * pawn_push(us) == to)              // Not a double push
               && (rank_of(from) == relative_rank(us, RANK_2))
               && empty(to)
               && empty(to - pawn_push(us))))
          return false;
  }
  else if (!(attacks_from(type_of(pc), from) & to))
      return false;

  // Evasions generator already takes care to avoid some kind of illegal moves
  // and legal() relies on this. We therefore have to take care that the same
  // kind of moves are filtered out here.
  if (checkers())
  {
      if (type_of(pc) != KING)
      {
          // Double check? In this case a king move is required
          if (more_than_one(checkers()))
              return false;

          // Our move must be a blocking evasion or a capture of the checking piece
          if (!((between_bb(lsb(checkers()), square<KING>(us)) | checkers()) & to))
              return false;
      }
      // In case of king moves under check we have to remove king so as to catch
      // invalid moves like b1a1 when opposite queen is on c1.
      else if (attackers_to(to, pieces() ^ from) & pieces(~us))
          return false;
  }

  return true;
}


/// Position::gives_check() tests whether a pseudo-legal move gives a check

bool Position::gives_check(Move m) const {

  assert(is_ok(m));
  assert(color_of(moved_piece(m)) == sideToMove);

  Square from = from_sq(m);
  Square to = to_sq(m);

  // Is there a direct check?
  if (st->checkSquares[type_of(piece_on(from))] & to)
      return true;

  // Is there a discovered check?
  if (   (discovered_check_candidates() & from)
      && !aligned(from, to, square<KING>(~sideToMove)))
      return true;

  // Is there a check by gated pieces?
  if (    is_gating(m)
      && (st->checkSquares[gating_type(m)] & (gating_on_to_sq(m) ? to_sq(m) : from_sq(m)))
      && !aligned(from, to, square<KING>(~sideToMove)))
      return true;

  switch (type_of(m))
  {
  case NORMAL:
      return false;

  case PROMOTION:
      return attacks_bb(promotion_type(m), to, pieces() ^ from) & square<KING>(~sideToMove);

  // En passant capture with check? We have already handled the case
  // of direct checks and ordinary discovered check, so the only case we
  // need to handle is the unusual case of a discovered check through
  // the captured pawn.
  case ENPASSANT:
  {
      Square capsq = make_square(file_of(to), rank_of(from));
      Bitboard b = (pieces() ^ from ^ capsq) | to;

      return  (attacks_bb<  ROOK>(square<KING>(~sideToMove), b) & pieces(sideToMove, QUEEN, ROOK, ELEPHANT))
            | (attacks_bb<BISHOP>(square<KING>(~sideToMove), b) & pieces(sideToMove, QUEEN, BISHOP, HAWK));
  }
  case CASTLING:
  {
      Square kfrom = from;
      Square rfrom = to; // Castling is encoded as 'King captures the rook'
      Square kto = relative_square(sideToMove, rfrom > kfrom ? SQ_G1 : SQ_C1);
      Square rto = relative_square(sideToMove, rfrom > kfrom ? SQ_F1 : SQ_D1);

      return   (PseudoAttacks[ROOK][rto] & square<KING>(~sideToMove))
            && (attacks_bb<ROOK>(rto, (pieces() ^ kfrom ^ rfrom) | rto | kto) & square<KING>(~sideToMove));
  }
  default:
      assert(false);
      return false;
  }
}


/// Position::do_move() makes a move, and saves all information necessary
/// to a StateInfo object. The move is assumed to be legal. Pseudo-legal
/// moves should be filtered out before this function is called.

void Position::do_move(Move m, StateInfo& newSt, bool givesCheck) {

  assert(is_ok(m));
  assert(&newSt != st);

  thisThread->nodes.fetch_add(1, std::memory_order_relaxed);
  Key k = st->key ^ Zobrist::side;

  // Copy some fields of the old state to our new StateInfo object except the
  // ones which are going to be recalculated from scratch anyway and then switch
  // our state pointer to point to the new (ready to be updated) state.
  std::memcpy(&newSt, st, offsetof(StateInfo, key));
  newSt.previous = st;
  st = &newSt;

  // Increment ply counters. In particular, rule50 will be reset to zero later on
  // in case of a capture or a pawn move.
  ++gamePly;
  ++st->rule50;
  ++st->pliesFromNull;

  Color us = sideToMove;
  Color them = ~us;
  Square from = from_sq(m);
  Square to = to_sq(m);
  Piece pc = piece_on(from);
  Piece captured = type_of(m) == ENPASSANT ? make_piece(them, PAWN) : piece_on(to);

  assert(color_of(pc) == us);
  assert(captured == NO_PIECE || color_of(captured) == (type_of(m) != CASTLING ? them : us));
  assert(type_of(captured) != KING);

  // Remove gates.
  st->gatesBB &= ~(SquareBB[from] | SquareBB[to]);

  if (type_of(m) == CASTLING)
  {
      assert(pc == make_piece(us, KING));
      assert(captured == make_piece(us, ROOK));

      Square rfrom, rto;
      do_castling<true>(us, from, to, rfrom, rto);

      st->psq += PSQT::psq[captured][rto] - PSQT::psq[captured][rfrom];
      k ^= Zobrist::psq[captured][rfrom] ^ Zobrist::psq[captured][rto];
      captured = NO_PIECE;
  }

  if (captured)
  {
      Square capsq = to;

      // If the captured piece is a pawn, update pawn hash key, otherwise
      // update non-pawn material.
      if (type_of(captured) == PAWN)
      {
          if (type_of(m) == ENPASSANT)
          {
              capsq -= pawn_push(us);

              assert(pc == make_piece(us, PAWN));
              assert(to == st->epSquare);
              assert(relative_rank(us, to) == RANK_6);
              assert(piece_on(to) == NO_PIECE);
              assert(piece_on(capsq) == make_piece(them, PAWN));

              board[capsq] = NO_PIECE; // Not done by remove_piece()
          }

          st->pawnKey ^= Zobrist::psq[captured][capsq];
      }
      else
          st->nonPawnMaterial[them] -= PieceValue[MG][captured];

      // Update board and piece lists
      remove_piece(captured, capsq);

      // Update material hash key and prefetch access to materialTable
      k ^= Zobrist::psq[captured][capsq];
      st->materialKey ^= Zobrist::psq[captured][pieceCount[captured]];
      prefetch(thisThread->materialTable[st->materialKey]);

      // Update incremental scores
      st->psq -= PSQT::psq[captured][capsq];

      // Reset rule 50 counter
      st->rule50 = 0;
  }

  // Update hash key
  k ^= Zobrist::psq[pc][from] ^ Zobrist::psq[pc][to];

  // Reset en passant square
  if (st->epSquare != SQ_NONE)
  {
      k ^= Zobrist::enpassant[file_of(st->epSquare)];
      st->epSquare = SQ_NONE;
  }

  // Update castling rights if needed
  if (st->castlingRights && (castlingRightsMask[from] | castlingRightsMask[to]))
  {
      int cr = castlingRightsMask[from] | castlingRightsMask[to];
      k ^= Zobrist::castling[st->castlingRights & cr];
      st->castlingRights &= ~cr;
  }

  // Move the piece. The tricky Chess960 castling is handled earlier
  if (type_of(m) != CASTLING)
      move_piece(pc, from, to);

  // If the moving piece is a pawn do some special extra work
  if (type_of(pc) == PAWN)
  {
      // Set en-passant square if the moved pawn can be captured
      if (   (int(to) ^ int(from)) == 16
          && (attacks_from<PAWN>(to - pawn_push(us), us) & pieces(them, PAWN)))
      {
          st->epSquare = (from + to) / 2;
          k ^= Zobrist::enpassant[file_of(st->epSquare)];
      }

      else if (type_of(m) == PROMOTION)
      {
          Piece promotion = make_piece(us, promotion_type(m));

          assert(relative_rank(us, to) == RANK_8);
          assert(type_of(promotion) >= KNIGHT && type_of(promotion) <= QUEEN);

          remove_piece(pc, to);
          put_piece(promotion, to);

          // Update hash keys
          k ^= Zobrist::psq[pc][to] ^ Zobrist::psq[promotion][to];
          st->pawnKey ^= Zobrist::psq[pc][to];
          st->materialKey ^=  Zobrist::psq[promotion][pieceCount[promotion]-1]
                            ^ Zobrist::psq[pc][pieceCount[pc]];

          // Update incremental score
          st->psq += PSQT::psq[promotion][to] - PSQT::psq[pc][to];

          // Update material
          st->nonPawnMaterial[us] += PieceValue[MG][promotion];
      }

      // Update pawn hash key and prefetch access to pawnsTable
      st->pawnKey ^= Zobrist::psq[pc][from] ^ Zobrist::psq[pc][to];
      prefetch2(thisThread->pawnsTable[st->pawnKey]);

      // Reset rule 50 draw counter
      st->rule50 = 0;
  }

  else if (gating_type(m) != NO_GATE_TYPE) // Safe because m is not a pawn move
  {
      assert(gating_type(m) >= HAWK && gating_type(m) <= ELEPHANT);

      Square gating_square = gating_on_to_sq(m) ? to_sq(m) : from_sq(m);
      Piece gating_piece = make_piece(sideToMove, gating_type(m));
      put_piece(gating_piece, gating_square);
      remove_from_hand(sideToMove, gating_type(m));
      st->psq += PSQT::psq[gating_piece][gating_square] - PSQT::inhand[gating_piece];
      k ^= Zobrist::psq[gating_piece][gating_square] ^ Zobrist::inhand[gating_piece];
      st->materialKey ^= Zobrist::psq[gating_piece][pieceCount[gating_piece]-1];
      st->nonPawnMaterial[us] += PieceValue[MG][gating_piece];
  }

  // Update incremental scores
  st->psq += PSQT::psq[pc][to] - PSQT::psq[pc][from];

  // Set capture piece
  st->capturedPiece = captured;

  // Update the key with the final value
  st->key = k;

  // Calculate checkers bitboard (if move gives check)
  st->checkersBB = givesCheck ? attackers_to(square<KING>(them)) & pieces(us) : 0;

  sideToMove = ~sideToMove;

  // Update king attacks used for fast check detection
  set_check_info(st);

  assert(pos_is_ok());
}


/// Position::undo_move() unmakes a move. When it returns, the position should
/// be restored to exactly the same state as before the move was made.

void Position::undo_move(Move m) {

  assert(is_ok(m));

  sideToMove = ~sideToMove;

  Color us = sideToMove;
  Square from = from_sq(m);
  Square to = to_sq(m);
  Piece pc = piece_on(to);

  assert(empty(from) || type_of(m) == CASTLING || is_gating(m));
  assert(type_of(st->capturedPiece) != KING);

  // Remove gated piece
  if (is_gating(m))
  {
      Square gating_square = gating_on_to_sq(m) ? to_sq(m) : from_sq(m);
      Piece gating_piece = make_piece(sideToMove, gating_type(m));
      remove_piece(gating_piece, gating_square);
      add_to_hand(sideToMove, gating_type(m));
  }

  if (type_of(m) == PROMOTION)
  {
      assert(relative_rank(us, to) == RANK_8);
      assert(type_of(pc) == promotion_type(m));
      assert(type_of(pc) >= KNIGHT && type_of(pc) <= QUEEN);

      remove_piece(pc, to);
      pc = make_piece(us, PAWN);
      put_piece(pc, to);
  }

  if (type_of(m) == CASTLING)
  {
      Square rfrom, rto;
      do_castling<false>(us, from, to, rfrom, rto);
  }
  else
  {
      move_piece(pc, to, from); // Put the piece back at the source square

      if (st->capturedPiece)
      {
          Square capsq = to;

          if (type_of(m) == ENPASSANT)
          {
              capsq -= pawn_push(us);

              assert(type_of(pc) == PAWN);
              assert(to == st->previous->epSquare);
              assert(relative_rank(us, to) == RANK_6);
              assert(piece_on(capsq) == NO_PIECE);
              assert(st->capturedPiece == make_piece(~us, PAWN));
          }

          put_piece(st->capturedPiece, capsq); // Restore the captured piece
      }
  }

  // Finally point our state pointer back to the previous state
  st = st->previous;
  --gamePly;

  assert(pos_is_ok());
}


/// Position::do_castling() is a helper used to do/undo a castling move. This
/// is a bit tricky in Chess960 where from/to squares can overlap.
template<bool Do>
void Position::do_castling(Color us, Square from, Square& to, Square& rfrom, Square& rto) {

  bool kingSide = to > from;
  rfrom = to; // Castling is encoded as "king captures friendly rook"
  rto = relative_square(us, kingSide ? SQ_F1 : SQ_D1);
  to = relative_square(us, kingSide ? SQ_G1 : SQ_C1);

  // Remove both pieces first since squares could overlap in Chess960
  remove_piece(make_piece(us, KING), Do ? from : to);
  remove_piece(make_piece(us, ROOK), Do ? rfrom : rto);
  board[Do ? from : to] = board[Do ? rfrom : rto] = NO_PIECE; // Since remove_piece doesn't do it for us
  put_piece(make_piece(us, KING), Do ? to : from);
  put_piece(make_piece(us, ROOK), Do ? rto : rfrom);
}


/// Position::do(undo)_null_move() is used to do(undo) a "null move": It flips
/// the side to move without executing any move on the board.

void Position::do_null_move(StateInfo& newSt) {

  assert(!checkers());
  assert(&newSt != st);

  std::memcpy(&newSt, st, sizeof(StateInfo));
  newSt.previous = st;
  st = &newSt;

  if (st->epSquare != SQ_NONE)
  {
      st->key ^= Zobrist::enpassant[file_of(st->epSquare)];
      st->epSquare = SQ_NONE;
  }

  st->key ^= Zobrist::side;
  prefetch(TT.first_entry(st->key));

  ++st->rule50;
  st->pliesFromNull = 0;

  sideToMove = ~sideToMove;

  set_check_info(st);

  assert(pos_is_ok());
}

void Position::undo_null_move() {

  assert(!checkers());

  st = st->previous;
  sideToMove = ~sideToMove;
}


/// Position::key_after() computes the new hash key after the given move. Needed
/// for speculative prefetch. It doesn't recognize special moves like castling,
/// en-passant and promotions.

Key Position::key_after(Move m) const {

  Square from = from_sq(m);
  Square to = to_sq(m);
  Piece pc = piece_on(from);
  Piece captured = piece_on(to);
  Key k = st->key ^ Zobrist::side;

  if (captured)
      k ^= Zobrist::psq[captured][to];

  return k ^ Zobrist::psq[pc][to] ^ Zobrist::psq[pc][from];
}


/// Position::see_ge (Static Exchange Evaluation Greater or Equal) tests if the
/// SEE value of move is greater or equal to the given threshold. We'll use an
/// algorithm similar to alpha-beta pruning with a null window.

bool Position::see_ge(Move m, Value threshold) const {

  assert(is_ok(m));

  // Only deal with normal moves, assume others pass a simple see
  if (type_of(m) != NORMAL)
      return VALUE_ZERO >= threshold;

  Square from = from_sq(m), to = to_sq(m);
  PieceType nextVictim = type_of(piece_on(from));
  Color stm = ~color_of(piece_on(from)); // First consider opponent's move
  Value balance; // Values of the pieces taken by us minus opponent's ones
  Bitboard occupied, stmAttackers;

  // The opponent may be able to recapture so this is the best result
  // we can hope for.
  balance = PieceValue[MG][piece_on(to)] - threshold;

  if (balance < VALUE_ZERO)
      return false;

  // Now assume the worst possible result: that the opponent can
  // capture our piece for free.
  balance -= PieceValue[MG][nextVictim];

  if (balance >= VALUE_ZERO) // Always true if nextVictim == KING
      return true;

  bool opponentToMove = true;
  occupied = pieces() ^ from ^ to;

  // Find all attackers to the destination square, with the moving piece removed,
  // but possibly an X-ray attacker added behind it.
  Bitboard attackers = attackers_to(to, occupied) & occupied;

  while (true)
  {
      // The balance is negative only because we assumed we could win
      // the last piece for free. We are truly winning only if we can
      // win the last piece _cheaply enough_. Test if we can actually
      // do this otherwise "give up".
      assert(balance < VALUE_ZERO);

      stmAttackers = attackers & pieces(stm);

      // Don't allow pinned pieces to attack pieces except the king as long all
      // pinners are on their original square.
      if (!(st->pinnersForKing[stm] & ~occupied))
          stmAttackers &= ~st->blockersForKing[stm];

      // If we have no more attackers we must give up
      if (!stmAttackers)
          break;

      // Locate and remove the next least valuable attacker
      nextVictim = min_attacker<PAWN>(byTypeBB, to, stmAttackers, occupied, attackers);

      if (nextVictim == KING && stm == sideToMove && is_gating(m) && (gating_type(m) == HAWK ? attacks_bb<HAWK>(from, occupied) : attacks_bb<ELEPHANT>(from, occupied)))
          nextVictim = gating_type(m);
      if (nextVictim == KING)
<<<<<<< HEAD
          return relativeStm == (bool(attackers & pieces(~stm)) || (~stm == sideToMove && is_gating(m) && (gating_type(m) == HAWK ? attacks_bb<HAWK>(from, occupied) : attacks_bb<ELEPHANT>(from, occupied))));

      balance += relativeStm ?  PieceValue[MG][nextVictim]
                             : -PieceValue[MG][nextVictim];
=======
      {
          // Our only attacker is the king. If the opponent still has
          // attackers we must give up. Otherwise we make the move and
          // (having no more attackers) the opponent must give up.
          if (!(attackers & pieces(~stm)))
              opponentToMove = !opponentToMove;
          break;
      }
>>>>>>> 7dd1f4a7

      // Assume the opponent can win the next piece for free and switch sides
      balance += PieceValue[MG][nextVictim];
      opponentToMove = !opponentToMove;

      // If balance is negative after receiving a free piece then give up
      if (balance < VALUE_ZERO)
          break;

      // Complete the process of switching sides. The first line swaps
      // all negative numbers with non-negative numbers. The compiler
      // probably knows that it is just the bitwise negation ~balance.
      balance = -balance-1;
      stm = ~stm;
  }

  // If the opponent gave up we win, otherwise we lose.
  return opponentToMove;
}


/// Position::is_draw() tests whether the position is drawn by 50-move rule
/// or by repetition. It does not detect stalemates.

bool Position::is_draw(int ply) const {

  if (st->rule50 > 99 && (!checkers() || MoveList<LEGAL>(*this).size()))
      return true;

  int end = std::min(st->rule50, st->pliesFromNull);

  if (end < 4)
    return false;

  StateInfo* stp = st->previous->previous;
  int cnt = 0;

  for (int i = 4; i <= end; i += 2)
  {
      stp = stp->previous->previous;

      // Return a draw score if a position repeats once earlier but strictly
      // after the root, or repeats twice before or at the root.
      if (   stp->key == st->key
          && ++cnt + (ply > i) == 2)
          return true;
  }

  return false;
}


/// Position::flip() flips position with the white and black sides reversed. This
/// is only useful for debugging e.g. for finding evaluation symmetry bugs.

void Position::flip() {

  string f, token;
  std::stringstream ss(fen());

  for (Rank r = RANK_8; r >= RANK_1; --r) // Piece placement
  {
      std::getline(ss, token, r > RANK_1 ? '/' : ' ');
      f.insert(0, token + (f.empty() ? " " : "/"));
  }

  ss >> token; // Active color
  f += (token == "w" ? "B " : "W "); // Will be lowercased later

  ss >> token; // Castling availability
  f += token + " ";

  std::transform(f.begin(), f.end(), f.begin(),
                 [](char c) { return char(islower(c) ? toupper(c) : tolower(c)); });

  ss >> token; // En passant square
  f += (token == "-" ? token : token.replace(1, 1, token[1] == '3' ? "6" : "3"));

  std::getline(ss, token); // Half and full moves
  f += token;

  set(f, is_chess960(), st, this_thread());

  assert(pos_is_ok());
}


/// Position::pos_is_ok() performs some consistency checks for the
/// position object and raises an asserts if something wrong is detected.
/// This is meant to be helpful when debugging.

bool Position::pos_is_ok() const {

  const bool Fast = true; // Quick (default) or full check?

  if (   (sideToMove != WHITE && sideToMove != BLACK)
      || piece_on(square<KING>(WHITE)) != W_KING
      || piece_on(square<KING>(BLACK)) != B_KING
      || (   ep_square() != SQ_NONE
          && relative_rank(sideToMove, ep_square()) != RANK_6))
      assert(0 && "pos_is_ok: Default");

  if (Fast)
      return true;

  if (   pieceCount[W_KING] != 1
      || pieceCount[B_KING] != 1
      || attackers_to(square<KING>(~sideToMove)) & pieces(sideToMove))
      assert(0 && "pos_is_ok: Kings");

  if (   (pieces(PAWN) & (Rank1BB | Rank8BB))
      || pieceCount[W_PAWN] > 8
      || pieceCount[B_PAWN] > 8)
      assert(0 && "pos_is_ok: Pawns");

  if (   (pieces(WHITE) & pieces(BLACK))
      || (pieces(WHITE) | pieces(BLACK)) != pieces()
      || popcount(pieces(WHITE)) > 18
      || popcount(pieces(BLACK)) > 18)
      assert(0 && "pos_is_ok: Bitboards");

  for (PieceType p1 = PAWN; p1 <= KING; ++p1)
      for (PieceType p2 = PAWN; p2 <= KING; ++p2)
          if (p1 != p2 && (pieces(p1) & pieces(p2)))
              assert(0 && "pos_is_ok: Bitboards");

  StateInfo si = *st;
  set_state(&si);
  if (std::memcmp(&si, st, sizeof(StateInfo)))
      assert(0 && "pos_is_ok: State");

  for (Piece pc : Pieces)
  {
      if (   pieceCount[pc] != popcount(pieces(color_of(pc), type_of(pc)))
          || pieceCount[pc] != std::count(board, board + SQUARE_NB, pc))
          assert(0 && "pos_is_ok: Pieces");

      for (int i = 0; i < pieceCount[pc]; ++i)
          if (board[pieceList[pc][i]] != pc || index[pieceList[pc][i]] != i)
              assert(0 && "pos_is_ok: Index");
  }

  for (Color c = WHITE; c <= BLACK; ++c)
      for (CastlingSide s = KING_SIDE; s <= QUEEN_SIDE; s = CastlingSide(s + 1))
      {
          if (!can_castle(c | s))
              continue;

          if (   piece_on(castlingRookSquare[c | s]) != make_piece(c, ROOK)
              || castlingRightsMask[castlingRookSquare[c | s]] != (c | s)
              || (castlingRightsMask[square<KING>(c)] & (c | s)) != (c | s))
              assert(0 && "pos_is_ok: Castling");
      }

  return true;
}<|MERGE_RESOLUTION|>--- conflicted
+++ resolved
@@ -1141,21 +1141,15 @@
       if (nextVictim == KING && stm == sideToMove && is_gating(m) && (gating_type(m) == HAWK ? attacks_bb<HAWK>(from, occupied) : attacks_bb<ELEPHANT>(from, occupied)))
           nextVictim = gating_type(m);
       if (nextVictim == KING)
-<<<<<<< HEAD
-          return relativeStm == (bool(attackers & pieces(~stm)) || (~stm == sideToMove && is_gating(m) && (gating_type(m) == HAWK ? attacks_bb<HAWK>(from, occupied) : attacks_bb<ELEPHANT>(from, occupied))));
-
-      balance += relativeStm ?  PieceValue[MG][nextVictim]
-                             : -PieceValue[MG][nextVictim];
-=======
       {
           // Our only attacker is the king. If the opponent still has
           // attackers we must give up. Otherwise we make the move and
           // (having no more attackers) the opponent must give up.
-          if (!(attackers & pieces(~stm)))
+          if (   !(attackers & pieces(~stm))
+              && !(~stm == sideToMove && is_gating(m) && (gating_type(m) == HAWK ? attacks_bb<HAWK>(from, occupied) : attacks_bb<ELEPHANT>(from, occupied))))
               opponentToMove = !opponentToMove;
           break;
       }
->>>>>>> 7dd1f4a7
 
       // Assume the opponent can win the next piece for free and switch sides
       balance += PieceValue[MG][nextVictim];
