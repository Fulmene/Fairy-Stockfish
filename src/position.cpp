/*
  Stockfish, a UCI chess playing engine derived from Glaurung 2.1
  Copyright (C) 2004-2008 Tord Romstad (Glaurung author)
  Copyright (C) 2008-2015 Marco Costalba, Joona Kiiski, Tord Romstad
  Copyright (C) 2015-2020 Marco Costalba, Joona Kiiski, Gary Linscott, Tord Romstad

  Stockfish is free software: you can redistribute it and/or modify
  it under the terms of the GNU General Public License as published by
  the Free Software Foundation, either version 3 of the License, or
  (at your option) any later version.

  Stockfish is distributed in the hope that it will be useful,
  but WITHOUT ANY WARRANTY; without even the implied warranty of
  MERCHANTABILITY or FITNESS FOR A PARTICULAR PURPOSE.  See the
  GNU General Public License for more details.

  You should have received a copy of the GNU General Public License
  along with this program.  If not, see <http://www.gnu.org/licenses/>.
*/

#include <algorithm>
#include <cassert>
#include <cstddef> // For offsetof()
#include <cstring> // For std::memset, std::memcmp
#include <iomanip>
#include <sstream>

#include "bitboard.h"
#include "misc.h"
#include "movegen.h"
#include "position.h"
#include "thread.h"
#include "tt.h"
#include "uci.h"
#include "syzygy/tbprobe.h"

using std::string;

namespace Zobrist {

  Key psq[PIECE_NB][SQUARE_NB];
  Key enpassant[FILE_NB];
  Key castling[CASTLING_RIGHT_NB];
  Key side, noPawns;
  Key inHand[PIECE_NB][SQUARE_NB];
  Key checks[COLOR_NB][CHECKS_NB];
}


/// operator<<(Position) returns an ASCII representation of the position

std::ostream& operator<<(std::ostream& os, const Position& pos) {

  os << "\n ";
  for (File f = FILE_A; f <= pos.max_file(); ++f)
      os << "+---";
  os << "+\n";

  for (Rank r = pos.max_rank(); r >= RANK_1; --r)
  {
      for (File f = FILE_A; f <= pos.max_file(); ++f)
          if (pos.unpromoted_piece_on(make_square(f, r)))
              os << " |+" << pos.piece_to_char()[pos.unpromoted_piece_on(make_square(f, r))];
          else
              os << " | " << pos.piece_to_char()[pos.piece_on(make_square(f, r))];

      os << " |";
      if (r == pos.max_rank() || r == RANK_1)
      {
          Color c = r == RANK_1 ? WHITE : BLACK;
          if (c == pos.side_to_move())
              os << " *";
          else
              os << "  ";
          if (pos.piece_drops() || pos.seirawan_gating())
          {
              os << " [";
              for (PieceType pt = KING; pt >= PAWN; --pt)
                  os << std::string(pos.count_in_hand(c, pt), pos.piece_to_char()[make_piece(c, pt)]);
              os << "]";
          }
      }
      os << "\n ";
      for (File f = FILE_A; f <= pos.max_file(); ++f)
          os << "+---";
      os << "+\n";
  }

  os << "\nFen: " << pos.fen() << "\nSfen: " << pos.fen(true) << "\nKey: " << std::hex << std::uppercase
     << std::setfill('0') << std::setw(16) << pos.key()
     << std::setfill(' ') << std::dec << "\nCheckers: ";

  for (Bitboard b = pos.checkers(); b; )
      os << UCI::square(pos, pop_lsb(&b)) << " ";

  if (    int(Tablebases::MaxCardinality) >= popcount(pos.pieces())
      && Options["UCI_Variant"] == "chess"
      && !pos.can_castle(ANY_CASTLING))
  {
      StateInfo st;
      Position p;
      p.set(pos.variant(), pos.fen(), pos.is_chess960(), &st, pos.this_thread());
      Tablebases::ProbeState s1, s2;
      Tablebases::WDLScore wdl = Tablebases::probe_wdl(p, &s1);
      int dtz = Tablebases::probe_dtz(p, &s2);
      os << "\nTablebases WDL: " << std::setw(4) << wdl << " (" << s1 << ")"
         << "\nTablebases DTZ: " << std::setw(4) << dtz << " (" << s2 << ")";
  }

  return os;
}


// Marcel van Kervinck's cuckoo algorithm for fast detection of "upcoming repetition"
// situations. Description of the algorithm in the following paper:
// https://marcelk.net/2013-04-06/paper/upcoming-rep-v2.pdf

// First and second hash functions for indexing the cuckoo tables
#ifdef LARGEBOARDS
inline int H1(Key h) { return h & 0x7fff; }
inline int H2(Key h) { return (h >> 16) & 0x7fff; }
#else
inline int H1(Key h) { return h & 0x1fff; }
inline int H2(Key h) { return (h >> 16) & 0x1fff; }
#endif

// Cuckoo tables with Zobrist hashes of valid reversible moves, and the moves themselves
#ifdef LARGEBOARDS
Key cuckoo[65536];
Move cuckooMove[65536];
#else
Key cuckoo[8192];
Move cuckooMove[8192];
#endif


/// Position::init() initializes at startup the various arrays used to compute
/// hash keys.

void Position::init() {

  PRNG rng(1070372);

  for (Color c : {WHITE, BLACK})
      for (PieceType pt = PAWN; pt <= KING; ++pt)
          for (Square s = SQ_A1; s <= SQ_MAX; ++s)
              Zobrist::psq[make_piece(c, pt)][s] = rng.rand<Key>();

  for (File f = FILE_A; f <= FILE_MAX; ++f)
      Zobrist::enpassant[f] = rng.rand<Key>();

  for (int cr = NO_CASTLING; cr <= ANY_CASTLING; ++cr)
  {
      Zobrist::castling[cr] = 0;
      Bitboard b = cr;
      while (b)
      {
          Key k = Zobrist::castling[1ULL << pop_lsb(&b)];
          Zobrist::castling[cr] ^= k ? k : rng.rand<Key>();
      }
  }

  Zobrist::side = rng.rand<Key>();
  Zobrist::noPawns = rng.rand<Key>();

  for (Color c : {WHITE, BLACK})
      for (int n = 0; n < CHECKS_NB; ++n)
          Zobrist::checks[c][n] = rng.rand<Key>();

  for (Color c : {WHITE, BLACK})
      for (PieceType pt = PAWN; pt <= KING; ++pt)
          for (int n = 0; n < SQUARE_NB; ++n)
              Zobrist::inHand[make_piece(c, pt)][n] = rng.rand<Key>();

  // Prepare the cuckoo tables
  std::memset(cuckoo, 0, sizeof(cuckoo));
  std::memset(cuckooMove, 0, sizeof(cuckooMove));
  int count = 0;
  for (Color c : {WHITE, BLACK})
      for (PieceType pt = KNIGHT; pt <= QUEEN || pt == KING; pt != QUEEN ? ++pt : pt = KING)
      {
      Piece pc = make_piece(c, pt);
      for (Square s1 = SQ_A1; s1 <= SQ_MAX; ++s1)
          for (Square s2 = Square(s1 + 1); s2 <= SQ_MAX; ++s2)
              if (PseudoAttacks[WHITE][type_of(pc)][s1] & s2)
              {
                  Move move = make_move(s1, s2);
                  Key key = Zobrist::psq[pc][s1] ^ Zobrist::psq[pc][s2] ^ Zobrist::side;
                  int i = H1(key);
                  while (true)
                  {
                      std::swap(cuckoo[i], key);
                      std::swap(cuckooMove[i], move);
                      if (move == MOVE_NONE) // Arrived at empty slot?
                          break;
                      i = (i == H1(key)) ? H2(key) : H1(key); // Push victim to alternative slot
                  }
                  count++;
             }
      }
#ifdef LARGEBOARDS
  assert(count == 9344);
#else
  assert(count == 3668);
#endif
}


/// Position::set() initializes the position object with the given FEN string.
/// This function is not very robust - make sure that input FENs are correct,
/// this is assumed to be the responsibility of the GUI.

Position& Position::set(const Variant* v, const string& fenStr, bool isChess960, StateInfo* si, Thread* th, bool sfen) {
/*
   A FEN string defines a particular position using only the ASCII character set.

   A FEN string contains six fields separated by a space. The fields are:

   1) Piece placement (from white's perspective). Each rank is described, starting
      with rank 8 and ending with rank 1. Within each rank, the contents of each
      square are described from file A through file H. Following the Standard
      Algebraic Notation (SAN), each piece is identified by a single letter taken
      from the standard English names. White pieces are designated using upper-case
      letters ("PNBRQK") whilst Black uses lowercase ("pnbrqk"). Blank squares are
      noted using digits 1 through 8 (the number of blank squares), and "/"
      separates ranks.

   2) Active color. "w" means white moves next, "b" means black.

   3) Castling availability. If neither side can castle, this is "-". Otherwise,
      this has one or more letters: "K" (White can castle kingside), "Q" (White
      can castle queenside), "k" (Black can castle kingside), and/or "q" (Black
      can castle queenside).

   4) En passant target square (in algebraic notation). If there's no en passant
      target square, this is "-". If a pawn has just made a 2-square move, this
      is the position "behind" the pawn. This is recorded only if there is a pawn
      in position to make an en passant capture, and if there really is a pawn
      that might have advanced two squares.

   5) Halfmove clock. This is the number of halfmoves since the last pawn advance
      or capture. This is used to determine if a draw can be claimed under the
      fifty-move rule.

   6) Fullmove number. The number of the full move. It starts at 1, and is
      incremented after Black's move.
*/

  unsigned char col, row, token;
  size_t idx;
  std::istringstream ss(fenStr);

  std::memset(static_cast<void*>(this), 0, sizeof(Position));
  std::memset(static_cast<void*>(si), 0, sizeof(StateInfo));
  std::fill_n(&pieceList[0][0], sizeof(pieceList) / sizeof(Square), SQ_NONE);
  var = v;
  st = si;

  ss >> std::noskipws;

  Square sq = SQ_A1 + max_rank() * NORTH;

  // 1. Piece placement
  while ((ss >> token) && !isspace(token))
  {
      if (isdigit(token))
      {
#ifdef LARGEBOARDS
          if (isdigit(ss.peek()))
          {
              sq += 10 * (token - '0') * EAST;
              ss >> token;
          }
#endif
          sq += (token - '0') * EAST; // Advance the given number of files
      }

      else if (token == '/')
      {
          sq += 2 * SOUTH + (FILE_MAX - max_file()) * EAST;
          if (!is_ok(sq))
              break;
      }

      else if ((idx = piece_to_char().find(token)) != string::npos || (idx = piece_to_char_synonyms().find(token)) != string::npos)
      {
          if (ss.peek() == '~')
              ss >> token;
          put_piece(Piece(idx), sq, token == '~');
          ++sq;
      }
      // Promoted shogi pieces
      else if (token == '+')
      {
          ss >> token;
          idx = piece_to_char().find(token);
          put_piece(make_piece(color_of(Piece(idx)), promoted_piece_type(type_of(Piece(idx)))), sq, true, Piece(idx));
          ++sq;
      }
      // Stop before pieces in hand
      else if (token == '[')
          break;
  }
  // Pieces in hand
  if (!isspace(token))
      while ((ss >> token) && !isspace(token))
      {
          if (token == ']')
              continue;
          else if ((idx = piece_to_char().find(token)) != string::npos)
              add_to_hand(Piece(idx));
      }

  // 2. Active color
  ss >> token;
  sideToMove = (token == 'w' ? WHITE : BLACK);
  // Invert side to move for SFEN
  if (sfen)
      sideToMove = ~sideToMove;
  ss >> token;

  // 3-4. Skip parsing castling and en passant flags if not present
  st->epSquare = SQ_NONE;
  if (!isdigit(ss.peek()) && !sfen)
  {
      // 3. Castling availability. Compatible with 3 standards: Normal FEN standard,
      // Shredder-FEN that uses the letters of the columns on which the rooks began
      // the game instead of KQkq and also X-FEN standard that, in case of Chess960,
      // if an inner rook is associated with the castling right, the castling tag is
      // replaced by the file letter of the involved rook, as for the Shredder-FEN.
      while ((ss >> token) && !isspace(token))
      {
          Square rsq;
          Color c = islower(token) ? BLACK : WHITE;
          Piece rook = make_piece(c, castling_rook_piece());

          token = char(toupper(token));

          if (token == 'K')
              for (rsq = make_square(FILE_MAX, castling_rank(c)); piece_on(rsq) != rook; --rsq) {}

          else if (token == 'Q')
              for (rsq = make_square(FILE_A, castling_rank(c)); piece_on(rsq) != rook; ++rsq) {}

          else if (token >= 'A' && token <= 'A' + max_file())
              rsq = make_square(File(token - 'A'), castling_rank(c));

          else
              continue;

          // Set gates (and skip castling rights)
          if (gating())
          {
              st->gatesBB[c] |= rsq;
              if (token == 'K' || token == 'Q')
                  st->gatesBB[c] |= count<KING>(c) ? square<KING>(c) : make_square(FILE_E, castling_rank(c));
              // Do not set castling rights for gates unless there are no pieces in hand,
              // which means that the file is referring to a chess960 castling right.
              else if (!seirawan_gating() || count_in_hand(c, ALL_PIECES) || captures_to_hand())
                  continue;
          }

          if (castling_enabled())
              set_castling_right(c, rsq);
      }

      // Set castling rights for 960 gating variants
      if (gating() && castling_enabled())
          for (Color c : {WHITE, BLACK})
              if ((gates(c) & pieces(KING)) && !castling_rights(c) && (!seirawan_gating() || count_in_hand(c, ALL_PIECES) || captures_to_hand()))
              {
                  Bitboard castling_rooks = gates(c) & pieces(castling_rook_piece());
                  while (castling_rooks)
                      set_castling_right(c, pop_lsb(&castling_rooks));
              }

      // counting limit
      if (counting_rule() && isdigit(ss.peek()))
          ss >> st->countingLimit;

      // 4. En passant square. Ignore if no pawn capture is possible
      else if (   ((ss >> col) && (col >= 'a' && col <= 'a' + max_file()))
               && ((ss >> row) && (row >= '1' && row <= '1' + max_rank())))
      {
          st->epSquare = make_square(File(col - 'a'), Rank(row - '1'));

          if (   !(attackers_to(st->epSquare) & pieces(sideToMove, PAWN))
              || !(pieces(~sideToMove, PAWN) & (st->epSquare + pawn_push(~sideToMove))))
              st->epSquare = SQ_NONE;
      }
  }

  // Check counter for nCheck
  ss >> std::skipws >> token >> std::noskipws;

  if (check_counting())
  {
      if (ss.peek() == '+')
      {
          st->checksRemaining[WHITE] = CheckCount(std::max(token - '0', 0));
          ss >> token >> token;
          st->checksRemaining[BLACK] = CheckCount(std::max(token - '0', 0));
      }
      else
      {
          // If check count is not provided, assume that the next check wins
          st->checksRemaining[WHITE] = CheckCount(1);
          st->checksRemaining[BLACK] = CheckCount(1);
          ss.putback(token);
      }
  }
  else
      ss.putback(token);

  // 5-6. Halfmove clock and fullmove number
  if (sfen)
  {
      // Pieces in hand for SFEN
      int handCount = 1;
      while ((ss >> token) && !isspace(token))
      {
          if (token == '-')
              continue;
          else if (isdigit(token))
          {
              handCount = token - '0';
              while (isdigit(ss.peek()) && ss >> token)
                  handCount = 10 * handCount + (token - '0');
          }
          else if ((idx = piece_to_char().find(token)) != string::npos)
          {
              for (int i = 0; i < handCount; i++)
                  add_to_hand(Piece(idx));
              handCount = 1;
          }
      }
      // Move count is in ply for SFEN
      ss >> std::skipws >> gamePly;
      gamePly = std::max(gamePly - 1, 0);
  }
  else
  {
      ss >> std::skipws >> st->rule50 >> gamePly;

      // Convert from fullmove starting from 1 to gamePly starting from 0,
      // handle also common incorrect FEN with fullmove = 0.
      gamePly = std::max(2 * (gamePly - 1), 0) + (sideToMove == BLACK);
  }

  // counting rules
  if (st->countingLimit && st->rule50)
  {
      st->countingPly = st->rule50;
      st->rule50 = 0;
  }

  chess960 = isChess960 || v->chess960;
  thisThread = th;
  set_state(st);

  assert(pos_is_ok());

  return *this;
}


/// Position::set_castling_right() is a helper function used to set castling
/// rights given the corresponding color and the rook starting square.

void Position::set_castling_right(Color c, Square rfrom) {

  Square kfrom = count<KING>(c) ? square<KING>(c) : make_square(FILE_E, castling_rank(c));
  CastlingRights cr = c & (kfrom < rfrom ? KING_SIDE: QUEEN_SIDE);

  st->castlingRights |= cr;
  castlingRightsMask[kfrom] |= cr;
  castlingRightsMask[rfrom] |= cr;
  castlingRookSquare[cr] = rfrom;

  Square kto = make_square(cr & KING_SIDE ? castling_kingside_file() : castling_queenside_file(), castling_rank(c));
  Square rto = kto + (cr & KING_SIDE ? WEST : EAST);

  castlingPath[cr] =   (between_bb(rfrom, rto) | between_bb(kfrom, kto) | rto | kto)
                    & ~(square_bb(kfrom) | rfrom);
}


/// Position::set_check_info() sets king attacks to detect if a move gives check

void Position::set_check_info(StateInfo* si) const {

  si->blockersForKing[WHITE] = slider_blockers(pieces(BLACK), count<KING>(WHITE) ? square<KING>(WHITE) : SQ_NONE, si->pinners[BLACK], BLACK);
  si->blockersForKing[BLACK] = slider_blockers(pieces(WHITE), count<KING>(BLACK) ? square<KING>(BLACK) : SQ_NONE, si->pinners[WHITE], WHITE);

  Square ksq = count<KING>(~sideToMove) ? square<KING>(~sideToMove) : SQ_NONE;

  // For unused piece types, the check squares are left uninitialized
  for (PieceType pt : piece_types())
      si->checkSquares[pt] = ksq != SQ_NONE ? attacks_bb(~sideToMove, pt, ksq, pieces()) : Bitboard(0);
  si->checkSquares[KING]   = 0;
  si->shak = si->checkersBB & (byTypeBB[KNIGHT] | byTypeBB[ROOK] | byTypeBB[BERS]);
  si->bikjang = var->bikjangRule && ksq != SQ_NONE ? bool(attacks_bb(sideToMove, ROOK, ksq, pieces()) & pieces(sideToMove, KING)) : false;
}


/// Position::set_state() computes the hash keys of the position, and other
/// data that once computed is updated incrementally as moves are made.
/// The function is only used when a new position is set up, and to verify
/// the correctness of the StateInfo data when running in debug mode.

void Position::set_state(StateInfo* si) const {

  si->key = si->materialKey = 0;
  si->pawnKey = Zobrist::noPawns;
  si->nonPawnMaterial[WHITE] = si->nonPawnMaterial[BLACK] = VALUE_ZERO;
  si->checkersBB = count<KING>(sideToMove) ? attackers_to(square<KING>(sideToMove), ~sideToMove) : Bitboard(0);

  set_check_info(si);

  for (Bitboard b = pieces(); b; )
  {
      Square s = pop_lsb(&b);
      Piece pc = piece_on(s);
      si->key ^= Zobrist::psq[pc][s];

      if (type_of(pc) == PAWN)
          si->pawnKey ^= Zobrist::psq[pc][s];

      else if (type_of(pc) != KING)
          si->nonPawnMaterial[color_of(pc)] += PieceValue[MG][pc];
  }

  if (si->epSquare != SQ_NONE)
      si->key ^= Zobrist::enpassant[file_of(si->epSquare)];

  if (sideToMove == BLACK)
      si->key ^= Zobrist::side;

  si->key ^= Zobrist::castling[si->castlingRights];

  for (Color c : {WHITE, BLACK})
      for (PieceType pt = PAWN; pt <= KING; ++pt)
      {
          Piece pc = make_piece(c, pt);

          for (int cnt = 0; cnt < pieceCount[pc]; ++cnt)
              si->materialKey ^= Zobrist::psq[pc][cnt];

          if (piece_drops() || seirawan_gating())
              si->key ^= Zobrist::inHand[pc][pieceCountInHand[c][pt]];
      }

  if (check_counting())
      for (Color c : {WHITE, BLACK})
          si->key ^= Zobrist::checks[c][si->checksRemaining[c]];
}


/// Position::set() is an overload to initialize the position object with
/// the given endgame code string like "KBPKN". It is mainly a helper to
/// get the material key out of an endgame code.

Position& Position::set(const string& code, Color c, StateInfo* si) {

  assert(code[0] == 'K');

  string sides[] = { code.substr(code.find('K', 1)),      // Weak
                     code.substr(0, std::min(code.find('v'), code.find('K', 1))) }; // Strong

  assert(sides[0].length() > 0 && sides[0].length() < 8);
  assert(sides[1].length() > 0 && sides[1].length() < 8);

  std::transform(sides[c].begin(), sides[c].end(), sides[c].begin(), tolower);

  string n = std::to_string(FILE_NB);
  string fenStr =  n + "/" + sides[0] + char(FILE_NB - sides[0].length() + '0') + "/" + n + "/" + n + "/" + n + "/"
                 + n + "/" + sides[1] + char(FILE_NB - sides[1].length() + '0') + "/" + n + " w - - 0 10";

  return set(variants.find("fairy")->second, fenStr, false, si, nullptr);
}


/// Position::fen() returns a FEN representation of the position. In case of
/// Chess960 the Shredder-FEN notation is used. This is mainly a debugging function.

const string Position::fen(bool sfen, bool showPromoted, int countStarted, std::string holdings) const {

  int emptyCnt;
  std::ostringstream ss;

  for (Rank r = max_rank(); r >= RANK_1; --r)
  {
      for (File f = FILE_A; f <= max_file(); ++f)
      {
          for (emptyCnt = 0; f <= max_file() && empty(make_square(f, r)); ++f)
              ++emptyCnt;

          if (emptyCnt)
              ss << emptyCnt;

          if (f <= max_file())
          {
              if (unpromoted_piece_on(make_square(f, r)))
                  // Promoted shogi pieces, e.g., +r for dragon
                  ss << "+" << piece_to_char()[unpromoted_piece_on(make_square(f, r))];
              else
              {
                  ss << piece_to_char()[piece_on(make_square(f, r))];

                  // Set promoted pieces
                  if (((captures_to_hand() && !drop_loop()) || showPromoted) && is_promoted(make_square(f, r)))
                      ss << "~";
              }
          }
      }

      if (r > RANK_1)
          ss << '/';
  }

  // SFEN
  if (sfen)
  {
      ss << (sideToMove == WHITE ? " b " : " w ");
      for (Color c : {WHITE, BLACK})
          for (PieceType pt = KING; pt >= PAWN; --pt)
              if (pieceCountInHand[c][pt])
              {
                  if (pieceCountInHand[c][pt] > 1)
                      ss << pieceCountInHand[c][pt];
                  ss << piece_to_char()[make_piece(c, pt)];
              }
      if (!count_in_hand(WHITE, ALL_PIECES) && !count_in_hand(BLACK, ALL_PIECES))
          ss << '-';
      ss << " " << gamePly + 1;
      return ss.str();
  }

  // pieces in hand
  if (piece_drops() || seirawan_gating())
  {
      ss << '[';
      if (holdings != "-")
          ss << holdings;
      else
          for (Color c : {WHITE, BLACK})
              for (PieceType pt = KING; pt >= PAWN; --pt)
                  ss << std::string(pieceCountInHand[c][pt], piece_to_char()[make_piece(c, pt)]);
      ss << ']';
  }

  ss << (sideToMove == WHITE ? " w " : " b ");

  if (can_castle(WHITE_OO))
      ss << (chess960 ? char('A' + file_of(castling_rook_square(WHITE_OO ))) : 'K');

  if (can_castle(WHITE_OOO))
      ss << (chess960 ? char('A' + file_of(castling_rook_square(WHITE_OOO))) : 'Q');

  if (gating() && gates(WHITE) && (!seirawan_gating() || count_in_hand(WHITE, ALL_PIECES) || captures_to_hand()))
      for (File f = FILE_A; f <= max_file(); ++f)
          if (gates(WHITE) & file_bb(f))
              ss << char('A' + f);

  if (can_castle(BLACK_OO))
      ss << (chess960 ? char('a' + file_of(castling_rook_square(BLACK_OO ))) : 'k');

  if (can_castle(BLACK_OOO))
      ss << (chess960 ? char('a' + file_of(castling_rook_square(BLACK_OOO))) : 'q');

  if (gating() && gates(BLACK) && (!seirawan_gating() || count_in_hand(BLACK, ALL_PIECES) || captures_to_hand()))
      for (File f = FILE_A; f <= max_file(); ++f)
          if (gates(BLACK) & file_bb(f))
              ss << char('a' + f);

  if (!can_castle(ANY_CASTLING) && !(gating() && (gates(WHITE) | gates(BLACK))))
      ss << '-';

  // Counting limit or ep-square
  if (st->countingLimit)
      ss << " " << st->countingLimit << " ";
  else
      ss << (ep_square() == SQ_NONE ? " - " : " " + UCI::square(*this, ep_square()) + " ");

  // Check count
  if (check_counting())
      ss << st->checksRemaining[WHITE] << "+" << st->checksRemaining[BLACK] << " ";

  // Counting ply or 50-move rule counter
  if (st->countingLimit)
      ss << counting_ply(countStarted);
  else
      ss << st->rule50;

  ss << " " << 1 + (gamePly - (sideToMove == BLACK)) / 2;

  return ss.str();
}


/// Position::slider_blockers() returns a bitboard of all the pieces (both colors)
/// that are blocking attacks on the square 's' from 'sliders'. A piece blocks a
/// slider if removing that piece from the board would result in a position where
/// square 's' is attacked. For example, a king-attack blocking piece can be either
/// a pinned or a discovered check piece, according if its color is the opposite
/// or the same of the color of the slider.

Bitboard Position::slider_blockers(Bitboard sliders, Square s, Bitboard& pinners, Color c) const {

  Bitboard blockers = 0;
  pinners = 0;

  if (s == SQ_NONE || !sliders)
      return blockers;

  // Snipers are sliders that attack 's' when a piece and other snipers are removed
  Bitboard snipers = 0;

  for (PieceType pt : piece_types())
  {
      Bitboard b = sliders & (PseudoAttacks[~c][pt][s] ^ LeaperAttacks[~c][pt][s]) & pieces(c, pt);
      if (b)
      {
          // Consider asymmetrical moves (e.g., horse)
          if (AttackRiderTypes[pt] & ASYMMETRICAL_RIDERS)
          {
              Bitboard asymmetricals = PseudoAttacks[~c][pt][s] & pieces(c, pt);
              while (asymmetricals)
              {
                  Square s2 = pop_lsb(&asymmetricals);
                  if (!(attacks_from(c, pt, s2) & s))
                      snipers |= s2;
              }
          }
          else
              snipers |= b & ~attacks_bb(~c, pt, s, pieces());
      }
  }
  Bitboard occupancy = pieces() ^ snipers;

  while (snipers)
  {
    Square sniperSq = pop_lsb(&snipers);
    Bitboard b = between_bb(s, sniperSq, type_of(piece_on(sniperSq))) & occupancy;

    if (b && (!more_than_one(b) || ((AttackRiderTypes[type_of(piece_on(sniperSq))] & HOPPING_RIDERS) && popcount(b) == 2)))
    {
        // Janggi cannons block each other
        if ((pieces(JANGGI_CANNON) & sniperSq) && (pieces(JANGGI_CANNON) & b))
            b &= pieces(JANGGI_CANNON);
        blockers |= b;
        if (b & pieces(color_of(piece_on(s))))
            pinners |= sniperSq;
    }
  }
  return blockers;
}


/// Position::attackers_to() computes a bitboard of all pieces which attack a
/// given square. Slider attacks use the occupied bitboard to indicate occupancy.

Bitboard Position::attackers_to(Square s, Bitboard occupied, Color c, Bitboard janggiCannons) const {

  Bitboard b = 0;
  for (PieceType pt : piece_types())
      if (board_bb(c, pt) & s)
      {
          PieceType move_pt = pt == KING ? king_type() : pt;
          // Consider asymmetrical move of horse
          if (AttackRiderTypes[move_pt] & ASYMMETRICAL_RIDERS)
          {
              Bitboard horses = PseudoAttacks[~c][move_pt][s] & pieces(c, pt);
              while (horses)
              {
                  Square s2 = pop_lsb(&horses);
                  if (attacks_bb(c, move_pt, s2, occupied) & s)
                      b |= s2;
              }
          }
          else if (pt == JANGGI_CANNON)
              b |= attacks_bb(~c, move_pt, s, occupied) & attacks_bb(~c, move_pt, s, occupied & ~janggiCannons) & pieces(c, JANGGI_CANNON);
          else
              b |= attacks_bb(~c, move_pt, s, occupied) & pieces(c, pt);
      }

  // Consider special move of neang in cambodian chess
  if (cambodian_moves())
  {
      Square fers_sq = s + 2 * (c == WHITE ? SOUTH : NORTH);
      if (is_ok(fers_sq))
          b |= pieces(c, FERS) & gates(c) & fers_sq;
  }

  // Janggi palace moves
  if (diagonal_lines() & s)
  {
      Bitboard diags = 0;
      if (king_type() == WAZIR)
          diags |= attacks_bb(~c, FERS, s, occupied) & pieces(c, KING);
      diags |= attacks_bb(~c, FERS, s, occupied) & pieces(c, WAZIR);
      diags |= attacks_bb(~c, PAWN, s, occupied) & pieces(c, SOLDIER);
      diags |= attacks_bb(~c, BISHOP, s, occupied) & pieces(c, ROOK);
      // TODO: fix for longer diagonals
      diags |= attacks_bb(~c, ALFIL, s, occupied) & ~attacks_bb(~c, ELEPHANT, s, occupied & ~janggiCannons) & pieces(c, JANGGI_CANNON);
      b |= diags & diagonal_lines();
  }

  if (b & pieces(SOLDIER) && relative_rank(c, s, max_rank()) < var->soldierPromotionRank)
      b ^= b & pieces(SOLDIER) & ~PseudoAttacks[~c][SHOGI_PAWN][s];

  return b;
}


Bitboard Position::attackers_to(Square s, Bitboard occupied) const {
  return attackers_to(s, occupied, WHITE) | attackers_to(s, occupied, BLACK);
}


/// Position::legal() tests whether a pseudo-legal move is legal

bool Position::legal(Move m) const {

  assert(is_ok(m));
  assert(type_of(m) != DROP || piece_drops());

  Color us = sideToMove;
  Square from = from_sq(m);
  Square to = to_sq(m);

  assert(color_of(moved_piece(m)) == us);
  assert(!count<KING>(us) || piece_on(square<KING>(us)) == make_piece(us, KING));
  assert(board_bb() & to);

  // Illegal checks
  if ((!checking_permitted() || (sittuyin_promotion() && type_of(m) == PROMOTION) || (!drop_checks() && type_of(m) == DROP)) && gives_check(m))
      return false;

  // Illegal quiet moves
  if (must_capture() && !capture(m))
  {
      if (checkers())
      {
          for (const auto& mevasion : MoveList<EVASIONS>(*this))
              if (capture(mevasion) && legal(mevasion))
                  return false;
      }
      else
      {
          for (const auto& mcap : MoveList<CAPTURES>(*this))
              if (capture(mcap) && legal(mcap))
                  return false;
      }
  }

  // Illegal non-drop moves
  if (must_drop() && type_of(m) != DROP && count_in_hand(us, var->mustDropType))
  {
      if (checkers())
      {
          for (const auto& mevasion : MoveList<EVASIONS>(*this))
              if (type_of(mevasion) == DROP && legal(mevasion))
                  return false;
      }
      else
      {
          for (const auto& mquiet : MoveList<QUIETS>(*this))
              if (type_of(mquiet) == DROP && legal(mquiet))
                  return false;
      }
  }

  // Illegal drop move
  if (drop_opposite_colored_bishop() && type_of(m) == DROP)
  {
      if (type_of(moved_piece(m)) != BISHOP)
      {
          Bitboard remaining = drop_region(us, BISHOP) & ~pieces() & ~square_bb(to);
          // Are enough squares available to drop bishops on opposite colors?
          if (  (!( DarkSquares & pieces(us, BISHOP)) && ( DarkSquares & remaining))
              + (!(~DarkSquares & pieces(us, BISHOP)) && (~DarkSquares & remaining)) < count_in_hand(us, BISHOP))
              return false;
      }
      else
          // Drop resulting in same-colored bishops
          if ((DarkSquares & to ? DarkSquares : ~DarkSquares) & pieces(us, BISHOP))
              return false;
  }

  // No legal moves from target square
  if (immobility_illegal() && (type_of(m) == DROP || type_of(m) == NORMAL) && !(moves_bb(us, type_of(moved_piece(m)), to, 0) & board_bb()))
      return false;

  // Illegal king passing move
  if (king_pass_on_stalemate() && is_pass(m) && !checkers())
  {
      for (const auto& move : MoveList<NON_EVASIONS>(*this))
          if (!is_pass(move) && legal(move))
              return false;
  }

  // En passant captures are a tricky special case. Because they are rather
  // uncommon, we do it simply by testing whether the king is attacked after
  // the move is made.
  if (type_of(m) == ENPASSANT)
  {
      Square ksq = count<KING>(us) ? square<KING>(us) : SQ_NONE;
      Square capsq = to - pawn_push(us);
      Bitboard occupied = (pieces() ^ from ^ capsq) | to;

      assert(to == ep_square());
      assert(moved_piece(m) == make_piece(us, PAWN));
      assert(piece_on(capsq) == make_piece(~us, PAWN));
      assert(piece_on(to) == NO_PIECE);

      return !count<KING>(us) || !(attackers_to(ksq, occupied, ~us) & occupied);
  }

  // Castling moves generation does not check if the castling path is clear of
  // enemy attacks, it is delayed at a later time: now!
  if (type_of(m) == CASTLING)
  {
      // Non-royal pieces can not be impeded from castling
      if (type_of(piece_on(from)) != KING)
          return true;

      // After castling, the rook and king final positions are the same in
      // Chess960 as they would be in standard chess.
      to = make_square(to > from ? castling_kingside_file() : castling_queenside_file(), castling_rank(us));
      Direction step = to > from ? WEST : EAST;

      for (Square s = to; s != from; s += step)
          if (attackers_to(s, ~us))
              return false;

      // In case of Chess960, verify that when moving the castling rook we do
      // not discover some hidden checker.
      // For instance an enemy queen in SQ_A1 when castling rook is in SQ_B1.
      return   !chess960
            || !(attackers_to(to, pieces() ^ to_sq(m), ~us));
  }

  Bitboard occupied = (type_of(m) != DROP ? pieces() ^ from : pieces()) | to;

  // Flying general rule and bikjang
  // In case of bikjang passing is always allowed, even when in check
  if (st->bikjang && is_pass(m))
      return true;
  if ((var->flyingGeneral && count<KING>(us)) || st->bikjang)
  {
      Square s = type_of(moved_piece(m)) == KING ? to : square<KING>(us);
      if (attacks_bb(~us, ROOK, s, occupied) & pieces(~us, KING) & ~square_bb(to))
          return false;
  }

  // Makpong rule
  if (var->makpongRule && checkers() && type_of(moved_piece(m)) == KING && (checkers() ^ to))
      return false;

  // If the moving piece is a king, check whether the destination
  // square is attacked by the opponent. Castling moves are checked
  // for legality during move generation.
  if (type_of(moved_piece(m)) == KING)
      return type_of(m) == CASTLING || !attackers_to(to, occupied, ~us);

  Bitboard janggiCannons = pieces(JANGGI_CANNON);
  if (type_of(moved_piece(m)) == JANGGI_CANNON)
      janggiCannons = (type_of(m) == DROP ? janggiCannons : janggiCannons ^ from) | to;
  else if (janggiCannons & to)
      janggiCannons ^= to;

  // A non-king move is legal if the king is not under attack after the move.
  return !count<KING>(us) || !(attackers_to(square<KING>(us), occupied, ~us, janggiCannons) & ~SquareBB[to]);
}


/// Position::pseudo_legal() takes a random move and tests whether the move is
/// pseudo legal. It is used to validate moves from TT that can be corrupted
/// due to SMP concurrent access or hash position key aliasing.

bool Position::pseudo_legal(const Move m) const {

  Color us = sideToMove;
  Square from = from_sq(m);
  Square to = to_sq(m);
  Piece pc = moved_piece(m);

  // Illegal moves to squares outside of board
  if (!(board_bb() & to))
      return false;

  // Use a fast check for piece drops
  if (type_of(m) == DROP)
      return   piece_drops()
            && pc != NO_PIECE
            && color_of(pc) == us
            && count_in_hand(us, in_hand_piece_type(m))
            && (drop_region(us, type_of(pc)) & ~pieces() & to)
            && (   type_of(pc) == in_hand_piece_type(m)
                || (drop_promoted() && type_of(pc) == promoted_piece_type(in_hand_piece_type(m))));

  // Use a slower but simpler function for uncommon cases
  if (type_of(m) != NORMAL || is_gating(m))
      return MoveList<LEGAL>(*this).contains(m);

  // Handle the case where a mandatory piece promotion/demotion is not taken
  if (    mandatory_piece_promotion()
      && (is_promoted(from) ? piece_demotion() : promoted_piece_type(type_of(pc)) != NO_PIECE_TYPE)
      && (promotion_zone_bb(us, promotion_rank(), max_rank()) & (SquareBB[from] | to))
      && (!piece_promotion_on_capture() || capture(m)))
      return false;

  // Is not a promotion, so promotion piece must be empty
  if (promotion_type(m) != NO_PIECE_TYPE)
      return false;

  // If the 'from' square is not occupied by a piece belonging to the side to
  // move, the move is obviously not legal.
  if (pc == NO_PIECE || color_of(pc) != us)
      return false;

  // The destination square cannot be occupied by a friendly piece
  if (pieces(us) & to)
      return false;

  // Handle the special case of a pawn move
  if (type_of(pc) == PAWN)
  {
      // We have already handled promotion moves, so destination
      // cannot be on the 8th/1st rank.
      if (mandatory_pawn_promotion() && rank_of(to) == relative_rank(us, promotion_rank(), max_rank()))
          return false;

      if (   !(attacks_from<PAWN>(from, us) & pieces(~us) & to) // Not a capture
          && !((from + pawn_push(us) == to) && empty(to))       // Not a single push
          && !(   (from + 2 * pawn_push(us) == to)              // Not a double push
               && (rank_of(from) == relative_rank(us, double_step_rank(), max_rank())
                   || (first_rank_double_steps() && rank_of(from) == relative_rank(us, RANK_1, max_rank())))
               && empty(to)
               && empty(to - pawn_push(us))
               && double_step_enabled()))
          return false;
  }
  else if (!((capture(m) ? attacks_from(us, type_of(pc), from) : moves_from(us, type_of(pc), from)) & to))
      return false;

  // Janggi cannon
  if (type_of(pc) == JANGGI_CANNON && (pieces(JANGGI_CANNON) & (between_bb(from, to) | to)))
       return false;

  // Evasions generator already takes care to avoid some kind of illegal moves
  // and legal() relies on this. We therefore have to take care that the same
  // kind of moves are filtered out here.
  if (checkers() & ~(pieces(CANNON, BANNER) | pieces(HORSE, ELEPHANT) | pieces(JANGGI_CANNON, JANGGI_ELEPHANT)))
  {
      if (type_of(pc) != KING)
      {
          // Double check? In this case a king move is required
          if (more_than_one(checkers()))
              return false;

          // Our move must be a blocking evasion or a capture of the checking piece
          Square checksq = lsb(checkers());
          if (  !((between_bb(checksq, square<KING>(us)) | checkers()) & to)
              || ((LeaperAttacks[~us][type_of(piece_on(checksq))][checksq] & square<KING>(us)) && !(checkers() & to)))
              return false;
      }
      // In case of king moves under check we have to remove king so as to catch
      // invalid moves like b1a1 when opposite queen is on c1.
      else if (attackers_to(to, pieces() ^ from, ~us))
          return false;
  }

  return true;
}


/// Position::gives_check() tests whether a pseudo-legal move gives a check

bool Position::gives_check(Move m) const {

  assert(is_ok(m));
  assert(color_of(moved_piece(m)) == sideToMove);

  Square from = from_sq(m);
  Square to = to_sq(m);

  // No check possible without king
  if (!count<KING>(~sideToMove))
      return false;

  // Is there a direct check?
<<<<<<< HEAD
  if (type_of(m) != PROMOTION && type_of(m) != PIECE_PROMOTION && type_of(m) != PIECE_DEMOTION)
  {
      PieceType pt = type_of(moved_piece(m));
      if (AttackRiderTypes[pt] & (HOPPING_RIDERS | ASYMMETRICAL_RIDERS))
      {
          Bitboard occupied = (type_of(m) != DROP ? pieces() ^ from : pieces()) | to;
          if (attacks_bb(sideToMove, pt, to, occupied) & square<KING>(~sideToMove))
              return true;
      }
      else if (st->checkSquares[pt] & to)
          return true;
  }

  Bitboard janggiCannons = pieces(JANGGI_CANNON);
  if (type_of(moved_piece(m)) == JANGGI_CANNON)
      janggiCannons = (type_of(m) == DROP ? janggiCannons : janggiCannons ^ from) | to;
  else if (janggiCannons & to)
      janggiCannons ^= to;

  // Is there a discovered check?
  if (  ((type_of(m) != DROP && (st->blockersForKing[~sideToMove] & from)) || pieces(sideToMove, CANNON, BANNER)
          || pieces(HORSE, ELEPHANT) || pieces(JANGGI_CANNON, JANGGI_ELEPHANT))
      && attackers_to(square<KING>(~sideToMove), (type_of(m) == DROP ? pieces() : pieces() ^ from) | to, sideToMove, janggiCannons))
      return true;

  // Is there a check by gated pieces?
  if (    is_gating(m)
      && attacks_bb(sideToMove, gating_type(m), gating_square(m), (pieces() ^ from) | to) & square<KING>(~sideToMove))
=======
  if (check_squares(type_of(piece_on(from))) & to)
      return true;

  // Is there a discovered check?
  if (   (blockers_for_king(~sideToMove) & from)
      && !aligned(from, to, square<KING>(~sideToMove)))
>>>>>>> 4e898648
      return true;

  // Is there a check by special diagonal moves?
  if (more_than_one(diagonal_lines() & (to | square<KING>(~sideToMove))))
  {
      PieceType pt = type_of(moved_piece(m));
      PieceType diagType = pt == WAZIR ? FERS : pt == SOLDIER ? PAWN : pt == ROOK ? BISHOP : NO_PIECE_TYPE;
      Bitboard occupied = type_of(m) == DROP ? pieces() : pieces() ^ from;
      if (diagType && (attacks_bb(sideToMove, diagType, to, occupied) & square<KING>(~sideToMove)))
          return true;
      // TODO: fix for longer diagonals
      else if (pt == JANGGI_CANNON && (attacks_bb(sideToMove, ALFIL, to, occupied) & ~attacks_bb(sideToMove, ELEPHANT, to, occupied) & square<KING>(~sideToMove)))
          return true;
  }

  switch (type_of(m))
  {
  case NORMAL:
  case DROP:
  case SPECIAL:
      return false;

  case PROMOTION:
      return attacks_bb(sideToMove, promotion_type(m), to, pieces() ^ from) & square<KING>(~sideToMove);

  case PIECE_PROMOTION:
      return attacks_bb(sideToMove, promoted_piece_type(type_of(moved_piece(m))), to, pieces() ^ from) & square<KING>(~sideToMove);

  case PIECE_DEMOTION:
      return attacks_bb(sideToMove, type_of(unpromoted_piece_on(from)), to, pieces() ^ from) & square<KING>(~sideToMove);

  // En passant capture with check? We have already handled the case
  // of direct checks and ordinary discovered check, so the only case we
  // need to handle is the unusual case of a discovered check through
  // the captured pawn.
  case ENPASSANT:
  {
      Square capsq = make_square(file_of(to), rank_of(from));
      Bitboard b = (pieces() ^ from ^ capsq) | to;

      return attackers_to(square<KING>(~sideToMove), b) & pieces(sideToMove) & b;
  }
  case CASTLING:
  {
      Square kfrom = from;
      Square rfrom = to; // Castling is encoded as 'King captures the rook'
      Square kto = make_square(rfrom > kfrom ? castling_kingside_file() : castling_queenside_file(), castling_rank(sideToMove));
      Square rto = kto + (rfrom > kfrom ? WEST : EAST);

      return   (PseudoAttacks[sideToMove][type_of(piece_on(rfrom))][rto] & square<KING>(~sideToMove))
            && (attacks_bb(sideToMove, type_of(piece_on(rfrom)), rto, (pieces() ^ kfrom ^ rfrom) | rto | kto) & square<KING>(~sideToMove));
  }
  default:
      assert(false);
      return false;
  }
}


/// Position::do_move() makes a move, and saves all information necessary
/// to a StateInfo object. The move is assumed to be legal. Pseudo-legal
/// moves should be filtered out before this function is called.

void Position::do_move(Move m, StateInfo& newSt, bool givesCheck) {

  assert(is_ok(m));
  assert(&newSt != st);

  thisThread->nodes.fetch_add(1, std::memory_order_relaxed);
  Key k = st->key ^ Zobrist::side;

  // Copy some fields of the old state to our new StateInfo object except the
  // ones which are going to be recalculated from scratch anyway and then switch
  // our state pointer to point to the new (ready to be updated) state.
  std::memcpy(static_cast<void*>(&newSt), static_cast<void*>(st), offsetof(StateInfo, key));
  newSt.previous = st;
  st = &newSt;

  // Increment ply counters. In particular, rule50 will be reset to zero later on
  // in case of a capture or a pawn move.
  ++gamePly;
  ++st->rule50;
  ++st->pliesFromNull;
  if (st->countingLimit)
      ++st->countingPly;

  Color us = sideToMove;
  Color them = ~us;
  Square from = from_sq(m);
  Square to = to_sq(m);
  Piece pc = moved_piece(m);
  Piece captured = type_of(m) == ENPASSANT ? make_piece(them, PAWN) : piece_on(to);
  if (to == from)
  {
      assert((type_of(m) == PROMOTION && sittuyin_promotion()) || (is_pass(m) && king_pass()));
      captured = NO_PIECE;
  }
  st->capturedpromoted = is_promoted(to);
  st->unpromotedCapturedPiece = captured ? unpromoted_piece_on(to) : NO_PIECE;
  st->pass = is_pass(m);

  assert(color_of(pc) == us);
  assert(captured == NO_PIECE || color_of(captured) == (type_of(m) != CASTLING ? them : us));
  assert(type_of(captured) != KING);

  if (check_counting() && givesCheck)
      k ^= Zobrist::checks[us][st->checksRemaining[us]] ^ Zobrist::checks[us][--(st->checksRemaining[us])];

  if (type_of(m) == CASTLING)
  {
      assert(type_of(pc) != NO_PIECE_TYPE);
      assert(captured == make_piece(us, castling_rook_piece()));

      Square rfrom, rto;
      do_castling<true>(us, from, to, rfrom, rto);

      k ^= Zobrist::psq[captured][rfrom] ^ Zobrist::psq[captured][rto];
      captured = NO_PIECE;
  }

  if (captured)
  {
      Square capsq = to;

      // If the captured piece is a pawn, update pawn hash key, otherwise
      // update non-pawn material.
      if (type_of(captured) == PAWN)
      {
          if (type_of(m) == ENPASSANT)
          {
              capsq -= pawn_push(us);

              assert(pc == make_piece(us, PAWN));
              assert(to == st->epSquare);
              assert(relative_rank(~us, to, max_rank()) == Rank(double_step_rank() + 1));
              assert(piece_on(to) == NO_PIECE);
              assert(piece_on(capsq) == make_piece(them, PAWN));
          }

          st->pawnKey ^= Zobrist::psq[captured][capsq];
      }
      else
          st->nonPawnMaterial[them] -= PieceValue[MG][captured];

      // Update board and piece lists
      bool capturedPromoted = is_promoted(capsq);
      Piece unpromotedCaptured = unpromoted_piece_on(capsq);
      remove_piece(capsq);
      if (type_of(m) == ENPASSANT)
          board[capsq] = NO_PIECE;
      if (captures_to_hand())
      {
          Piece pieceToHand = !capturedPromoted || drop_loop() ? ~captured
                             : unpromotedCaptured ? ~unpromotedCaptured
                                                  : make_piece(~color_of(captured), PAWN);
          add_to_hand(pieceToHand);
          k ^=  Zobrist::inHand[pieceToHand][pieceCountInHand[color_of(pieceToHand)][type_of(pieceToHand)] - 1]
              ^ Zobrist::inHand[pieceToHand][pieceCountInHand[color_of(pieceToHand)][type_of(pieceToHand)]];
      }

      // Update material hash key and prefetch access to materialTable
      k ^= Zobrist::psq[captured][capsq];
      st->materialKey ^= Zobrist::psq[captured][pieceCount[captured]];
      prefetch(thisThread->materialTable[st->materialKey]);

      // Reset rule 50 counter
      st->rule50 = 0;
  }

  // Update hash key
  if (type_of(m) == DROP)
  {
      Piece pc_hand = make_piece(us, in_hand_piece_type(m));
      k ^=  Zobrist::psq[pc][to]
          ^ Zobrist::inHand[pc_hand][pieceCountInHand[color_of(pc_hand)][type_of(pc_hand)] - 1]
          ^ Zobrist::inHand[pc_hand][pieceCountInHand[color_of(pc_hand)][type_of(pc_hand)]];
  }
  else
      k ^= Zobrist::psq[pc][from] ^ Zobrist::psq[pc][to];

  // Reset en passant square
  if (st->epSquare != SQ_NONE)
  {
      k ^= Zobrist::enpassant[file_of(st->epSquare)];
      st->epSquare = SQ_NONE;
  }

  // Update castling rights if needed
  if (type_of(m) != DROP && st->castlingRights && (castlingRightsMask[from] | castlingRightsMask[to]))
  {
      int cr = castlingRightsMask[from] | castlingRightsMask[to];
      k ^= Zobrist::castling[st->castlingRights & cr];
      st->castlingRights &= ~cr;
  }

  // Move the piece. The tricky Chess960 castling is handled earlier
  if (type_of(m) == DROP)
  {
      drop_piece(make_piece(us, in_hand_piece_type(m)), pc, to);
      st->materialKey ^= Zobrist::psq[pc][pieceCount[pc]-1];
      if (type_of(pc) != PAWN)
          st->nonPawnMaterial[us] += PieceValue[MG][pc];
      // Set castling rights for dropped king or rook
      if (castling_dropped_piece() && rank_of(to) == castling_rank(us))
      {
          if (type_of(pc) == KING && file_of(to) == FILE_E)
          {
              Bitboard castling_rooks =  pieces(us, castling_rook_piece())
                                       & rank_bb(castling_rank(us))
                                       & (file_bb(FILE_A) | file_bb(max_file()));
              while (castling_rooks)
                  set_castling_right(us, pop_lsb(&castling_rooks));
          }
          else if (type_of(pc) == castling_rook_piece())
          {
              if (   (file_of(to) == FILE_A || file_of(to) == max_file())
                  && piece_on(make_square(FILE_E, castling_rank(us))) == make_piece(us, KING))
                  set_castling_right(us, to);
          }
      }
  }
  else if (type_of(m) != CASTLING)
      move_piece(from, to);

  // If the moving piece is a pawn do some special extra work
  if (type_of(pc) == PAWN)
  {
      // Set en-passant square if the moved pawn can be captured
      if (   std::abs(int(to) - int(from)) == 2 * NORTH
          && relative_rank(us, rank_of(from), max_rank()) == double_step_rank()
          && (attacks_from<PAWN>(to - pawn_push(us), us) & pieces(them, PAWN)))
      {
          st->epSquare = to - pawn_push(us);
          k ^= Zobrist::enpassant[file_of(st->epSquare)];
      }

      else if (type_of(m) == PROMOTION || type_of(m) == PIECE_PROMOTION)
      {
          Piece promotion = make_piece(us, type_of(m) == PROMOTION ? promotion_type(m) : promoted_piece_type(PAWN));

          assert(relative_rank(us, to, max_rank()) >= promotion_rank() || sittuyin_promotion());
          assert(type_of(promotion) >= KNIGHT && type_of(promotion) < KING);

          remove_piece(to);
          put_piece(promotion, to, true, type_of(m) == PIECE_PROMOTION ? pc : NO_PIECE);

          // Update hash keys
          k ^= Zobrist::psq[pc][to] ^ Zobrist::psq[promotion][to];
          st->pawnKey ^= Zobrist::psq[pc][to];
          st->materialKey ^=  Zobrist::psq[promotion][pieceCount[promotion]-1]
                            ^ Zobrist::psq[pc][pieceCount[pc]];

          // Update material
          st->nonPawnMaterial[us] += PieceValue[MG][promotion];
      }

      // Update pawn hash key
      st->pawnKey ^= (type_of(m) != DROP ? Zobrist::psq[pc][from] : 0) ^ Zobrist::psq[pc][to];

      // Reset rule 50 draw counter
      st->rule50 = 0;
  }
  else if (type_of(m) == PIECE_PROMOTION)
  {
      Piece promotion = make_piece(us, promoted_piece_type(type_of(pc)));

      remove_piece(to);
      put_piece(promotion, to, true, pc);

      // Update hash keys
      k ^= Zobrist::psq[pc][to] ^ Zobrist::psq[promotion][to];
      st->materialKey ^=  Zobrist::psq[promotion][pieceCount[promotion]-1]
                        ^ Zobrist::psq[pc][pieceCount[pc]];

      // Update material
      st->nonPawnMaterial[us] += PieceValue[MG][promotion] - PieceValue[MG][pc];
  }
  else if (type_of(m) == PIECE_DEMOTION)
  {
      Piece demotion = unpromoted_piece_on(to);

      remove_piece(to);
      put_piece(demotion, to);

      // Update hash keys
      k ^= Zobrist::psq[pc][to] ^ Zobrist::psq[demotion][to];
      st->materialKey ^=  Zobrist::psq[demotion][pieceCount[demotion]-1]
                        ^ Zobrist::psq[pc][pieceCount[pc]];

      // Update material
      st->nonPawnMaterial[us] += PieceValue[MG][demotion] - PieceValue[MG][pc];
  }

  // Set capture piece
  st->capturedPiece = captured;

  // Add gating piece
  if (is_gating(m))
  {
      Square gate = gating_square(m);
      Piece gating_piece = make_piece(us, gating_type(m));
      put_piece(gating_piece, gate);
      remove_from_hand(gating_piece);
      st->gatesBB[us] ^= gate;
      k ^= Zobrist::psq[gating_piece][gate];
      st->materialKey ^= Zobrist::psq[gating_piece][pieceCount[gating_piece]];
      st->nonPawnMaterial[us] += PieceValue[MG][gating_piece];
  }

  // Remove gates
  if (gating())
  {
      if (is_ok(from) && (gates(us) & from))
          st->gatesBB[us] ^= from;
      if (type_of(m) == CASTLING && (gates(us) & to_sq(m)))
          st->gatesBB[us] ^= to_sq(m);
      if (gates(them) & to)
          st->gatesBB[them] ^= to;
      if (seirawan_gating() && !count_in_hand(us, ALL_PIECES) && !captures_to_hand())
          st->gatesBB[us] = 0;
  }

  // Update the key with the final value
  st->key = k;
  // Calculate checkers bitboard (if move gives check)
  st->checkersBB = givesCheck ? attackers_to(square<KING>(them), us) & pieces(us) : Bitboard(0);

  sideToMove = ~sideToMove;

  if (   counting_rule()
      && (!st->countingLimit || (captured && count<ALL_PIECES>(sideToMove) == 1))
      && counting_limit())
  {
      st->countingLimit = 2 * counting_limit();
      st->countingPly = counting_rule() == MAKRUK_COUNTING && count<ALL_PIECES>(sideToMove) == 1 ? 2 * count<ALL_PIECES>() : 0;
  }

  // Update king attacks used for fast check detection
  set_check_info(st);

  // Calculate the repetition info. It is the ply distance from the previous
  // occurrence of the same position, negative in the 3-fold case, or zero
  // if the position was not repeated.
  st->repetition = 0;
  int end = captures_to_hand() ? st->pliesFromNull : std::min(st->rule50, st->pliesFromNull);
  if (end >= 4)
  {
      StateInfo* stp = st->previous->previous;
      for (int i = 4; i <= end; i += 2)
      {
          stp = stp->previous->previous;
          if (stp->key == st->key)
          {
              st->repetition = stp->repetition ? -i : i;
              break;
          }
      }
  }

  assert(pos_is_ok());
}


/// Position::undo_move() unmakes a move. When it returns, the position should
/// be restored to exactly the same state as before the move was made.

void Position::undo_move(Move m) {

  assert(is_ok(m));

  sideToMove = ~sideToMove;

  Color us = sideToMove;
  Square from = from_sq(m);
  Square to = to_sq(m);
  Piece pc = piece_on(to);

  assert(type_of(m) == DROP || empty(from) || type_of(m) == CASTLING || is_gating(m)
         || (type_of(m) == PROMOTION && sittuyin_promotion())
         || (is_pass(m) && king_pass()));
  assert(type_of(st->capturedPiece) != KING);

  // Remove gated piece
  if (is_gating(m))
  {
      Piece gating_piece = make_piece(us, gating_type(m));
      remove_piece(gating_square(m));
      add_to_hand(gating_piece);
      st->gatesBB[us] |= gating_square(m);
  }

  if (type_of(m) == PROMOTION)
  {
      assert(relative_rank(us, to, max_rank()) >= promotion_rank() || sittuyin_promotion());
      assert(type_of(pc) == promotion_type(m));
      assert(type_of(pc) >= KNIGHT && type_of(pc) < KING);

      remove_piece(to);
      pc = make_piece(us, PAWN);
      put_piece(pc, to);
  }
  else if (type_of(m) == PIECE_PROMOTION)
  {
      Piece unpromotedPiece = unpromoted_piece_on(to);
      remove_piece(to);
      pc = unpromotedPiece;
      put_piece(pc, to);
  }
  else if (type_of(m) == PIECE_DEMOTION)
  {
      remove_piece(to);
      Piece unpromotedPc = pc;
      pc = make_piece(us, promoted_piece_type(type_of(pc)));
      put_piece(pc, to, true, unpromotedPc);
  }

  if (type_of(m) == CASTLING)
  {
      Square rfrom, rto;
      do_castling<false>(us, from, to, rfrom, rto);
  }
  else
  {
      if (type_of(m) == DROP)
          undrop_piece(make_piece(us, in_hand_piece_type(m)), to); // Remove the dropped piece
      else
          move_piece(to, from); // Put the piece back at the source square

      if (st->capturedPiece)
      {
          Square capsq = to;

          if (type_of(m) == ENPASSANT)
          {
              capsq -= pawn_push(us);

              assert(type_of(pc) == PAWN);
              assert(to == st->previous->epSquare);
              assert(relative_rank(~us, to, max_rank()) == Rank(double_step_rank() + 1));
              assert(piece_on(capsq) == NO_PIECE);
              assert(st->capturedPiece == make_piece(~us, PAWN));
          }

          put_piece(st->capturedPiece, capsq, st->capturedpromoted, st->unpromotedCapturedPiece); // Restore the captured piece
          if (captures_to_hand())
              remove_from_hand(!drop_loop() && st->capturedpromoted ? (st->unpromotedCapturedPiece ? ~st->unpromotedCapturedPiece
                                                                                                   : make_piece(~color_of(st->capturedPiece), PAWN))
                                                                    : ~st->capturedPiece);
      }
  }

  // Finally point our state pointer back to the previous state
  st = st->previous;
  --gamePly;

  assert(pos_is_ok());
}


/// Position::do_castling() is a helper used to do/undo a castling move. This
/// is a bit tricky in Chess960 where from/to squares can overlap.
template<bool Do>
void Position::do_castling(Color us, Square from, Square& to, Square& rfrom, Square& rto) {

  bool kingSide = to > from;
  rfrom = to; // Castling is encoded as "king captures friendly rook"
  to = make_square(kingSide ? castling_kingside_file() : castling_queenside_file(), castling_rank(us));
  rto = to + (kingSide ? WEST : EAST);

  // Remove both pieces first since squares could overlap in Chess960
  Piece castlingKingPiece = piece_on(Do ? from : to);
  Piece castlingRookPiece = piece_on(Do ? rfrom : rto);
  remove_piece(Do ? from : to);
  remove_piece(Do ? rfrom : rto);
  board[Do ? from : to] = board[Do ? rfrom : rto] = NO_PIECE; // Since remove_piece doesn't do it for us
  put_piece(castlingKingPiece, Do ? to : from);
  put_piece(castlingRookPiece, Do ? rto : rfrom);
}


/// Position::do(undo)_null_move() is used to do(undo) a "null move": it flips
/// the side to move without executing any move on the board.

void Position::do_null_move(StateInfo& newSt) {

  assert(!checkers());
  assert(&newSt != st);

  std::memcpy(&newSt, st, sizeof(StateInfo));
  newSt.previous = st;
  st = &newSt;

  if (st->epSquare != SQ_NONE)
  {
      st->key ^= Zobrist::enpassant[file_of(st->epSquare)];
      st->epSquare = SQ_NONE;
  }

  st->key ^= Zobrist::side;
  prefetch(TT.first_entry(st->key));

  ++st->rule50;
  st->pliesFromNull = 0;

  sideToMove = ~sideToMove;

  set_check_info(st);

  st->repetition = 0;

  assert(pos_is_ok());
}

void Position::undo_null_move() {

  assert(!checkers());

  st = st->previous;
  sideToMove = ~sideToMove;
}


/// Position::key_after() computes the new hash key after the given move. Needed
/// for speculative prefetch. It doesn't recognize special moves like castling,
/// en-passant and promotions.

Key Position::key_after(Move m) const {

  Square from = from_sq(m);
  Square to = to_sq(m);
  Piece pc = moved_piece(m);
  Piece captured = piece_on(to);
  Key k = st->key ^ Zobrist::side;

  if (captured)
  {
      k ^= Zobrist::psq[captured][to];
      if (captures_to_hand())
      {
          Piece removeFromHand = !drop_loop() && is_promoted(to) ? make_piece(~color_of(captured), PAWN) : ~captured;
          k ^= Zobrist::inHand[removeFromHand][pieceCountInHand[color_of(removeFromHand)][type_of(removeFromHand)] + 1]
              ^ Zobrist::inHand[removeFromHand][pieceCountInHand[color_of(removeFromHand)][type_of(removeFromHand)]];
      }
  }
  if (type_of(m) == DROP)
  {
      Piece pc_hand = make_piece(sideToMove, in_hand_piece_type(m));
      return k ^ Zobrist::psq[pc][to] ^ Zobrist::inHand[pc_hand][pieceCountInHand[color_of(pc_hand)][type_of(pc_hand)]]
            ^ Zobrist::inHand[pc_hand][pieceCountInHand[color_of(pc_hand)][type_of(pc_hand)] - 1];
  }

  return k ^ Zobrist::psq[pc][to] ^ Zobrist::psq[pc][from];
}


/// Position::see_ge (Static Exchange Evaluation Greater or Equal) tests if the
/// SEE value of move is greater or equal to the given threshold. We'll use an
/// algorithm similar to alpha-beta pruning with a null window.

bool Position::see_ge(Move m, Value threshold) const {

  assert(is_ok(m));

  // Only deal with normal moves, assume others pass a simple see
  if (type_of(m) != NORMAL && type_of(m) != DROP && type_of(m) != PIECE_PROMOTION)
      return VALUE_ZERO >= threshold;

  Square from = from_sq(m), to = to_sq(m);
  // nCheck
  if (check_counting() && color_of(moved_piece(m)) == sideToMove && gives_check(m))
      return true;

  // Extinction
  if (   extinction_value() != VALUE_NONE
      && piece_on(to)
      && (   (   extinction_piece_types().find(type_of(piece_on(to))) != extinction_piece_types().end()
              && pieceCount[piece_on(to)] == extinction_piece_count() + 1)
          || (   extinction_piece_types().find(ALL_PIECES) != extinction_piece_types().end()
              && count<ALL_PIECES>(~sideToMove) == extinction_piece_count() + 1)))
      return extinction_value() < VALUE_ZERO;

  if (must_capture())
      return VALUE_ZERO >= threshold;

  int swap = PieceValue[MG][piece_on(to)] - threshold;
  if (swap < 0)
      return false;

  swap = PieceValue[MG][moved_piece(m)] - swap;
  if (swap <= 0)
      return true;

  Bitboard occupied = (type_of(m) != DROP ? pieces() ^ from : pieces()) ^ to;
  Color stm = color_of(moved_piece(m));
  Bitboard attackers = attackers_to(to, occupied);
  Bitboard stmAttackers, bb;
  int res = 1;

  // Flying general rule
  if (var->flyingGeneral)
  {
      if (attackers & pieces(stm, KING))
          attackers |= attacks_bb(stm, ROOK, to, occupied & ~pieces(ROOK)) & pieces(~stm, KING);
      if (attackers & pieces(~stm, KING))
          attackers |= attacks_bb(~stm, ROOK, to, occupied & ~pieces(ROOK)) & pieces(stm, KING);
  }

  // Janggi cannons can not capture each other
  if (type_of(moved_piece(m)) == JANGGI_CANNON && !(attackers & pieces(~stm) & ~pieces(JANGGI_CANNON)))
      attackers &= ~pieces(~stm, JANGGI_CANNON);

  while (true)
  {
      stm = ~stm;
      attackers &= occupied;

      // If stm has no more attackers then give up: stm loses
      if (!(stmAttackers = attackers & pieces(stm)))
          break;

      // Don't allow pinned pieces to attack (except the king) as long as
      // there are pinners on their original square.
      if (st->pinners[~stm] & occupied)
          stmAttackers &= ~st->blockersForKing[stm];

      if (!stmAttackers)
          break;

      res ^= 1;

      // Locate and remove the next least valuable attacker, and add to
      // the bitboard 'attackers' any X-ray attackers behind it.
      if ((bb = stmAttackers & pieces(PAWN)))
      {
          if ((swap = PawnValueMg - swap) < res)
              break;

          occupied ^= lsb(bb);
          attackers |= attacks_bb<BISHOP>(to, occupied) & pieces(BISHOP, QUEEN);
      }

      else if ((bb = stmAttackers & pieces(KNIGHT)))
      {
          if ((swap = KnightValueMg - swap) < res)
              break;

          occupied ^= lsb(bb);
      }

      else if ((bb = stmAttackers & pieces(BISHOP)))
      {
          if ((swap = BishopValueMg - swap) < res)
              break;

          occupied ^= lsb(bb);
          attackers |= attacks_bb<BISHOP>(to, occupied) & pieces(BISHOP, QUEEN);
      }

      else if ((bb = stmAttackers & pieces(ROOK)))
      {
          if ((swap = RookValueMg - swap) < res)
              break;

          occupied ^= lsb(bb);
          attackers |= attacks_bb<ROOK>(to, occupied) & pieces(ROOK, QUEEN);
      }

      else if ((bb = stmAttackers & pieces(QUEEN)))
      {
          if ((swap = QueenValueMg - swap) < res)
              break;

          occupied ^= lsb(bb);
          attackers |=  (attacks_bb<BISHOP>(to, occupied) & pieces(BISHOP, QUEEN))
                      | (attacks_bb<ROOK  >(to, occupied) & pieces(ROOK  , QUEEN));
      }

      // fairy pieces
      // pick next piece without considering value
      else if ((bb = stmAttackers & ~pieces(KING)))
      {
          if ((swap = PieceValue[MG][piece_on(lsb(bb))] - swap) < res)
              break;

          occupied ^= lsb(bb);
      }

      else // KING
           // If we "capture" with the king but opponent still has attackers,
           // reverse the result.
          return (attackers & ~pieces(stm)) ? res ^ 1 : res;
  }

  return bool(res);
}

/// Position::is_optinal_game_end() tests whether the position may end the game by
/// 50-move rule, by repetition, or a variant rule that allows a player to claim a game result.

bool Position::is_optional_game_end(Value& result, int ply, int countStarted) const {

  // n-move rule
  if (n_move_rule() && st->rule50 > (2 * n_move_rule() - 1) && (!checkers() || MoveList<LEGAL>(*this).size()))
  {
      result = var->materialCounting ? convert_mate_value(material_counting_result(), ply) : VALUE_DRAW;
      return true;
  }

  // n-fold repetition
  if (n_fold_rule())
  {
      int end = captures_to_hand() ? st->pliesFromNull : std::min(st->rule50, st->pliesFromNull);

      if (end >= 4)
      {
          StateInfo* stp = st->previous->previous;
          int cnt = 0;
          bool perpetualThem = st->checkersBB && stp->checkersBB;
          bool perpetualUs = st->previous->checkersBB && stp->previous->checkersBB;

          for (int i = 4; i <= end; i += 2)
          {
              stp = stp->previous->previous;
              perpetualThem &= bool(stp->checkersBB);

              // Return a draw score if a position repeats once earlier but strictly
              // after the root, or repeats twice before or at the root.
              if (   stp->key == st->key
                  && ++cnt + 1 == (ply > i ? 2 : n_fold_rule()))
              {
                  result = convert_mate_value(  var->perpetualCheckIllegal && perpetualThem ? VALUE_MATE
                                              : var->perpetualCheckIllegal && perpetualUs ? -VALUE_MATE
                                              : var->nFoldValueAbsolute && sideToMove == BLACK ? -var->nFoldValue
                                              : var->nFoldValue, ply);
                  if (result == VALUE_DRAW && var->materialCounting)
                      result = convert_mate_value(material_counting_result(), ply);
                  return true;
              }

              if (i + 1 <= end)
                  perpetualUs &= bool(stp->previous->checkersBB);
          }
      }
  }

  // counting rules
  if (   counting_rule()
      && st->countingLimit
      && counting_ply(countStarted) > st->countingLimit
      && (!checkers() || MoveList<LEGAL>(*this).size()))
  {
      result = VALUE_DRAW;
      return true;
  }

  // sittuyin stalemate due to optional promotion (3.9 c.7)
  if (   sittuyin_promotion()
      && count<ALL_PIECES>(sideToMove) == 2
      && count<PAWN>(sideToMove) == 1
      && !checkers())
  {
      bool promotionsOnly = true;
      for (const auto& m : MoveList<LEGAL>(*this))
          if (type_of(m) != PROMOTION)
          {
              promotionsOnly = false;
              break;
          }
      if (promotionsOnly)
      {
          result = VALUE_DRAW;
          return true;
      }
  }

  return false;
}

/// Position::is_immediate_game_end() tests whether the position ends the game
/// immediately by a variant rule, i.e., there are no more legal moves.
/// It does not not detect stalemates.

bool Position::is_immediate_game_end(Value& result, int ply) const {

  // extinction
  if (extinction_value() != VALUE_NONE)
  {
      for (Color c : { WHITE, BLACK })
          for (PieceType pt : extinction_piece_types())
              if (   count_with_hand( c, pt) <= var->extinctionPieceCount
                  && count_with_hand(~c, pt) >= var->extinctionOpponentPieceCount + (extinction_claim() && c == sideToMove))
              {
                  result = c == sideToMove ? extinction_value(ply) : -extinction_value(ply);
                  return true;
              }
  }
  // capture the flag
  if (   capture_the_flag_piece()
      && !flag_move()
      && (capture_the_flag(~sideToMove) & pieces(~sideToMove, capture_the_flag_piece())))
  {
      result = mated_in(ply);
      return true;
  }
  if (   capture_the_flag_piece()
      && flag_move()
      && (capture_the_flag(sideToMove) & pieces(sideToMove, capture_the_flag_piece())))
  {
      result =  (capture_the_flag(~sideToMove) & pieces(~sideToMove, capture_the_flag_piece()))
              && sideToMove == WHITE ? VALUE_DRAW : mate_in(ply);
      return true;
  }
  // nCheck
  if (check_counting() && checks_remaining(~sideToMove) == 0)
  {
      result = mated_in(ply);
      return true;
  }
  // Connect-n
  if (connect_n() > 0)
  {
      Bitboard b;
      for (Direction d : {NORTH, NORTH_EAST, EAST, SOUTH_EAST})
      {
          b = pieces(~sideToMove);
          for (int i = 1; i < connect_n() && b; i++)
              b &= shift(d, b);
          if (b)
          {
              result = mated_in(ply);
              return true;
          }
      }
  }
  // Check for bikjang rule (Janggi) and double passing
  if (st->pliesFromNull > 0 && ((st->bikjang && st->previous->bikjang) || (st->pass && st->previous->pass)))
  {
      result = var->materialCounting ? convert_mate_value(material_counting_result(), ply) : VALUE_DRAW;
      return true;
  }
  // Tsume mode: Assume that side with king wins when not in check
  if (!count<KING>(~sideToMove) && count<KING>(sideToMove) && !checkers() && Options["TsumeMode"])
  {
      result = mate_in(ply);
      return true;
  }

  return false;
}


// Position::has_repeated() tests whether there has been at least one repetition
// of positions since the last capture or pawn move.

bool Position::has_repeated() const {

    StateInfo* stc = st;
    int end = captures_to_hand() ? st->pliesFromNull : std::min(st->rule50, st->pliesFromNull);
    while (end-- >= 4)
    {
        if (stc->repetition)
            return true;

        stc = stc->previous;
    }
    return false;
}


/// Position::has_game_cycle() tests if the position has a move which draws by repetition,
/// or an earlier position has a move that directly reaches the current position.

bool Position::has_game_cycle(int ply) const {

  int j;

  int end = captures_to_hand() ? st->pliesFromNull : std::min(st->rule50, st->pliesFromNull);

  if (end < 3 || var->nFoldValue != VALUE_DRAW || var->perpetualCheckIllegal || var->materialCounting)
    return false;

  Key originalKey = st->key;
  StateInfo* stp = st->previous;

  for (int i = 3; i <= end; i += 2)
  {
      stp = stp->previous->previous;

      Key moveKey = originalKey ^ stp->key;
      if (   (j = H1(moveKey), cuckoo[j] == moveKey)
          || (j = H2(moveKey), cuckoo[j] == moveKey))
      {
          Move move = cuckooMove[j];
          Square s1 = from_sq(move);
          Square s2 = to_sq(move);

          if (!(between_bb(s1, s2) & pieces()))
          {
              if (ply > i)
                  return true;

              // For nodes before or at the root, check that the move is a
              // repetition rather than a move to the current position.
              // In the cuckoo table, both moves Rc1c5 and Rc5c1 are stored in
              // the same location, so we have to select which square to check.
              if (color_of(piece_on(empty(s1) ? s2 : s1)) != side_to_move())
                  continue;

              // For repetitions before or at the root, require one more
              if (stp->repetition)
                  return true;
          }
      }
  }
  return false;
}


/// Position::counting_limit() returns the counting limit in full moves.

int Position::counting_limit() const {

  assert(counting_rule());

  switch (counting_rule())
  {
  case MAKRUK_COUNTING:
      // No counting for side to move
      if (count<PAWN>() || count<ALL_PIECES>(~sideToMove) == 1)
          return 0;
      // Board's honor rule
      if (count<ALL_PIECES>(sideToMove) > 1)
          return 64;
      // Pieces' honor rule
      if (count<ROOK>(~sideToMove) > 1)
          return 8;
      if (count<ROOK>(~sideToMove) == 1)
          return 16;
      if (count<KHON>(~sideToMove) > 1)
          return 22;
      if (count<KNIGHT>(~sideToMove) > 1)
          return 32;
      if (count<KHON>(~sideToMove) == 1)
          return 44;

      return 64;

  case ASEAN_COUNTING:
      if (count<ALL_PIECES>(sideToMove) > 1)
          return 0;
      if (count<ROOK>(~sideToMove))
          return 16;
      if (count<KHON>(~sideToMove) && count<MET>(~sideToMove))
          return 44;
      if (count<KNIGHT>(~sideToMove) && count<MET>(~sideToMove))
          return 64;

      return 0;

  default:
      assert(false);
      return 0;
  }

}


/// Position::flip() flips position with the white and black sides reversed. This
/// is only useful for debugging e.g. for finding evaluation symmetry bugs.

void Position::flip() {

  string f, token;
  std::stringstream ss(fen());

  for (Rank r = max_rank(); r >= RANK_1; --r) // Piece placement
  {
      std::getline(ss, token, r > RANK_1 ? '/' : ' ');
      f.insert(0, token + (f.empty() ? " " : "/"));
  }

  ss >> token; // Active color
  f += (token == "w" ? "B " : "W "); // Will be lowercased later

  ss >> token; // Castling availability
  f += token + " ";

  std::transform(f.begin(), f.end(), f.begin(),
                 [](char c) { return char(islower(c) ? toupper(c) : tolower(c)); });

  ss >> token; // En passant square
  f += (token == "-" ? token : token.replace(1, 1, token[1] == '3' ? "6" : "3"));

  std::getline(ss, token); // Half and full moves
  f += token;

  set(variant(), f, is_chess960(), st, this_thread());

  assert(pos_is_ok());
}


/// Position::pos_is_ok() performs some consistency checks for the
/// position object and raises an asserts if something wrong is detected.
/// This is meant to be helpful when debugging.

bool Position::pos_is_ok() const {

  constexpr bool Fast = true; // Quick (default) or full check?

  if (   (sideToMove != WHITE && sideToMove != BLACK)
      || (count<KING>(WHITE) && piece_on(square<KING>(WHITE)) != make_piece(WHITE, KING))
      || (count<KING>(BLACK) && piece_on(square<KING>(BLACK)) != make_piece(BLACK, KING))
      || (   ep_square() != SQ_NONE
          && relative_rank(~sideToMove, ep_square(), max_rank()) != Rank(double_step_rank() + 1)))
      assert(0 && "pos_is_ok: Default");

  if (Fast)
      return true;

  if (   pieceCount[make_piece(~sideToMove, KING)]
      && (attackers_to(square<KING>(~sideToMove)) & pieces(sideToMove)))
      assert(0 && "pos_is_ok: Kings");

  if (   pieceCount[make_piece(WHITE, PAWN)] > 64
      || pieceCount[make_piece(BLACK, PAWN)] > 64)
      assert(0 && "pos_is_ok: Pawns");

  if (   (pieces(WHITE) & pieces(BLACK))
      || (pieces(WHITE) | pieces(BLACK)) != pieces()
      || popcount(pieces(WHITE)) > 64
      || popcount(pieces(BLACK)) > 64)
      assert(0 && "pos_is_ok: Bitboards");

  for (PieceType p1 = PAWN; p1 <= KING; ++p1)
      for (PieceType p2 = PAWN; p2 <= KING; ++p2)
          if (p1 != p2 && (pieces(p1) & pieces(p2)))
              assert(0 && "pos_is_ok: Bitboards");

  StateInfo si = *st;
  set_state(&si);
  if (std::memcmp(&si, st, sizeof(StateInfo)))
      assert(0 && "pos_is_ok: State");

  for (Color c : {WHITE, BLACK})
      for (PieceType pt = PAWN; pt <= KING; ++pt)
      {
          Piece pc = make_piece(c, pt);
          if (   pieceCount[pc] != popcount(pieces(c, pt))
              || pieceCount[pc] != std::count(board, board + SQUARE_NB, pc))
              assert(0 && "pos_is_ok: Pieces");

          for (int i = 0; i < pieceCount[pc]; ++i)
              if (board[pieceList[pc][i]] != pc || index[pieceList[pc][i]] != i)
                  assert(0 && "pos_is_ok: Index");
      }

  for (Color c : { WHITE, BLACK })
      for (CastlingRights cr : {c & KING_SIDE, c & QUEEN_SIDE})
      {
          if (!can_castle(cr))
              continue;

          if (   piece_on(castlingRookSquare[cr]) != make_piece(c, castling_rook_piece())
              || castlingRightsMask[castlingRookSquare[cr]] != cr
              || (count<KING>(c) && (castlingRightsMask[square<KING>(c)] & cr) != cr))
              assert(0 && "pos_is_ok: Castling");
      }

  return true;
}<|MERGE_RESOLUTION|>--- conflicted
+++ resolved
@@ -1091,7 +1091,6 @@
       return false;
 
   // Is there a direct check?
-<<<<<<< HEAD
   if (type_of(m) != PROMOTION && type_of(m) != PIECE_PROMOTION && type_of(m) != PIECE_DEMOTION)
   {
       PieceType pt = type_of(moved_piece(m));
@@ -1101,7 +1100,7 @@
           if (attacks_bb(sideToMove, pt, to, occupied) & square<KING>(~sideToMove))
               return true;
       }
-      else if (st->checkSquares[pt] & to)
+      else if (check_squares(pt) & to)
           return true;
   }
 
@@ -1112,7 +1111,7 @@
       janggiCannons ^= to;
 
   // Is there a discovered check?
-  if (  ((type_of(m) != DROP && (st->blockersForKing[~sideToMove] & from)) || pieces(sideToMove, CANNON, BANNER)
+  if (  ((type_of(m) != DROP && (blockers_for_king(~sideToMove) & from)) || pieces(sideToMove, CANNON, BANNER)
           || pieces(HORSE, ELEPHANT) || pieces(JANGGI_CANNON, JANGGI_ELEPHANT))
       && attackers_to(square<KING>(~sideToMove), (type_of(m) == DROP ? pieces() : pieces() ^ from) | to, sideToMove, janggiCannons))
       return true;
@@ -1120,14 +1119,6 @@
   // Is there a check by gated pieces?
   if (    is_gating(m)
       && attacks_bb(sideToMove, gating_type(m), gating_square(m), (pieces() ^ from) | to) & square<KING>(~sideToMove))
-=======
-  if (check_squares(type_of(piece_on(from))) & to)
-      return true;
-
-  // Is there a discovered check?
-  if (   (blockers_for_king(~sideToMove) & from)
-      && !aligned(from, to, square<KING>(~sideToMove)))
->>>>>>> 4e898648
       return true;
 
   // Is there a check by special diagonal moves?
